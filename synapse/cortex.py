import os
import copy
import regex
import asyncio
import logging
import textwrap
import contextlib
import collections

from collections.abc import Mapping

import synapse
import synapse.exc as s_exc
import synapse.axon as s_axon
import synapse.common as s_common
import synapse.telepath as s_telepath
import synapse.datamodel as s_datamodel

import synapse.lib.base as s_base
import synapse.lib.cell as s_cell
import synapse.lib.chop as s_chop
import synapse.lib.coro as s_coro
import synapse.lib.hive as s_hive
import synapse.lib.view as s_view
import synapse.lib.cache as s_cache
import synapse.lib.const as s_const
import synapse.lib.layer as s_layer
import synapse.lib.nexus as s_nexus
import synapse.lib.oauth as s_oauth
import synapse.lib.queue as s_queue
import synapse.lib.scope as s_scope
import synapse.lib.storm as s_storm
import synapse.lib.agenda as s_agenda
import synapse.lib.config as s_config
import synapse.lib.parser as s_parser
import synapse.lib.dyndeps as s_dyndeps
import synapse.lib.grammar as s_grammar
import synapse.lib.httpapi as s_httpapi
import synapse.lib.msgpack as s_msgpack
import synapse.lib.modules as s_modules
import synapse.lib.schemas as s_schemas
import synapse.lib.spooled as s_spooled
import synapse.lib.version as s_version
import synapse.lib.urlhelp as s_urlhelp
import synapse.lib.hashitem as s_hashitem
import synapse.lib.jsonstor as s_jsonstor
import synapse.lib.modelrev as s_modelrev
import synapse.lib.stormsvc as s_stormsvc
import synapse.lib.lmdbslab as s_lmdbslab

import synapse.lib.crypto.rsa as s_rsa

# Importing these registers their commands
import synapse.lib.stormhttp as s_stormhttp  # NOQA
import synapse.lib.stormwhois as s_stormwhois  # NOQA

import synapse.lib.stormtypes as s_stormtypes

import synapse.lib.stormlib.aha as s_stormlib_aha  # NOQA
import synapse.lib.stormlib.env as s_stormlib_env  # NOQA
import synapse.lib.stormlib.gen as s_stormlib_gen  # NOQA
import synapse.lib.stormlib.gis as s_stormlib_gis  # NOQA
import synapse.lib.stormlib.hex as s_stormlib_hex  # NOQA
import synapse.lib.stormlib.log as s_stormlib_log  # NOQA
import synapse.lib.stormlib.xml as s_stormlib_xml  # NOQA
import synapse.lib.stormlib.auth as s_stormlib_auth  # NOQA
import synapse.lib.stormlib.cell as s_stormlib_cell  # NOQA
import synapse.lib.stormlib.imap as s_stormlib_imap  # NOQA
import synapse.lib.stormlib.ipv6 as s_stormlib_ipv6  # NOQA
import synapse.lib.stormlib.json as s_stormlib_json  # NOQA
import synapse.lib.stormlib.math as s_stormlib_math  # NOQA
import synapse.lib.stormlib.mime as s_stormlib_mime  # NOQA
import synapse.lib.stormlib.pack as s_stormlib_pack  # NOQA
import synapse.lib.stormlib.smtp as s_stormlib_smtp  # NOQA
import synapse.lib.stormlib.stix as s_stormlib_stix  # NOQA
import synapse.lib.stormlib.yaml as s_stormlib_yaml  # NOQA
import synapse.lib.stormlib.basex as s_stormlib_basex  # NOQA
import synapse.lib.stormlib.cache as s_stormlib_cache  # NOQA
import synapse.lib.stormlib.graph as s_stormlib_graph  # NOQA
import synapse.lib.stormlib.iters as s_stormlib_iters  # NOQA
import synapse.lib.stormlib.macro as s_stormlib_macro
import synapse.lib.stormlib.model as s_stormlib_model
import synapse.lib.stormlib.oauth as s_stormlib_oauth  # NOQA
import synapse.lib.stormlib.stats as s_stormlib_stats  # NOQA
import synapse.lib.stormlib.storm as s_stormlib_storm  # NOQA
import synapse.lib.stormlib.vault as s_stormlib_vault  # NOQA
import synapse.lib.stormlib.backup as s_stormlib_backup  # NOQA
import synapse.lib.stormlib.cortex as s_stormlib_cortex  # NOQA
import synapse.lib.stormlib.hashes as s_stormlib_hashes  # NOQA
import synapse.lib.stormlib.random as s_stormlib_random  # NOQA
import synapse.lib.stormlib.scrape as s_stormlib_scrape   # NOQA
import synapse.lib.stormlib.infosec as s_stormlib_infosec  # NOQA
import synapse.lib.stormlib.project as s_stormlib_project  # NOQA
import synapse.lib.stormlib.spooled as s_stormlib_spooled  # NOQA
import synapse.lib.stormlib.version as s_stormlib_version  # NOQA
import synapse.lib.stormlib.easyperm as s_stormlib_easyperm  # NOQA
import synapse.lib.stormlib.ethereum as s_stormlib_ethereum  # NOQA
import synapse.lib.stormlib.modelext as s_stormlib_modelext  # NOQA
import synapse.lib.stormlib.compression as s_stormlib_compression  # NOQA
import synapse.lib.stormlib.notifications as s_stormlib_notifications  # NOQA

logger = logging.getLogger(__name__)
stormlogger = logging.getLogger('synapse.storm')

'''
A Cortex implements the synapse hypergraph object.
'''

reqver = '>=0.2.0,<3.0.0'

# Constants returned in results from syncLayersEvents and syncIndexEvents
SYNC_NODEEDITS = 0  # A nodeedits: (<offs>, 0, <etyp>, (<etype args>), {<meta>})
SYNC_NODEEDIT = 1   # A nodeedit:  (<offs>, 0, <etyp>, (<etype args>))
SYNC_LAYR_ADD = 3   # A layer was added
SYNC_LAYR_DEL = 4   # A layer was deleted

reqValidTagModel = s_config.getJsValidator({
    'type': 'object',
    'properties': {
        'prune': {'type': 'number', 'minimum': 1},
        'regex': {'type': 'array', 'items': {'type': ['string', 'null']}},
    },
    'additionalProperties': False,
    'required': [],
})

reqValidStormMacro = s_config.getJsValidator({
    'type': 'object',
    'properties': {
        'name': {'type': 'string', 'pattern': '^.{1,491}$'},
        'iden': {'type': 'string', 'pattern': s_config.re_iden},
        # user kept for backward compat. remove eventually...
        'user': {'type': 'string', 'pattern': s_config.re_iden},
        'creator': {'type': 'string', 'pattern': s_config.re_iden},
        'desc': {'type': 'string', 'default': ''},
        'storm': {'type': 'string'},
        'created': {'type': 'number'},
        'updated': {'type': 'number'},
        'permissions': s_msgpack.deepcopy(s_schemas.easyPermSchema),
    },
    'required': [
        'name',
        'iden',
        'user',
        'storm',
        'creator',
        'created',
        'updated',
        'permissions',
    ],
})

def cmprkey_indx(x):
    return x[1]

def cmprkey_buid(x):
    return x[1][1]

async def wrap_liftgenr(iden, genr):
    async for indx, buid, sode in genr:
        yield iden, (indx, buid), sode

class CortexAxonMixin:

    async def prepare(self):
        await self.cell.axready.wait()
        await s_coro.ornot(super().prepare)

    def getAxon(self):
        return self.cell.axon

    async def getAxonInfo(self):
        return self.cell.axoninfo

class CortexAxonHttpHasV1(CortexAxonMixin, s_axon.AxonHttpHasV1):
    pass

class CortexAxonHttpDelV1(CortexAxonMixin, s_axon.AxonHttpDelV1):
    pass

class CortexAxonHttpUploadV1(CortexAxonMixin, s_axon.AxonHttpUploadV1):
    pass

class CortexAxonHttpBySha256V1(CortexAxonMixin, s_axon.AxonHttpBySha256V1):
    pass

class CortexAxonHttpBySha256InvalidV1(CortexAxonMixin, s_axon.AxonHttpBySha256InvalidV1):
    pass

class CoreApi(s_cell.CellApi):
    '''
    The CoreApi is exposed when connecting to a Cortex over Telepath.

    Many CoreApi methods operate on packed nodes consisting of primitive data structures
    which can be serialized with msgpack/json.

    An example of a packaged Node::

        ( (<form>, <valu>), {

            "props": {
                <name>: <valu>,
                ...
            },
            "tags": {
                "foo": <time>,
                "foo.bar": <time>,
            },
        })

    '''
    @s_cell.adminapi()
    def getCoreMods(self):
        return self.cell.getCoreMods()

    async def getModelDict(self):
        '''
        Return a dictionary which describes the data model.

        Returns:
            (dict): A model description dictionary.
        '''
        return await self.cell.getModelDict()

    async def getModelDefs(self):
        return await self.cell.getModelDefs()

    def getCoreInfo(self):
        '''
        Return static generic information about the cortex including model definition
        '''
        return self.cell.getCoreInfo()

    async def getCoreInfoV2(self):
        '''
        Return static generic information about the cortex including model definition
        '''
        return await self.cell.getCoreInfoV2()

    @s_cell.adminapi()
    async def saveLayerNodeEdits(self, layriden, edits, meta):
        return await self.cell.saveLayerNodeEdits(layriden, edits, meta)

    def _reqValidStormOpts(self, opts):

        if opts is None:
            opts = {}

        opts.setdefault('user', self.user.iden)
        if opts.get('user') != self.user.iden:
            self.user.confirm(('impersonate',))

        return opts

    async def callStorm(self, text, opts=None):
        '''
        Return the value expressed in a return() statement within storm.
        '''
        opts = self._reqValidStormOpts(opts)
        return await self.cell.callStorm(text, opts=opts)

    async def exportStorm(self, text, opts=None):
        '''
        Execute a storm query and package nodes for export/import.

        NOTE: This API yields nodes after an initial complete lift
              in order to limit exported edges.
        '''
        opts = self._reqValidStormOpts(opts)
        async for pode in self.cell.exportStorm(text, opts=opts):
            yield pode

    async def feedFromAxon(self, sha256, opts=None):
        '''
        Import a msgpack .nodes file from the axon.
        '''
        opts = self._reqValidStormOpts(opts)
        return await self.cell.feedFromAxon(sha256, opts=opts)

    async def _reqDefLayerAllowed(self, perms):
        view = self.cell.getView()
        wlyr = view.layers[0]
        self.user.confirm(perms, gateiden=wlyr.iden)

    async def addNode(self, form, valu, props=None):
        '''
        Deprecated in 2.0.0.
        '''
        s_common.deprecated('CoreApi.addNode')
        async with await self.cell.snap(user=self.user) as snap:
            self.user.confirm(('node', 'add', form), gateiden=snap.wlyr.iden)
            node = await snap.addNode(form, valu, props=props)
            return node.pack()

    async def addNodes(self, nodes):
        '''
        Add a list of packed nodes to the cortex.

        Args:
            nodes (list): [ ( (form, valu), {'props':{}, 'tags':{}}), ... ]

        Yields:
            (tuple): Packed node tuples ((form,valu), {'props': {}, 'tags':{}})

        Deprecated in 2.0.0
        '''
        s_common.deprecated('CoreApi.addNodes')

        # First check that that user may add each form
        done = {}
        for node in nodes:

            formname = node[0][0]
            if done.get(formname):
                continue

            await self._reqDefLayerAllowed(('node', 'add', formname))
            done[formname] = True

        async with await self.cell.snap(user=self.user) as snap:

            snap.strict = False
            async for node in snap.addNodes(nodes):

                if node is not None:
                    node = node.pack()

                yield node

    async def getFeedFuncs(self):
        '''
        Get a list of Cortex feed functions.

        Notes:
            Each feed dictionary has the name of the feed function, the
            full docstring for the feed function, and the first line of
            the docstring broken out in their own keys for easy use.

        Returns:
            tuple: A tuple of dictionaries.
        '''
        return await self.cell.getFeedFuncs()

    async def addFeedData(self, name, items, *, viewiden=None):

        view = self.cell.getView(viewiden, user=self.user)
        if view is None:
            raise s_exc.NoSuchView(mesg=f'No such view iden={viewiden}', iden=viewiden)

        wlyr = view.layers[0]
        parts = name.split('.')

        self.user.confirm(('feed:data', *parts), gateiden=wlyr.iden)

        await self.cell.boss.promote('feeddata',
                                     user=self.user,
                                     info={'name': name,
                                           'view': view.iden,
                                           'nitems': len(items),
                                           })

        async with await self.cell.snap(user=self.user, view=view) as snap:
            snap.strict = False
            await snap.addFeedData(name, items)

    async def count(self, text, opts=None):
        '''
        Count the number of nodes which result from a storm query.

        Args:
            text (str): Storm query text.
            opts (dict): Storm query options.

        Returns:
            (int): The number of nodes resulting from the query.
        '''
        opts = self._reqValidStormOpts(opts)
        return await self.cell.count(text, opts=opts)

    async def storm(self, text, opts=None):
        '''
        Evaluate a storm query and yield result messages.

        Yields:
            ((str,dict)): Storm messages.
        '''
        opts = self._reqValidStormOpts(opts)

        async for mesg in self.cell.storm(text, opts=opts):
            yield mesg

    async def reqValidStorm(self, text, opts=None):
        '''
        Parse a Storm query to validate it.

        Args:
            text (str): The text of the Storm query to parse.
            opts (dict): A Storm options dictionary.

        Returns:
            True: If the query is valid.

        Raises:
            BadSyntaxError: If the query is invalid.
        '''
        return await self.cell.reqValidStorm(text, opts)

    async def syncLayerNodeEdits(self, offs, layriden=None, wait=True):
        '''
        Yield (indx, mesg) nodeedit sets for the given layer beginning at offset.

        Once caught up, this API will begin yielding nodeedits in real-time.
        The generator will only terminate on network disconnect or if the
        consumer falls behind the max window size of 10,000 nodeedit messages.
        '''
        layr = self.cell.getLayer(layriden)
        if layr is None:
            raise s_exc.NoSuchLayer(mesg=f'No such layer {layriden}', iden=layriden)

        self.user.confirm(('sync',), gateiden=layr.iden)

        async for item in self.cell.syncLayerNodeEdits(layr.iden, offs, wait=wait):
            yield item

    async def getPropNorm(self, prop, valu):
        '''
        Get the normalized property value based on the Cortex data model.

        Args:
            prop (str): The property to normalize.
            valu: The value to normalize.

        Returns:
            (tuple): A two item tuple, containing the normed value and the info dictionary.

        Raises:
            s_exc.NoSuchProp: If the prop does not exist.
            s_exc.BadTypeValu: If the value fails to normalize.
        '''
        return await self.cell.getPropNorm(prop, valu)

    async def getTypeNorm(self, name, valu):
        '''
        Get the normalized type value based on the Cortex data model.

        Args:
            name (str): The type to normalize.
            valu: The value to normalize.

        Returns:
            (tuple): A two item tuple, containing the normed value and the info dictionary.

        Raises:
            s_exc.NoSuchType: If the type does not exist.
            s_exc.BadTypeValu: If the value fails to normalize.
        '''
        return await self.cell.getTypeNorm(name, valu)

    async def addForm(self, formname, basetype, typeopts, typeinfo):
        '''
        Add an extended form to the data model.

        Extended forms *must* begin with _
        '''
        self.user.confirm(('model', 'form', 'add', formname))
        return await self.cell.addForm(formname, basetype, typeopts, typeinfo)

    async def delForm(self, formname):
        '''
        Remove an extended form from the data model.
        '''
        self.user.confirm(('model', 'form', 'del', formname))
        return await self.cell.delForm(formname)

    async def addFormProp(self, form, prop, tdef, info):
        '''
        Add an extended property to the given form.

        Extended properties *must* begin with _
        '''
        self.user.confirm(('model', 'prop', 'add', form))
        if not s_grammar.isBasePropNoPivprop(prop):
            mesg = f'Invalid prop name {prop}'
            raise s_exc.BadPropDef(prop=prop, mesg=mesg)
        return await self.cell.addFormProp(form, prop, tdef, info)

    async def delFormProp(self, form, name):
        '''
        Remove an extended property from the given form.
        '''
        self.user.confirm(('model', 'prop', 'del', form))
        return await self.cell.delFormProp(form, name)

    async def addUnivProp(self, name, tdef, info):
        '''
        Add an extended universal property.

        Extended properties *must* begin with _
        '''
        self.user.confirm(('model', 'univ', 'add'))
        if not s_grammar.isBasePropNoPivprop(name):
            mesg = f'Invalid prop name {name}'
            raise s_exc.BadPropDef(name=name, mesg=mesg)
        return await self.cell.addUnivProp(name, tdef, info)

    async def delUnivProp(self, name):
        '''
        Remove an extended universal property.
        '''
        self.user.confirm(('model', 'univ', 'del'))
        return await self.cell.delUnivProp(name)

    async def addTagProp(self, name, tdef, info):
        '''
        Add a tag property to record data about tags on nodes.
        '''
        self.user.confirm(('model', 'tagprop', 'add'))
        if not s_grammar.isBasePropNoPivprop(name):
            mesg = f'Invalid prop name {name}'
            raise s_exc.BadPropDef(name=name, mesg=mesg)
        return await self.cell.addTagProp(name, tdef, info)

    async def delTagProp(self, name):
        '''
        Remove a previously added tag property.
        '''
        self.user.confirm(('model', 'tagprop', 'del'))
        return await self.cell.delTagProp(name)

    async def addStormPkg(self, pkgdef, verify=False):
        self.user.confirm(('pkg', 'add'))
        return await self.cell.addStormPkg(pkgdef, verify=verify)

    async def delStormPkg(self, iden):
        self.user.confirm(('pkg', 'del'))
        return await self.cell.delStormPkg(iden)

    @s_cell.adminapi()
    async def getStormPkgs(self):
        return await self.cell.getStormPkgs()

    @s_cell.adminapi()
    async def getStormPkg(self, name):
        return await self.cell.getStormPkg(name)

    @s_cell.adminapi()
    async def addStormDmon(self, ddef):
        return await self.cell.addStormDmon(ddef)

    @s_cell.adminapi()
    async def getStormDmons(self):
        return await self.cell.getStormDmons()

    @s_cell.adminapi()
    async def getStormDmonLog(self, iden):
        return await self.cell.getStormDmonLog(iden)

    @s_cell.adminapi()
    async def getStormDmon(self, iden):
        return await self.cell.getStormDmon(iden)

    @s_cell.adminapi()
    async def bumpStormDmon(self, iden):
        return await self.cell.bumpStormDmon(iden)

    @s_cell.adminapi()
    async def disableStormDmon(self, iden):
        return await self.cell.disableStormDmon(iden)

    @s_cell.adminapi()
    async def enableStormDmon(self, iden):
        return await self.cell.enableStormDmon(iden)

    @s_cell.adminapi()
    async def delStormDmon(self, iden):
        return await self.cell.delStormDmon(iden)

    @s_cell.adminapi()
    async def cloneLayer(self, iden, ldef=None):

        ldef = ldef or {}
        ldef['creator'] = self.user.iden

        return await self.cell.cloneLayer(iden, ldef)

    async def getStormVar(self, name, default=None):
        self.user.confirm(('globals', 'get', name))
        return await self.cell.getStormVar(name, default=default)

    async def popStormVar(self, name, default=None):
        self.user.confirm(('globals', 'pop', name))
        return await self.cell.popStormVar(name, default=default)

    async def setStormVar(self, name, valu):
        self.user.confirm(('globals', 'set', name))
        return await self.cell.setStormVar(name, valu)

    async def syncLayersEvents(self, offsdict=None, wait=True):
        self.user.confirm(('sync',))
        async for item in self.cell.syncLayersEvents(offsdict=offsdict, wait=wait):
            yield item

    async def syncIndexEvents(self, matchdef, offsdict=None, wait=True):
        self.user.confirm(('sync',))
        async for item in self.cell.syncIndexEvents(matchdef, offsdict=offsdict, wait=wait):
            yield item

    async def iterFormRows(self, layriden, form, stortype=None, startvalu=None):
        '''
        Yields buid, valu tuples of nodes of a single form, optionally (re)starting at startvalue

        Args:
            layriden (str):  Iden of the layer to retrieve the nodes
            form(str):  A form name
            stortype (Optional[int]): a STOR_TYPE_* integer representing the type of form:prop
            startvalu (Any):  The value to start at.  May only be not None if stortype is not None.

        Returns:
            AsyncIterator[Tuple(buid, valu)]
        '''
        self.user.confirm(('layer', 'lift', layriden))
        async for item in self.cell.iterFormRows(layriden, form, stortype=stortype, startvalu=startvalu):
            yield item

    async def iterPropRows(self, layriden, form, prop, stortype=None, startvalu=None):
        '''
        Yields buid, valu tuples of nodes with a particular secondary property, optionally (re)starting at startvalue

        Args:
            layriden (str):  Iden of the layer to retrieve the nodes
            form(str):  A form name.
            prop (str):  A secondary property name.
            stortype (Optional[int]): a STOR_TYPE_* integer representing the type of form:prop
            startvalu (Any):  The value to start at.  May only be not None if stortype is not None.

        Returns:
            AsyncIterator[Tuple(buid, valu)]
        '''
        self.user.confirm(('layer', 'lift', layriden))
        async for item in self.cell.iterPropRows(layriden, form, prop, stortype=stortype, startvalu=startvalu):
            yield item

    async def iterUnivRows(self, layriden, prop, stortype=None, startvalu=None):
        '''
        Yields buid, valu tuples of nodes with a particular universal property, optionally (re)starting at startvalue

        Args:
            layriden (str):  Iden of the layer to retrieve the nodes
            prop (str):  A universal property name.
            stortype (Optional[int]): a STOR_TYPE_* integer representing the type of form:prop
            startvalu (Any):  The value to start at.  May only be not None if stortype is not None.

        Returns:
            AsyncIterator[Tuple(buid, valu)]
        '''
        self.user.confirm(('layer', 'lift', layriden))
        async for item in self.cell.iterUnivRows(layriden, prop, stortype=stortype, startvalu=startvalu):
            yield item

    async def iterTagRows(self, layriden, tag, form=None, starttupl=None):
        '''
        Yields (buid, (valu, form)) values that match a tag and optional form, optionally (re)starting at starttupl.

        Args:
            layriden (str):  Iden of the layer to retrieve the nodes
            tag (str): the tag to match
            form (Optional[str]):  if present, only yields buids of nodes that match the form.
            starttupl (Optional[Tuple[buid, form]]):  if present, (re)starts the stream of values there.

        Returns:
            AsyncIterator[Tuple(buid, (valu, form))]

        Note:
            This yields (buid, (tagvalu, form)) instead of just buid, valu in order to allow resuming an interrupted
            call by feeding the last value retrieved into starttupl
        '''
        self.user.confirm(('layer', 'lift', layriden))
        async for item in self.cell.iterTagRows(layriden, tag, form=form, starttupl=starttupl):
            yield item

    async def iterTagPropRows(self, layriden, tag, prop, form=None, stortype=None, startvalu=None):
        '''
        Yields (buid, valu) that match a tag:prop, optionally (re)starting at startvalu.

        Args:
            layriden (str):  Iden of the layer to retrieve the nodes
            tag (str):  tag name
            prop (str):  prop name
            form (Optional[str]):  optional form name
            stortype (Optional[int]): a STOR_TYPE_* integer representing the type of form:prop
            startvalu (Any):  The value to start at.  May only be not None if stortype is not None.

        Returns:
            AsyncIterator[Tuple(buid, valu)]
        '''
        self.user.confirm(('layer', 'lift', layriden))
        async for item in self.cell.iterTagPropRows(layriden, tag, prop, form=form, stortype=stortype,
                                                    startvalu=startvalu):
            yield item

    async def getAxonUpload(self):
        self.user.confirm(('axon', 'upload'))
        await self.cell.axready.wait()
        upload = await self.cell.axon.upload()
        return await s_axon.UpLoadProxy.anit(self.link, upload)

    async def getAxonBytes(self, sha256):
        self.user.confirm(('axon', 'get'))
        await self.cell.axready.wait()
        async for byts in self.cell.axon.get(s_common.uhex(sha256)):
            yield byts

    @s_cell.adminapi()
    async def getUserNotif(self, indx):
        return await self.cell.getUserNotif(indx)

    @s_cell.adminapi()
    async def delUserNotif(self, indx):
        return await self.cell.delUserNotif(indx)

    @s_cell.adminapi()
    async def addUserNotif(self, useriden, mesgtype, mesgdata=None):
        return await self.cell.addUserNotif(useriden, mesgtype, mesgdata=mesgdata)

    @s_cell.adminapi()
    async def iterUserNotifs(self, useriden, size=None):
        async for item in self.cell.iterUserNotifs(useriden, size=size):
            yield item

    @s_cell.adminapi()
    async def watchAllUserNotifs(self, offs=None):
        async for item in self.cell.watchAllUserNotifs(offs=offs):
            yield item

    @s_cell.adminapi()
    async def getHttpExtApiByPath(self, path):
        return await self.cell.getHttpExtApiByPath(path)

class Cortex(s_oauth.OAuthMixin, s_cell.Cell):  # type: ignore
    '''
    A Cortex implements the synapse hypergraph.

    The bulk of the Cortex API lives on the Snap() object which can
    be obtained by calling Cortex.snap() in a with block.  This allows
    callers to manage transaction boundaries explicitly and dramatically
    increases performance.
    '''

    # For the cortex, nexslog:en defaults to True
    confbase = copy.deepcopy(s_cell.Cell.confbase)
    confbase['nexslog:en']['default'] = True  # type: ignore
    confbase['mirror']['hidedocs'] = False  # type: ignore
    confbase['mirror']['hidecmdl'] = False  # type: ignore

    confdefs = {
        'axon': {
            'description': 'A telepath URL for a remote axon.',
            'type': 'string'
        },
        'jsonstor': {
            'description': 'A telepath URL for a remote jsonstor.',
            'type': 'string'
        },
        'cron:enable': {
            'default': True,
            'description': 'Deprecated. This option no longer controls cron execution and will be removed in Synapse 3.0.',
            'type': 'boolean'
        },
        'trigger:enable': {
            'default': True,
            'description': 'Deprecated. This option no longer controls trigger execution and will be removed in Synapse 3.0.',
            'type': 'boolean'
        },
        'layer:lmdb:map_async': {
            'default': True,
            'description': 'Set the default lmdb:map_async value in LMDB layers.',
            'type': 'boolean'
        },
        'layer:lmdb:max_replay_log': {
            'default': 10000,
            'description': 'Set the max size of the replay log for all layers.',
            'type': 'integer'
        },
        'layers:lockmemory': {
            'default': False,
            'description': 'Should new layers lock memory for performance by default.',
            'type': 'boolean'
        },
        'layers:logedits': {
            'default': True,
            'description': 'Whether nodeedits are logged in each layer.',
            'type': 'boolean'
        },
        'provenance:en': {  # TODO: Remove in 3.0.0
            'default': False,
            'description': 'This no longer does anything.',
            'type': 'boolean',
            'hideconf': True,
        },
        'max:nodes': {
            'description': 'Maximum number of nodes which are allowed to be stored in a Cortex.',
            'type': 'integer',
            'minimum': 1,
            'hidecmdl': True,
        },
        'modules': {
            'default': [],
            'description': 'A list of module classes to load.',
            'type': 'array'
        },
        'storm:log': {
            'default': False,
            'description': 'Log storm queries via system logger.',
            'type': 'boolean'
        },
        'storm:log:level': {
            'default': 'INFO',
            'description': 'Logging log level to emit storm logs at.',
            'type': [
                'integer',
                'string',
            ],
        },
        'storm:interface:search': {
            'default': True,
            'description': 'Enable Storm search interfaces for lookup mode.',
            'type': 'boolean',
        },
        'storm:interface:scrape': {
            'default': True,
            'description': 'Enable Storm scrape interfaces when using $lib.scrape APIs.',
            'type': 'boolean',
        },
        'http:proxy': {
            'description': 'An aiohttp-socks compatible proxy URL to use storm HTTP API.',
            'type': 'string',
        },
        'tls:ca:dir': {
            'description': 'An optional directory of CAs which are added to the TLS CA chain for Storm HTTP API calls.',
            'type': 'string',
        },
    }

    cellapi = CoreApi
    viewapi = s_view.ViewApi
    layerapi = s_layer.LayerApi
    hiveapi = s_hive.HiveApi

    viewctor = s_view.View.anit
    layrctor = s_layer.Layer.anit

    # phase 2 - service storage
    async def initServiceStorage(self):

        # NOTE: we may not make *any* nexus actions in this method
        self.macrodb = self.slab.initdb('storm:macros')
        self.httpextapidb = self.slab.initdb('http:ext:apis')

        if self.inaugural:
            self.cellinfo.set('cortex:version', s_version.version)

        corevers = self.cellinfo.get('cortex:version')
        s_version.reqVersion(corevers, reqver, exc=s_exc.BadStorageVersion,
                             mesg='cortex version in storage is incompatible with running software')

        self.viewmeta = self.slab.initdb('view:meta')

        self.views = {}
        self.layers = {}
        self.viewsbylayer = collections.defaultdict(list)

        self.modules = {}
        self.feedfuncs = {}
        self.stormcmds = {}

        self.maxnodes = self.conf.get('max:nodes')
        self.nodecount = 0

        self.migration = False
        self._migration_lock = asyncio.Lock()

        self.stormmods = {}     # name: mdef
        self.stormpkgs = {}     # name: pkgdef
        self.stormvars = None   # type: s_lmdbslab.SafeKeyVal

        self.svcsbyiden = {}
        self.svcsbyname = {}
        self.svcsbysvcname = {}  # remote name, not local name

        self._propSetHooks = {}
        self._runtLiftFuncs = {}
        self._runtPropSetFuncs = {}
        self._runtPropDelFuncs = {}

        self.tagvalid = s_cache.FixedCache(self._isTagValid, size=1000)
        self.tagprune = s_cache.FixedCache(self._getTagPrune, size=1000)

        self.querycache = s_cache.FixedCache(self._getStormQuery, size=10000)

        self.stormpool = None
        self.stormpoolurl = None
        self.stormpoolopts = None

        self.libroot = (None, {}, {})
        self.stormlibs = []

        self.bldgbuids = {}  # buid -> (Node, Event)  Nodes under construction

        self.axon = None  # type: s_axon.AxonApi
        self.axready = asyncio.Event()
        self.axoninfo = {}

        self.view = None  # The default/main view

        self._cortex_permdefs = []
        self._initCorePerms()

        # Reset the storm:log:level from the config value to an int for internal use.
        self.conf['storm:log:level'] = s_common.normLogLevel(self.conf.get('storm:log:level'))
        self.stormlog = self.conf.get('storm:log')
        self.stormloglvl = self.conf.get('storm:log:level')

        # generic fini handler for the Cortex
        self.onfini(self._onCoreFini)

        self.cortexdata = self.slab.getSafeKeyVal('cortex')

        await self._initCoreInfo()
        self._initStormLibs()
        self._initFeedFuncs()

        self.modsbyiface = {}
        self.stormiface_search = self.conf.get('storm:interface:search')
        self.stormiface_scrape = self.conf.get('storm:interface:scrape')

        self._initCortexHttpApi()
        self._exthttpapis = {}  # iden -> adef; relies on cpython ordered dictionary behavior.
        self._exthttpapiorder = b'exthttpapiorder'
        self._exthttpapicache = s_cache.FixedCache(self._getHttpExtApiByPath, size=1000)
        self._initCortexExtHttpApi()

        self.model = s_datamodel.Model()

        await self._bumpCellVers('cortex:extmodel', (
            (1, self._migrateTaxonomyIface),
        ), nexs=False)

        await self._bumpCellVers('cortex:storage', (
            (1, self._storUpdateMacros),
            (3, self._storCortexHiveMigration),
        ), nexs=False)

        # Perform module loading
        await self._loadCoreMods()
        await self._loadExtModel()
        await self._initStormCmds()

        # Initialize our storage and views
        await self._initCoreAxon()
        await self._initJsonStor()

        await self._initCoreLayers()
        await self._initCoreViews()
        self.onfini(self._finiStor)
        await self._initCoreQueues()

        self.addHealthFunc(self._cortexHealth)

        await self._initOAuthManager()

        self.stormdmondefs = self.cortexdata.getSubKeyVal('storm:dmons:')
        self.stormdmons = await s_storm.DmonManager.anit(self)
        self.onfini(self.stormdmons)

        self.agenda = await s_agenda.Agenda.anit(self)
        self.onfini(self.agenda)

        await self._initStormGraphs()

        await self._initRuntFuncs()

        self.tagmeta = self.cortexdata.getSubKeyVal('tagmeta:')
        self.cmddefs = self.cortexdata.getSubKeyVal('storm:cmds:')
        self.pkgdefs = self.cortexdata.getSubKeyVal('storm:packages:')
        self.svcdefs = self.cortexdata.getSubKeyVal('storm:services:')

        await self._initDeprLocks()
        await self._warnDeprLocks()

        # Finalize coremodule loading & give svchive a shot to load
        await self._initPureStormCmds()

        self.dynitems.update({
            'cron': self.agenda,
            'cortex': self,
            'multiqueue': self.multiqueue,
        })

        # TODO - Remove this in 3.0.0
        ag = await self.auth.addAuthGate('cortex', 'cortex')
        for useriden in ag.gateusers.keys():
            user = self.auth.user(useriden)
            if user is None:
                continue

            mesg = f'User {useriden} ({user.name}) has a rule on the "cortex" authgate. This authgate is not used ' \
                   f'for permission checks and will be removed in Synapse v3.0.0.'
            logger.warning(mesg, extra=await self.getLogExtra(user=useriden, username=user.name))
        for roleiden in ag.gateroles.keys():
            role = self.auth.role(roleiden)
            if role is None:
                continue

            mesg = f'Role {roleiden} ({role.name}) has a rule on the "cortex" authgate. This authgate is not used ' \
                   f'for permission checks and will be removed in Synapse v3.0.0.'
            logger.warning(mesg, extra=await self.getLogExtra(role=roleiden, rolename=role.name))

        self._initVaults()

<<<<<<< HEAD
    async def _storCortexHiveMigration(self):

        logger.warning('migrating Cortex data out of hive')

        viewdefs = self.cortexdata.getSubKeyVal('view:info:')
        async with await self.hive.open(('cortex', 'views')) as viewnodes:
            for iden, node in viewnodes:
                viewdict = await node.dict()
                viewinfo = viewdict.pack()
                viewinfo.setdefault('iden', iden)
                viewdefs.set(iden, viewinfo)

                trigdict = self.cortexdata.getSubKeyVal(f'view:{iden}:trigger:')
                async with await node.open(('triggers',)) as trignodes:
                    for iden, trig in trignodes:
                        trigdict.set(iden, trig.valu)

        layrdefs = self.cortexdata.getSubKeyVal('layer:info:')
        async with await self.hive.open(('cortex', 'layers')) as layrnodes:
            for iden, node in layrnodes:
                layrdict = await node.dict()
                layrinfo = layrdict.pack()
                pushs = layrinfo.get('pushs', {})
                if pushs:
                    for pdef in pushs.values():
                        pdef.setdefault('chunk:size', s_const.layer_pdef_csize)
                        pdef.setdefault('queue:size', s_const.layer_pdef_qsize)

                pulls = layrinfo.get('pulls', {})
                if pulls:
                    pulls = layrinfo.get('pulls', {})
                    for pdef in pulls.values():
                        pdef.setdefault('chunk:size', s_const.layer_pdef_csize)
                        pdef.setdefault('queue:size', s_const.layer_pdef_qsize)

                layrdefs.set(iden, layrinfo)

        migrs = (
            (('agenda', 'appts'), 'agenda:appt:'),
            (('cortex', 'tagmeta'), 'tagmeta:'),
            (('cortex', 'storm', 'cmds'), 'storm:cmds:'),
            (('cortex', 'storm', 'vars'), 'storm:vars:'),
            (('cortex', 'storm', 'dmons'), 'storm:dmons:'),
            (('cortex', 'storm', 'packages'), 'storm:packages:'),
            (('cortex', 'storm', 'services'), 'storm:services:'),
            (('cortex', 'model', 'forms'), 'model:forms:'),
            (('cortex', 'model', 'props'), 'model:props:'),
            (('cortex', 'model', 'univs'), 'model:univs:'),
            (('cortex', 'model', 'tagprops'), 'model:tagprops:'),
            (('cortex', 'model', 'deprlocks'), 'model:deprlocks:'),
        )

        for hivepath, kvpref in migrs:
            subkv = self.cortexdata.getSubKeyVal(kvpref)
            async with await self.hive.open(hivepath) as hivenode:
                for name, node in hivenode:
                    subkv.set(name, node.valu)

        logger.warning('...Cortex data migration complete!')
=======
        await self._bumpCellVers('cortex:storage', (
            (1, self._storUpdateMacros),
            (2, self._storLayrFeedDefaults),
            (3, self._updateTriggerViewIdens),
        ), nexs=False)
>>>>>>> dd4d3ffd

    async def _updateTriggerViewIdens(self):
        for view in self.views.values():
            for trigiden, trigger in await view.listTriggers():
                if trigger.get('view') != view.iden:
                    trigger.tdef['view'] = view.iden
                    await view.trigdict.set(trigiden, trigger.tdef)

    async def _viewNomergeToProtected(self):
        for view in self.views.values():
            nomerge = view.info.get('nomerge', False)
            await view.setViewInfo('protected', nomerge)
            await view.setViewInfo('nomerge', None)

    async def _storUpdateMacros(self):
        for name, node in await self.hive.open(('cortex', 'storm', 'macros')):

            try:

                info = {
                    'name': name,
                    'storm': node.valu.get('storm'),
                }

                user = node.valu.get('user')
                if user is not None:
                    info['user'] = user

                created = node.valu.get('created')
                if created is not None:
                    info['created'] = created

                edited = node.valu.get('edited')
                if edited is not None:
                    info['updated'] = edited

                    if info.get('created') is None:
                        info['created'] = edited

                mdef = self._initStormMacro(info)

                await self._addStormMacro(mdef)

            except Exception as e:
                logger.exception(f'Macro migration error for macro: {name} (skipped).')

    def getStormMacro(self, name, user=None):

        if not name:
            raise s_exc.BadArg(mesg=f'Macro names must be at least 1 character long')

        if len(name) > 491:
            raise s_exc.BadArg(mesg='Macro names may only be up to 491 chars.')

        byts = self.slab.get(name.encode(), db=self.macrodb)
        if byts is None:
            return None

        mdef = s_msgpack.un(byts)

        if user is not None:
            mesg = f'User requires read permission on macro: {name}.'
            self._reqEasyPerm(mdef, user, s_cell.PERM_READ, mesg=mesg)

        return mdef

    def reqStormMacro(self, name, user=None):

        mdef = self.getStormMacro(name)
        if mdef is None:
            raise s_exc.NoSuchName(mesg=f'Macro name not found: {name}')

        if user is not None:
            mesg = f'User requires read permission on macro: {name}.'
            self._reqEasyPerm(mdef, user, s_cell.PERM_READ, mesg=mesg)

        return mdef

    def _reqStormMacroPerm(self, user, name, level):
        mdef = self.reqStormMacro(name)
        mesg = f'User requires {s_cell.permnames.get(level)} permission on macro: {name}'

        if level == s_cell.PERM_EDIT and (
            user.allowed(('storm', 'macro', 'edit')) or
            user.allowed(('storm', 'macro', 'admin'))):
            return mdef

        if level == s_cell.PERM_ADMIN and user.allowed(('storm', 'macro', 'admin')):
            return mdef

        self._reqEasyPerm(mdef, user, level, mesg=mesg)
        return mdef

    async def addStormMacro(self, mdef, user=None):

        if user is None:
            user = self.auth.rootuser

        user.confirm(('storm', 'macro', 'add'), default=True)

        mdef = self._initStormMacro(mdef, user=user)

        reqValidStormMacro(mdef)

        return await self._push('storm:macro:add', mdef)

    def _initStormMacro(self, mdef, user=None):

        if user is None:
            user = self.auth.rootuser

        mdef['iden'] = s_common.guid()

        now = s_common.now()

        mdef.setdefault('updated', now)
        mdef.setdefault('created', now)

        useriden = mdef.get('user', user.iden)

        mdef['user'] = useriden
        mdef['creator'] = useriden

        mdef.setdefault('storm', '')
        self._initEasyPerm(mdef)

        mdef['permissions']['users'][useriden] = s_cell.PERM_ADMIN

        return mdef

    @s_nexus.Pusher.onPush('storm:macro:add')
    async def _addStormMacro(self, mdef):
        name = mdef.get('name')
        reqValidStormMacro(mdef)

        # idempotency protection...
        oldv = self.getStormMacro(name)
        if oldv is not None and oldv.get('iden') != mdef.get('iden'):
            raise s_exc.BadArg(mesg=f'Duplicate macro name: {name}')

        self.slab.put(name.encode(), s_msgpack.en(mdef), db=self.macrodb)
        await self.feedBeholder('storm:macro:add', {'macro': mdef})
        return mdef

    async def delStormMacro(self, name, user=None):

        if user is not None:
            self._reqStormMacroPerm(user, name, s_cell.PERM_ADMIN)

        return await self._push('storm:macro:del', name)

    @s_nexus.Pusher.onPush('storm:macro:del')
    async def _delStormMacro(self, name):
        if not name:
            raise s_exc.BadArg(mesg=f'Macro names must be at least 1 character long')

        byts = self.slab.pop(name.encode(), db=self.macrodb)

        if byts is not None:
            macro = s_msgpack.un(byts)
            await self.feedBeholder('storm:macro:del', {'name': name, 'iden': macro.get('iden')})
            return macro

    async def modStormMacro(self, name, info, user=None):
        if user is not None:
            self._reqStormMacroPerm(user, name, s_cell.PERM_EDIT)
        return await self._push('storm:macro:mod', name, info)

    @s_nexus.Pusher.onPush('storm:macro:mod')
    async def _modStormMacro(self, name, info):

        mdef = self.getStormMacro(name)
        if mdef is None:
            return

        mdef.update(info)

        reqValidStormMacro(mdef)

        newname = info.get('name')
        if newname is not None and newname != name:

            byts = self.slab.get(newname.encode(), db=self.macrodb)
            if byts is not None:
                raise s_exc.DupName('A macro named {newname} already exists!')

            self.slab.put(newname.encode(), s_msgpack.en(mdef), db=self.macrodb)
            self.slab.pop(name.encode(), db=self.macrodb)
        else:
            self.slab.put(name.encode(), s_msgpack.en(mdef), db=self.macrodb)

        await self.feedBeholder('storm:macro:mod', {'macro': mdef, 'info': info})
        return mdef

    async def setStormMacroPerm(self, name, scope, iden, level, user=None):

        if user is not None:
            self._reqStormMacroPerm(user, name, s_cell.PERM_ADMIN)

        return await self._push('storm:macro:set:perm', name, scope, iden, level)

    @s_nexus.Pusher.onPush('storm:macro:set:perm')
    async def _setStormMacroPerm(self, name, scope, iden, level):

        mdef = self.reqStormMacro(name)
        await self._setEasyPerm(mdef, scope, iden, level)

        reqValidStormMacro(mdef)

        self.slab.put(name.encode(), s_msgpack.en(mdef), db=self.macrodb)

        info = {
            'scope': scope,
            'iden': iden,
            'level': level
        }

        await self.feedBeholder('storm:macro:set:perm', {'macro': mdef, 'info': info})
        return mdef

    async def getStormMacros(self, user=None):

        retn = []

        for lkey, byts in self.slab.scanByFull(db=self.macrodb):

            await asyncio.sleep(0)

            mdef = s_msgpack.un(byts)

            if user is not None and not self._hasEasyPerm(mdef, user, s_cell.PERM_READ):
                continue

            retn.append(mdef)

        return retn

    async def getStormIfaces(self, name):

        mods = self.modsbyiface.get(name)
        if mods is not None:
            return mods

        mods = []
        for moddef in self.stormmods.values():

            ifaces = moddef.get('interfaces')
            if ifaces is None:
                continue

            if name not in ifaces:
                continue

            mods.append(moddef)

        self.modsbyiface[name] = tuple(mods)
        return mods

    def _initCorePerms(self):
        self._cortex_permdefs.extend((
            {'perm': ('model', 'form', 'add'), 'gate': 'cortex',
             'desc': 'Controls access to adding extended model forms.'},
            {'perm': ('model', 'form', 'add', '<form>'), 'gate': 'cortex',
             'desc': 'Controls access to adding specific extended model forms.',
             'ex': 'model.form.add._foo:bar'},
            {'perm': ('model', 'form', 'del'), 'gate': 'cortex',
             'desc': 'Controls access to deleting extended model forms.'},
            {'perm': ('model', 'form', 'del', '<form>'), 'gate': 'cortex',
             'desc': 'Controls access to deleting specific extended model forms.',
             'ex': 'model.form.del._foo:bar'},

            {'perm': ('model', 'prop', 'add'), 'gate': 'cortex',
             'desc': 'Controls access to adding extended model properties.'},
            {'perm': ('model', 'prop', 'add', '<form>'), 'gate': 'cortex',
             'desc': 'Controls access to adding specific extended model properties.',
             'ex': 'model.prop.add._foo:bar'},
            {'perm': ('model', 'prop', 'del'), 'gate': 'cortex',
             'desc': 'Controls access to deleting extended model properties.'},
            {'perm': ('model', 'prop', 'del', '<form>'), 'gate': 'cortex',
             'desc': 'Controls access to deleting specific extended model properties.',
             'ex': 'model.prop.del._foo:bar'},

            {'perm': ('model', 'tagprop', 'add'), 'gate': 'cortex',
             'desc': 'Controls access to adding extended model tag properties.'},
            {'perm': ('model', 'tagprop', 'del'), 'gate': 'cortex',
             'desc': 'Controls access to deleting extended model tag properties.'},

            {'perm': ('model', 'univ', 'add'), 'gate': 'cortex',
             'desc': 'Controls access to adding extended model universal properties.'},
            {'perm': ('model', 'univ', 'del'), 'gate': 'cortex',
             'desc': 'Controls access to deleting extended model universal properties.'},

            {'perm': ('node',), 'gate': 'layer',
             'desc': 'Controls all node edits in a layer.'},
            {'perm': ('node', 'add'), 'gate': 'layer',
             'desc': 'Controls adding any form of node in a layer.'},
            {'perm': ('node', 'del'), 'gate': 'layer',
             'desc': 'Controls removing any form of node in a layer.'},

            {'perm': ('node', 'add', '<form>'), 'gate': 'layer',
             'ex': 'node.add.inet:ipv4',
             'desc': 'Controls adding a specific form of node in a layer.'},
            {'perm': ('node', 'del', '<form>'), 'gate': 'layer',
             'desc': 'Controls removing a specific form of node in a layer.'},

            {'perm': ('node', 'tag'), 'gate': 'layer',
             'desc': 'Controls editing any tag on any node in a layer.'},
            {'perm': ('node', 'tag', 'add'), 'gate': 'layer',
             'desc': 'Controls adding any tag on any node in a layer.'},
            {'perm': ('node', 'tag', 'del'), 'gate': 'layer',
             'desc': 'Controls removing any tag on any node in a layer.'},

            {'perm': ('node', 'tag', 'add', '<tag...>'), 'gate': 'layer',
             'ex': 'node.tag.add.cno.mal.redtree',
             'desc': 'Controls adding a specific tag on any node in a layer.'},
            {'perm': ('node', 'tag', 'del', '<tag...>'), 'gate': 'layer',
             'ex': 'node.tag.del.cno.mal.redtree',
             'desc': 'Controls removing a specific tag on any node in a layer.'},

            {'perm': ('node', 'prop'), 'gate': 'layer',
             'desc': 'Controls editing any prop on any node in the layer.'},

            {'perm': ('node', 'prop', 'set'), 'gate': 'layer',
             'desc': 'Controls setting any prop on any node in a layer.'},
            {'perm': ('node', 'prop', 'set', '<form>'), 'gate': 'layer',
             'ex': 'node.prop.set.inet:ipv4',
             'desc': 'Controls setting any property on a form of node in a layer.'},
            {'perm': ('node', 'prop', 'set', '<form>', '<prop>'), 'gate': 'layer',
             'ex': 'node.prop.set.inet:ipv4.asn',
             'desc': 'Controls setting a specific property on a form of node in a layer.'},

            {'perm': ('node', 'prop', 'del'), 'gate': 'layer',
             'desc': 'Controls removing any prop on any node in a layer.'},
            {'perm': ('node', 'prop', 'del', '<form>'), 'gate': 'layer',
             'ex': 'node.prop.del.inet:ipv4',
             'desc': 'Controls removing any property from a form of node in a layer.'},
            {'perm': ('node', 'prop', 'del', '<form>', '<prop>'), 'gate': 'layer',
             'ex': 'node.prop.del.inet:ipv4.asn',
             'desc': 'Controls removing a specific property from a form of node in a layer.'},

            {'perm': ('node', 'data', 'set'), 'gate': 'layer',
             'desc': 'Permits a user to set node data in a given layer.'},
            {'perm': ('node', 'data', 'set', '<key>'), 'gate': 'layer',
              'ex': 'node.data.set.hehe',
             'desc': 'Permits a user to set node data in a given layer for a specific key.'},
            {'perm': ('node', 'data', 'pop'), 'gate': 'layer',
             'desc': 'Permits a user to remove node data in a given layer.'},
            {'perm': ('node', 'data', 'pop', '<key>'), 'gate': 'layer',
             'ex': 'node.data.pop.hehe',
             'desc': 'Permits a user to remove node data in a given layer for a specific key.'},

            {'perm': ('pkg', 'add'), 'gate': 'cortex',
             'desc': 'Controls access to adding storm packages.'},
            {'perm': ('pkg', 'del'), 'gate': 'cortex',
             'desc': 'Controls access to deleting storm packages.'},

            {'perm': ('storm', 'asroot', 'cmd', '<cmdname>'), 'gate': 'cortex',
            'desc': 'Controls running storm commands requiring root privileges.',
             'ex': 'storm.asroot.cmd.movetag'},
            {'perm': ('storm', 'asroot', 'mod', '<modname>'), 'gate': 'cortex',
            'desc': 'Controls importing modules requiring root privileges.',
             'ex': 'storm.asroot.cmd.synapse-misp.privsep'},

            {'perm': ('storm', 'graph', 'add'), 'gate': 'cortex',
             'desc': 'Controls access to add a storm graph.',
             'default': True},
            {'perm': ('storm', 'macro', 'add'), 'gate': 'cortex',
             'desc': 'Controls access to add a storm macro.',
             'default': True},
            {'perm': ('storm', 'macro', 'admin'), 'gate': 'cortex',
             'desc': 'Controls access to edit/set/delete a storm macro.'},
            {'perm': ('storm', 'macro', 'edit'), 'gate': 'cortex',
             'desc': 'Controls access to edit a storm macro.'},

            {'perm': ('view',), 'gate': 'cortex',
             'desc': 'Controls all view permissions.'},
            {'perm': ('view', 'add'), 'gate': 'cortex',
             'desc': 'Controls access to add a new view including forks.'},
            {'perm': ('view', 'del'), 'gate': 'view',
             'desc': 'Controls access to delete a view.'},
            {'perm': ('view', 'fork'), 'gate': 'view', 'default': True,
             'desc': 'Controls access to fork a view.'},
            {'perm': ('view', 'read'), 'gate': 'view',
             'desc': 'Controls read access to view.'},
            {'perm': ('view', 'set', '<setting>'), 'gate': 'view',
             'desc': 'Controls access to change view settings.',
             'ex': 'view.set.name'},

            {'perm': ('axon', 'upload'), 'gate': 'cortex',
             'desc': 'Controls the ability to upload a file to the Axon.'},
            {'perm': ('axon', 'get'), 'gate': 'cortex',
             'desc': 'Controls the ability to retrieve a file from the Axon.'},
            {'perm': ('axon', 'has'), 'gate': 'cortex',
             'desc': 'Controls the ability to check if the Axon contains a file.'},
            {'perm': ('axon', 'del'), 'gate': 'cortex',
             'desc': 'Controls the ability to remove a file from the Axon.'},

            {'perm': ('cron', 'kill'), 'gate': 'cronjob',
             'desc': 'Controls the ability to terminate a running cron job.'},
            {'perm': ('cron', 'set'), 'gate': 'cronjob',
             'desc': 'Controls the ability to set any editable property on a cron job.'},
            {'perm': ('cron', 'set', '<name>'), 'gate': 'cronjob',
             'desc': 'Controls the ability to set the named editable property on a cron job.'},
        ))
        for pdef in self._cortex_permdefs:
            s_storm.reqValidPermDef(pdef)

    def _getPermDefs(self):

        permdefs = list(s_cell.Cell._getPermDefs(self))
        permdefs.extend(self._cortex_permdefs)

        for spkg in self._getStormPkgs():
            permdefs.extend(spkg.get('perms', ()))

        for (path, ctor) in self.stormlibs:
            permdefs.extend(ctor._storm_lib_perms)

        permdefs.sort(key=lambda x: x['perm'])

        return tuple(permdefs)

    def _setPropSetHook(self, name, hook):
        self._propSetHooks[name] = hook

    async def _callPropSetHook(self, node, prop, norm):
        hook = self._propSetHooks.get(prop.full)
        if hook is None:
            return
        await hook(node, prop, norm)

    async def _execCellUpdates(self):

        await self._bumpCellVers('cortex:defaults', (
            (1, self._addAllLayrRead),
            (2, self._viewNomergeToProtected),
        ))

    async def _addAllLayrRead(self):
        layriden = self.getView().layers[0].iden
        role = await self.auth.getRoleByName('all')
        await role.addRule((True, ('layer', 'read')), gateiden=layriden)

    async def initServiceRuntime(self):

        # do any post-nexus initialization here...
        if self.isactive:
            await self._checkNexsIndx()

        await self._initCoreMods()

        if self.isactive:
            await self._checkLayerModels()

        self.addActiveCoro(self.agenda.runloop)

        await self._initStormDmons()
        await self._initStormSvcs()

        # share ourself via the cell dmon as "cortex"
        # for potential default remote use
        self.dmon.share('cortex', self)

    async def initServiceActive(self):

        await self.stormdmons.start()
        await self.agenda.clearRunningStatus()

        async def _runMigrations():
            # Run migrations when this cortex becomes active. This is to prevent
            # migrations getting skipped in a zero-downtime upgrade path
            # (upgrade mirror, promote mirror).
            await self._checkLayerModels()

            # Once migrations are complete, start the view and layer tasks.
            for view in self.views.values():
                await view.initTrigTask()
                await view.initMergeTask()

            for layer in self.layers.values():
                await layer.initLayerActive()

        self.runActiveTask(_runMigrations())

        await self.initStormPool()

    async def initServicePassive(self):

        await self.stormdmons.stop()

        for view in self.views.values():
            await view.finiTrigTask()
            await view.finiMergeTask()

        for layer in self.layers.values():
            await layer.initLayerPassive()

        await self.finiStormPool()

    async def initStormPool(self):

        try:

            byts = self.slab.get(b'storm:pool', db='cell:conf')
            if byts is None:
                return

            url, opts = s_msgpack.un(byts)

            self.stormpoolurl = url
            self.stormpoolopts = opts

            async def onlink(proxy, urlinfo):
                _url = s_urlhelp.sanitizeUrl(s_telepath.zipurl(urlinfo))
                logger.debug(f'Stormpool client connected to {_url}')

            self.stormpool = await s_telepath.open(url, onlink=onlink)

            # make this one a fini weakref vs the fini() handler
            self.onfini(self.stormpool)

        except Exception as e:  # pragma: no cover
            logger.exception(f'Error starting stormpool, it will not be available: {e}')

    async def finiStormPool(self):

        if self.stormpool is not None:
            await self.stormpool.fini()
            self.stormpool = None

    async def getStormPool(self):
        byts = self.slab.get(b'storm:pool', db='cell:conf')
        if byts is None:
            return None
        return s_msgpack.un(byts)

    @s_nexus.Pusher.onPushAuto('storm:pool:set')
    async def setStormPool(self, url, opts):

        s_schemas.reqValidStormPoolOpts(opts)

        info = (url, opts)
        self.slab.put(b'storm:pool', s_msgpack.en(info), db='cell:conf')

        if self.isactive:
            await self.finiStormPool()
            await self.initStormPool()

    @s_nexus.Pusher.onPushAuto('storm:pool:del')
    async def delStormPool(self):

        self.slab.pop(b'storm:pool', db='cell:conf')

        if self.isactive:
            await self.finiStormPool()

    @s_nexus.Pusher.onPushAuto('model:depr:lock')
    async def setDeprLock(self, name, locked):

        todo = []
        prop = self.model.prop(name)
        if prop is not None and prop.deprecated:
            todo.append(prop)

        _type = self.model.type(name)
        if _type is not None and _type.deprecated:
            todo.append(_type)

        if not todo:
            mesg = 'setDeprLock() called on non-existant or non-deprecated form, property, or type.'
            raise s_exc.NoSuchProp(name=name, mesg=mesg)

        self.deprlocks.set(name, locked)

        for elem in todo:
            elem.locked = locked

    async def getDeprLocks(self):
        '''
        Return a dictionary of deprecated properties and their lock status.
        '''
        retn = {}

        for prop in self.model.props.values():
            if not prop.deprecated:
                continue

            # Skip universal properties on other props
            if not prop.isform and prop.univ is not None:
                continue

            retn[prop.full] = prop.locked

        return retn

    async def _warnDeprLocks(self):
        # Check for deprecated properties which are unused and unlocked
        deprs = await self.getDeprLocks()

        count = 0

        for propname, locked in deprs.items():
            if locked:
                continue

            prop = self.model.props.get(propname)

            for layr in self.layers.values():
                if not prop.isform and prop.isuniv:
                    if await layr.getUnivPropCount(prop.name, maxsize=1):
                        break

                else:
                    if await layr.getPropCount(propname, maxsize=1):
                        break

                    if await layr.getPropCount(prop.form.name, prop.name, maxsize=1):
                        break
            else:
                count += 1

        if count:
            mesg = f'Detected {count} deprecated properties unlocked and not in use, '
            mesg += 'recommend locking (https://v.vtx.lk/deprlock).'
            logger.warning(mesg)

    async def reqValidStormGraph(self, gdef):
        for filt in gdef.get('filters', ()):
            await self.getStormQuery(filt)

        for pivo in gdef.get('filters', ()):
            await self.getStormQuery(pivo)

        for form, rule in gdef.get('forms', {}).items():
            if form != '*' and self.model.form(form) is None:
                raise s_exc.NoSuchForm.init(form)

            for filt in rule.get('filters', ()):
                await self.getStormQuery(filt)

            for pivo in rule.get('filters', ()):
                await self.getStormQuery(pivo)

    async def addStormGraph(self, gdef, user=None):

        if user is None:
            user = self.auth.rootuser

        user.confirm(('storm', 'graph', 'add'), default=True)

        self._initEasyPerm(gdef)

        now = s_common.now()

        gdef['iden'] = s_common.guid()
        gdef['scope'] = 'user'
        gdef['creator'] = user.iden
        gdef['created'] = now
        gdef['updated'] = now
        gdef['permissions']['users'][user.iden] = s_cell.PERM_ADMIN

        s_stormlib_graph.reqValidGdef(gdef)

        await self.reqValidStormGraph(gdef)

        return await self._push('storm:graph:add', gdef)

    @s_nexus.Pusher.onPush('storm:graph:add')
    async def _addStormGraph(self, gdef):
        s_stormlib_graph.reqValidGdef(gdef)

        await self.reqValidStormGraph(gdef)

        if gdef['scope'] == 'power-up':
            mesg = 'Power-up graph projections may only be added by power-ups.'
            raise s_exc.SynErr(mesg=mesg)

        iden = gdef['iden']
        if self.graphs.get(iden) is not None:
            return

        self.graphs.set(iden, gdef)

        await self.feedBeholder('storm:graph:add', {'gdef': gdef})
        return copy.deepcopy(gdef)

    def _reqStormGraphPerm(self, user, iden, level):
        gdef = self.graphs.get(iden)
        if gdef is None:
            gdef = self.pkggraphs.get(iden)

        if gdef is None:
            mesg = f'No graph projection with iden {iden} exists!'
            raise s_exc.NoSuchIden(mesg=mesg)

        if gdef['scope'] == 'power-up' and level > s_cell.PERM_READ:
            mesg = 'Power-up graph projections may not be modified.'
            raise s_exc.AuthDeny(mesg=mesg, user=user.iden, username=user.name)

        if user is not None:
            mesg = f'User requires {s_cell.permnames.get(level)} permission on graph: {iden}.'
            self._reqEasyPerm(gdef, user, level, mesg=mesg)

        return gdef

    async def delStormGraph(self, iden, user=None):
        self._reqStormGraphPerm(user, iden, s_cell.PERM_ADMIN)
        return await self._push('storm:graph:del', iden)

    @s_nexus.Pusher.onPush('storm:graph:del')
    async def _delStormGraph(self, iden):
        gdef = self.graphs.pop(iden, None)
        if gdef is not None:
            await self.feedBeholder('storm:graph:del', {'iden': iden})
            return gdef

    async def getStormGraph(self, iden, user=None):
        gdef = self._reqStormGraphPerm(user, iden, s_cell.PERM_READ)
        return copy.deepcopy(gdef)

    async def getStormGraphs(self, user=None):

        for _, gdef in self.graphs.items():

            await asyncio.sleep(0)

            if user is not None and self._hasEasyPerm(gdef, user, s_cell.PERM_READ):
                yield copy.deepcopy(gdef)

        for gdef in self.pkggraphs.values():

            await asyncio.sleep(0)

            if user is not None and self._hasEasyPerm(gdef, user, s_cell.PERM_READ):
                yield copy.deepcopy(gdef)

    async def modStormGraph(self, iden, info, user=None):
        self._reqStormGraphPerm(user, iden, s_cell.PERM_EDIT)
        info['updated'] = s_common.now()
        return await self._push('storm:graph:mod', iden, info)

    @s_nexus.Pusher.onPush('storm:graph:mod')
    async def _modStormGraph(self, iden, info):

        gdef = self._reqStormGraphPerm(None, iden, s_cell.PERM_EDIT)
        gdef = copy.deepcopy(gdef)
        gdef.update(info)

        s_stormlib_graph.reqValidGdef(gdef)

        await self.reqValidStormGraph(gdef)

        self.graphs.set(iden, gdef)

        await self.feedBeholder('storm:graph:mod', {'gdef': gdef})
        return copy.deepcopy(gdef)

    async def setStormGraphPerm(self, gden, scope, iden, level, user=None):
        self._reqStormGraphPerm(user, gden, s_cell.PERM_ADMIN)
        return await self._push('storm:graph:set:perm', gden, scope, iden, level, s_common.now())

    @s_nexus.Pusher.onPush('storm:graph:set:perm')
    async def _setStormGraphPerm(self, gden, scope, iden, level, utime):

        gdef = self._reqStormGraphPerm(None, gden, s_cell.PERM_ADMIN)
        gdef = copy.deepcopy(gdef)
        gdef['updated'] = utime

        await self._setEasyPerm(gdef, scope, iden, level)

        s_stormlib_graph.reqValidGdef(gdef)

        self.graphs.set(gden, gdef)

        await self.feedBeholder('storm:graph:set:perm', {'gdef': gdef})
        return copy.deepcopy(gdef)

    async def addCoreQueue(self, name, info):

        if self.multiqueue.exists(name):
            mesg = f'Queue named {name} already exists!'
            raise s_exc.DupName(mesg=mesg)

        await self._push('queue:add', name, info)

    @s_nexus.Pusher.onPush('queue:add')
    async def _addCoreQueue(self, name, info):
        if self.multiqueue.exists(name):
            return

        await self.auth.addAuthGate(f'queue:{name}', 'queue')

        creator = info.get('creator')
        if creator is not None:
            user = await self.auth.reqUser(creator)
            await user.setAdmin(True, gateiden=f'queue:{name}', logged=False)

        await self.multiqueue.add(name, info)

    async def listCoreQueues(self):
        return self.multiqueue.list()

    async def getCoreQueue(self, name):
        return self.multiqueue.status(name)

    async def delCoreQueue(self, name):

        if not self.multiqueue.exists(name):
            mesg = f'No queue named {name} exists!'
            raise s_exc.NoSuchName(mesg=mesg)

        await self._push('queue:del', name)
        await self.auth.delAuthGate(f'queue:{name}')

    @s_nexus.Pusher.onPush('queue:del')
    async def _delCoreQueue(self, name):
        if not self.multiqueue.exists(name):
            return

        await self.multiqueue.rem(name)

    async def coreQueueGet(self, name, offs=0, cull=True, wait=False):
        if offs and cull:
            await self.coreQueueCull(name, offs - 1)

        async for item in self.multiqueue.gets(name, offs, cull=False, wait=wait):
            return item

    async def coreQueueGets(self, name, offs=0, cull=True, wait=False, size=None):
        if offs and cull:
            await self.coreQueueCull(name, offs - 1)

        count = 0
        async for item in self.multiqueue.gets(name, offs, cull=False, wait=wait):

            yield item

            count += 1
            if size is not None and count >= size:
                return

    async def coreQueuePuts(self, name, items):
        await self._push('queue:puts', name, items)

    @s_nexus.Pusher.onPush('queue:puts', passitem=True)
    async def _coreQueuePuts(self, name, items, nexsitem):
        nexsoff, nexsmesg = nexsitem
        await self.multiqueue.puts(name, items, reqid=nexsoff)

    @s_nexus.Pusher.onPushAuto('queue:cull')
    async def coreQueueCull(self, name, offs):
        await self.multiqueue.cull(name, offs)

    @s_nexus.Pusher.onPushAuto('queue:pop')
    async def coreQueuePop(self, name, offs):
        return await self.multiqueue.pop(name, offs)

    async def coreQueueSize(self, name):
        return self.multiqueue.size(name)

    @s_nexus.Pusher.onPushAuto('tag:model:set')
    async def setTagModel(self, tagname, name, valu):
        '''
        Set a model specification property for a tag.

        Arguments:
            tagname (str): The name of the tag.
            name (str): The name of the property.
            valu (object): The value of the property.

        Tag Model Properties:
            regex - A list of None or regular expression strings to match each tag level.
            prune - A number that determines how many levels of pruning are desired.

        Examples:
            await core.setTagModel("cno.cve", "regex", (None, None, "[0-9]{4}", "[0-9]{5}"))

        '''
        meta = self.tagmeta.get(tagname)
        if meta is None:
            meta = {}

        meta[name] = valu
        reqValidTagModel(meta)

        self.tagmeta.set(tagname, meta)

        # clear cached entries
        if name == 'regex':
            self.tagvalid.clear()
        elif name == 'prune':
            self.tagprune.clear()

    @s_nexus.Pusher.onPushAuto('tag:model:del')
    async def delTagModel(self, tagname):
        '''
        Delete all the model specification properties for a tag.

        Arguments:
            tagname (str): The name of the tag.
        '''
        self.tagmeta.pop(tagname)
        self.tagvalid.clear()
        self.tagprune.clear()

    @s_nexus.Pusher.onPushAuto('tag:model:pop')
    async def popTagModel(self, tagname, name):
        '''
        Pop a property from the model specification of a tag.

        Arguments:
            tagname (str): The name of the tag.
            name (str): The name of the specification property.

        Returns:
            (object): The current value of the property.
        '''

        meta = self.tagmeta.get(tagname)
        if meta is None:
            return None

        retn = meta.pop(name, None)
        self.tagmeta.set(tagname, meta)

        if name == 'regex':
            self.tagvalid.clear()
        elif name == 'prune':
            self.tagprune.clear()

        return retn

    def isTagValid(self, tagname):
        '''
        Check if a tag name is valid according to tag model regular expressions.

        Returns:
            (bool): True if the tag is valid.
        '''
        return self.tagvalid.get(tagname)

    def _isTagValid(self, tagname):

        parts = s_chop.tagpath(tagname)
        for tag in s_chop.tags(tagname):

            meta = self.tagmeta.get(tag)
            if meta is None:
                continue

            regx = meta.get('regex')
            if regx is None:
                continue

            for i in range(min(len(regx), len(parts))):

                if regx[i] is None:
                    continue

                if not regex.fullmatch(regx[i], parts[i]):
                    return False

        return True

    async def getTagPrune(self, tagname):
        return self.tagprune.get(tagname)

    def _getTagPrune(self, tagname):

        prune = []

        pruning = 0
        for tag in s_chop.tags(tagname):

            if pruning:
                pruning -= 1
                prune.append(tag)
                continue

            meta = self.tagmeta.get(tag)
            if meta is None:
                continue

            pruning = meta.get('prune', 0)
            if pruning:
                pruning -= 1
                prune.append(tag)

        # if we dont reach the final tag for pruning, skip it.
        if prune and not prune[-1] == tagname:
            return ()

        return tuple(prune)

    async def getTagModel(self, tagname):
        '''
        Retrieve the tag model specification for a tag.

        Returns:
            (dict): The tag model specification or None.
        '''
        retn = self.tagmeta.get(tagname)
        if retn is not None:
            return dict(retn)

    async def listTagModel(self):
        '''
        Retrieve a list of the tag model specifications.

        Returns:
            ([(str, dict), ...]): A list of tag model specification tuples.
        '''
        return list(self.tagmeta.items())

    async def _finiStor(self):
        await asyncio.gather(*[view.fini() for view in self.views.values()])
        await asyncio.gather(*[layr.fini() for layr in self.layers.values()])

    async def _initRuntFuncs(self):

        async def onSetTrigDoc(node, prop, valu):
            valu = str(valu)
            iden = node.ndef[1]
            trig = node.snap.view.triggers.get(iden)
            node.snap.user.confirm(('trigger', 'set', 'doc'), gateiden=iden)
            await trig.set('doc', valu)
            node.props[prop.name] = valu

        async def onSetTrigName(node, prop, valu):
            valu = str(valu)
            iden = node.ndef[1]
            trig = node.snap.view.triggers.get(iden)
            node.snap.user.confirm(('trigger', 'set', 'name'), gateiden=iden)
            await trig.set('name', valu)
            node.props[prop.name] = valu

        async def onSetCronDoc(node, prop, valu):
            valu = str(valu)
            iden = node.ndef[1]
            node.snap.user.confirm(('cron', 'set', 'doc'), gateiden=iden)
            await self.editCronJob(iden, 'doc', valu)
            node.props[prop.name] = valu

        async def onSetCronName(node, prop, valu):
            valu = str(valu)
            iden = node.ndef[1]
            node.snap.user.confirm(('cron', 'set', 'name'), gateiden=iden)
            await self.editCronJob(iden, 'name', valu)
            node.props[prop.name] = valu

        self.addRuntPropSet('syn:cron:doc', onSetCronDoc)
        self.addRuntPropSet('syn:cron:name', onSetCronName)

        self.addRuntPropSet('syn:trigger:doc', onSetTrigDoc)
        self.addRuntPropSet('syn:trigger:name', onSetTrigName)

    async def _initStormDmons(self):

        for iden, ddef in self.stormdmondefs.items():
            try:
                await self.runStormDmon(iden, ddef)

            except asyncio.CancelledError:  # pragma: no cover  TODO:  remove once >= py 3.8 only
                raise

            except Exception as e:
                logger.warning(f'initStormDmon ({iden}) failed: {e}')

    async def _initStormSvcs(self):

        for iden, sdef in self.svcdefs.items():

            try:
                await self._setStormSvc(sdef)

            except asyncio.CancelledError:  # pragma: no cover  TODO:  remove once >= py 3.8 only
                raise

            except Exception as e:
                logger.warning(f'initStormService ({iden}) failed: {e}')

    async def _initCoreQueues(self):
        path = os.path.join(self.dirn, 'slabs', 'queues.lmdb')

        slab = await s_lmdbslab.Slab.anit(path)
        self.onfini(slab.fini)

        self.multiqueue = await slab.getMultiQueue('cortex:queue', nexsroot=self.nexsroot)

    async def _initStormGraphs(self):
        path = os.path.join(self.dirn, 'slabs', 'graphs.lmdb')

        slab = await s_lmdbslab.Slab.anit(path)
        self.onfini(slab.fini)

        self.pkggraphs = {}
        self.graphs = s_lmdbslab.SlabDict(slab, db=slab.initdb('graphs'))

    async def setStormCmd(self, cdef):
        await self._reqStormCmd(cdef)
        return await self._push('cmd:set', cdef)

    @s_nexus.Pusher.onPush('cmd:set')
    async def _onSetStormCmd(self, cdef):
        '''
        Set pure storm command definition.

        Args:
            cdef (dict): A Pure Stormcmd definition dictionary.

        Notes:

            The definition dictionary is formatted like the following::

                {

                    'name': <name>,

                    'cmdargs': [
                        (<name>, <opts>),
                    ]

                    'cmdconf': {
                        <str>: <valu>
                    },

                    'storm': <text>,

                }

        '''
        name = cdef.get('name')
        await self._setStormCmd(cdef)
        self.cmddefs.set(name, cdef)

    async def _reqStormCmd(self, cdef):

        name = cdef.get('name')
        if not s_grammar.isCmdName(name):
            raise s_exc.BadCmdName(name=name)

        await self.getStormQuery(cdef.get('storm'))

    async def _getStorNodes(self, buid, layers):
        # NOTE: This API lives here to make it easy to optimize
        #       the cluster case to minimize round trips
        return [await layr.getStorNode(buid) for layr in layers]

    async def _genSodeList(self, buid, sodes, layers, filtercmpr=None):
        sodelist = []

        if filtercmpr is not None:
            filt = True
            for layr in layers[-1::-1]:
                sode = sodes.get(layr.iden)
                if sode is None:
                    sode = await layr.getStorNode(buid)
                    if filt and filtercmpr(sode):
                        return
                else:
                    filt = False
                sodelist.append((layr.iden, sode))

            return (buid, sodelist[::-1])

        for layr in layers:
            sode = sodes.get(layr.iden)
            if sode is None:
                sode = await layr.getStorNode(buid)
            sodelist.append((layr.iden, sode))

        return (buid, sodelist)

    async def _mergeSodes(self, layers, genrs, cmprkey, filtercmpr=None, reverse=False):
        lastbuid = None
        sodes = {}
        async for layr, (_, buid), sode in s_common.merggenr2(genrs, cmprkey, reverse=reverse):
            if not buid == lastbuid or layr in sodes:
                if lastbuid is not None:
                    sodelist = await self._genSodeList(lastbuid, sodes, layers, filtercmpr)
                    if sodelist is not None:
                        yield sodelist
                    sodes.clear()
                lastbuid = buid
            sodes[layr] = sode

        if lastbuid is not None:
            sodelist = await self._genSodeList(lastbuid, sodes, layers, filtercmpr)
            if sodelist is not None:
                yield sodelist

    async def _mergeSodesUniq(self, layers, genrs, cmprkey, filtercmpr=None, reverse=False):
        lastbuid = None
        sodes = {}
        async with await s_spooled.Set.anit(dirn=self.dirn) as uniqset:
            async for layr, (_, buid), sode in s_common.merggenr2(genrs, cmprkey, reverse=reverse):
                if buid in uniqset:
                    continue

                if not buid == lastbuid or layr in sodes:
                    if lastbuid is not None:
                        sodelist = await self._genSodeList(lastbuid, sodes, layers, filtercmpr)
                        if sodelist is not None:
                            yield sodelist
                        sodes.clear()

                    await uniqset.add(lastbuid)
                    lastbuid = buid

                sodes[layr] = sode

            if lastbuid is not None:
                sodelist = await self._genSodeList(lastbuid, sodes, layers, filtercmpr)
                if sodelist is not None:
                    yield sodelist

    async def _liftByDataName(self, name, layers):
        if len(layers) == 1:
            layr = layers[0].iden
            async for _, buid, sode in layers[0].liftByDataName(name):
                yield (buid, [(layr, sode)])
            return

        genrs = []
        for layr in layers:
            genrs.append(wrap_liftgenr(layr.iden, layr.liftByDataName(name)))

        async for sodes in self._mergeSodes(layers, genrs, cmprkey_buid):
            yield sodes

    async def _liftByProp(self, form, prop, layers, reverse=False):
        if len(layers) == 1:
            layr = layers[0].iden
            async for _, buid, sode in layers[0].liftByProp(form, prop, reverse=reverse):
                yield (buid, [(layr, sode)])
            return

        genrs = []
        for layr in layers:
            genrs.append(wrap_liftgenr(layr.iden, layr.liftByProp(form, prop, reverse=reverse)))

        async for sodes in self._mergeSodesUniq(layers, genrs, cmprkey_indx, reverse=reverse):
            yield sodes

    async def _liftByPropValu(self, form, prop, cmprvals, layers, reverse=False):
        if len(layers) == 1:
            layr = layers[0].iden
            async for _, buid, sode in layers[0].liftByPropValu(form, prop, cmprvals, reverse=reverse):
                yield (buid, [(layr, sode)])
            return

        def filtercmpr(sode):
            props = sode.get('props')
            if props is None:
                return False
            return props.get(prop) is not None

        for cval in cmprvals:
            genrs = []
            for layr in layers:
                genrs.append(wrap_liftgenr(layr.iden, layr.liftByPropValu(form, prop, (cval,), reverse=reverse)))

            async for sodes in self._mergeSodes(layers, genrs, cmprkey_indx, filtercmpr, reverse=reverse):
                yield sodes

    async def _liftByPropArray(self, form, prop, cmprvals, layers, reverse=False):
        if len(layers) == 1:
            layr = layers[0].iden
            async for _, buid, sode in layers[0].liftByPropArray(form, prop, cmprvals, reverse=reverse):
                yield (buid, [(layr, sode)])
            return

        if prop is None:
            filtercmpr = None
        else:
            def filtercmpr(sode):
                props = sode.get('props')
                if props is None:
                    return False
                return props.get(prop) is not None

        for cval in cmprvals:
            genrs = []
            for layr in layers:
                genrs.append(wrap_liftgenr(layr.iden, layr.liftByPropArray(form, prop, (cval,), reverse=reverse)))

            async for sodes in self._mergeSodes(layers, genrs, cmprkey_indx, filtercmpr, reverse=reverse):
                yield sodes

    async def _liftByFormValu(self, form, cmprvals, layers, reverse=False):
        if len(layers) == 1:
            layr = layers[0].iden
            async for _, buid, sode in layers[0].liftByFormValu(form, cmprvals, reverse=reverse):
                yield (buid, [(layr, sode)])
            return

        for cval in cmprvals:
            genrs = []
            for layr in layers:
                genrs.append(wrap_liftgenr(layr.iden, layr.liftByFormValu(form, (cval,), reverse=reverse)))

            async for sodes in self._mergeSodes(layers, genrs, cmprkey_indx, reverse=reverse):
                yield sodes

    async def _liftByTag(self, tag, form, layers, reverse=False):
        if len(layers) == 1:
            layr = layers[0].iden
            async for _, buid, sode in layers[0].liftByTag(tag, form, reverse=reverse):
                yield (buid, [(layr, sode)])
            return

        if form is None:
            def filtercmpr(sode):
                tags = sode.get('tags')
                if tags is None:
                    return False
                return tags.get(tag) is not None
        else:
            filtercmpr = None

        genrs = []
        for layr in layers:
            genrs.append(wrap_liftgenr(layr.iden, layr.liftByTag(tag, form, reverse=reverse)))

        async for sodes in self._mergeSodes(layers, genrs, cmprkey_buid, filtercmpr, reverse=reverse):
            yield sodes

    async def _liftByTagValu(self, tag, cmpr, valu, form, layers, reverse=False):
        if len(layers) == 1:
            layr = layers[0].iden
            async for _, buid, sode in layers[0].liftByTagValu(tag, cmpr, valu, form, reverse=reverse):
                yield (buid, [(layr, sode)])
            return

        def filtercmpr(sode):
            tags = sode.get('tags')
            if tags is None:
                return False
            return tags.get(tag) is not None

        genrs = []
        for layr in layers:
            genrs.append(wrap_liftgenr(layr.iden, layr.liftByTagValu(tag, cmpr, valu, form, reverse=reverse)))

        async for sodes in self._mergeSodes(layers, genrs, cmprkey_buid, filtercmpr, reverse=reverse):
            yield sodes

    async def _liftByTagProp(self, form, tag, prop, layers, reverse=False):
        if len(layers) == 1:
            layr = layers[0].iden
            async for _, buid, sode in layers[0].liftByTagProp(form, tag, prop, reverse=reverse):
                yield (buid, [(layr, sode)])
            return

        genrs = []
        for layr in layers:
            genrs.append(wrap_liftgenr(layr.iden, layr.liftByTagProp(form, tag, prop, reverse=reverse)))

        async for sodes in self._mergeSodesUniq(layers, genrs, cmprkey_indx, reverse=reverse):
            yield sodes

    async def _liftByTagPropValu(self, form, tag, prop, cmprvals, layers, reverse=False):
        if len(layers) == 1:
            layr = layers[0].iden
            async for _, buid, sode in layers[0].liftByTagPropValu(form, tag, prop, cmprvals, reverse=reverse):
                yield (buid, [(layr, sode)])
            return

        def filtercmpr(sode):
            tagprops = sode.get('tagprops')
            if tagprops is None:
                return False
            props = tagprops.get(tag)
            if not props:
                return False
            return props.get(prop) is not None

        for cval in cmprvals:
            genrs = []
            for layr in layers:
                genrs.append(wrap_liftgenr(layr.iden, layr.liftByTagPropValu(form, tag, prop, (cval,), reverse=reverse)))

            async for sodes in self._mergeSodes(layers, genrs, cmprkey_indx, filtercmpr, reverse=reverse):
                yield sodes

    async def _setStormCmd(self, cdef):
        '''
        Note:
            No change control or persistence
        '''
        def ctor(runt, runtsafe):
            return s_storm.PureCmd(cdef, runt, runtsafe)

        # TODO unify class ctors and func ctors vs briefs...
        def getCmdBrief():
            return cdef.get('descr', 'No description').strip().split('\n')[0]

        ctor.getCmdBrief = getCmdBrief
        ctor.pkgname = cdef.get('pkgname')
        ctor.svciden = cdef.get('cmdconf', {}).get('svciden', '')
        ctor.forms = cdef.get('forms', {})

        def getStorNode(form):
            ndef = (form.name, form.type.norm(cdef.get('name'))[0])
            buid = s_common.buid(ndef)

            props = {
                'doc': ctor.getCmdBrief()
            }

            inpt = ctor.forms.get('input')
            outp = ctor.forms.get('output')
            nodedata = ctor.forms.get('nodedata')

            if inpt:
                props['input'] = tuple(inpt)

            if outp:
                props['output'] = tuple(outp)

            if nodedata:
                props['nodedata'] = tuple(nodedata)

            if ctor.svciden:
                props['svciden'] = ctor.svciden

            if ctor.pkgname:
                props['package'] = ctor.pkgname

            pnorms = {}
            for prop, valu in props.items():
                formprop = form.props.get(prop)
                if formprop is not None and valu is not None:
                    pnorms[prop] = formprop.type.norm(valu)[0]

            return (buid, {
                'ndef': ndef,
                'props': pnorms,
            })

        ctor.getStorNode = getStorNode

        name = cdef.get('name')
        self.stormcmds[name] = ctor

        await self.fire('core:cmd:change', cmd=name, act='add')

    async def _popStormCmd(self, name):
        self.stormcmds.pop(name, None)

        await self.fire('core:cmd:change', cmd=name, act='del')

    async def delStormCmd(self, name):
        '''
        Remove a previously set pure storm command.
        '''
        ctor = self.stormcmds.get(name)
        if ctor is None:
            mesg = f'No storm command named {name}.'
            raise s_exc.NoSuchCmd(name=name, mesg=mesg)

        return await self._push('cmd:del', name)

    @s_nexus.Pusher.onPush('cmd:del')
    async def _delStormCmd(self, name):
        ctor = self.stormcmds.get(name)
        if ctor is None:
            return

        cdef = self.cmddefs.get(name)
        if cdef is None:
            mesg = f'The storm command ({name}) is not dynamic.'
            raise s_exc.CantDelCmd(mesg=mesg)

        self.cmddefs.pop(name)
        self.stormcmds.pop(name, None)

        await self.fire('core:cmd:change', cmd=name, act='del')

    async def addStormPkg(self, pkgdef, verify=False):
        '''
        Add the given storm package to the cortex.

        This will store the package for future use.
        '''
        # do validation before nexs...
        if verify:
            pkgcopy = s_msgpack.deepcopy(pkgdef)
            codesign = pkgcopy.pop('codesign', None)
            if codesign is None:
                mesg = 'Storm package is not signed!'
                raise s_exc.BadPkgDef(mesg=mesg)

            certbyts = codesign.get('cert')
            if certbyts is None:
                mesg = 'Storm package has no certificate!'
                raise s_exc.BadPkgDef(mesg=mesg)

            signbyts = codesign.get('sign')
            if signbyts is None:
                mesg = 'Storm package has no signature!'
                raise s_exc.BadPkgDef(mesg=mesg)

            try:
                cert = self.certdir.loadCertByts(certbyts.encode('utf-8'))
            except s_exc.BadCertBytes as e:
                raise s_exc.BadPkgDef(mesg='Storm package has malformed certificate!') from None

            try:
                self.certdir.valCodeCert(certbyts.encode())
            except s_exc.BadCertVerify as e:
                mesg = e.get('mesg')
                if mesg:
                    mesg = f'Storm package has invalid certificate: {mesg}'
                else:
                    mesg = 'Storm package has invalid certificate!'
                raise s_exc.BadPkgDef(mesg=mesg) from None

            pubk = s_rsa.PubKey(cert.public_key())
            if not pubk.verifyitem(pkgcopy, s_common.uhex(signbyts)):
                mesg = 'Storm package signature does not match!'
                raise s_exc.BadPkgDef(mesg=mesg)

        await self._normStormPkg(pkgdef)
        return await self._push('pkg:add', pkgdef)

    @s_nexus.Pusher.onPush('pkg:add')
    async def _addStormPkg(self, pkgdef):
        name = pkgdef.get('name')
        olddef = self.pkgdefs.get(name, None)
        if olddef is not None:
            if s_hashitem.hashitem(pkgdef) != s_hashitem.hashitem(olddef):
                await self._dropStormPkg(olddef)
            else:
                return

        await self.loadStormPkg(pkgdef)
        self.pkgdefs.set(name, pkgdef)

        self._clearPermDefs()

        gates = []
        perms = []
        pkgperms = pkgdef.get('perms')
        if pkgperms:
            gates = [p['gate'] for p in pkgperms if p.get('gate') is not None]
            perms = [p['perm'] for p in pkgperms if p.get('perm') is not None]
        await self.feedBeholder('pkg:add', pkgdef, gates=gates, perms=perms)

    async def delStormPkg(self, name):
        pkgdef = self.pkgdefs.get(name)
        if pkgdef is None:
            mesg = f'No storm package: {name}.'
            raise s_exc.NoSuchPkg(mesg=mesg)

        return await self._push('pkg:del', name)

    @s_nexus.Pusher.onPush('pkg:del')
    async def _delStormPkg(self, name):
        '''
        Delete a storm package by name.
        '''
        pkgdef = self.pkgdefs.pop(name, None)
        if pkgdef is None:
            return

        await self._dropStormPkg(pkgdef)

        self._clearPermDefs()

        gates = []
        perms = []
        pkgperms = pkgdef.get('perms')
        if pkgperms:
            gates = [p['gate'] for p in pkgperms if p.get('gate') is not None]
            perms = [p['perm'] for p in pkgperms if p.get('perm') is not None]
        await self.feedBeholder('pkg:del', {'name': name}, gates=gates, perms=perms)

    async def getStormPkg(self, name):
        return copy.deepcopy(self.stormpkgs.get(name))

    async def getStormPkgs(self):
        return self._getStormPkgs()

    def _getStormPkgs(self):
        return copy.deepcopy(list(self.pkgdefs.values()))

    async def getStormMods(self):
        return copy.deepcopy(self.stormmods)

    async def getStormMod(self, name, reqvers=None):

        mdef = copy.deepcopy(self.stormmods.get(name))
        if mdef is None or reqvers is None:
            return mdef

        pkgvers = mdef.get('pkgvers')
        if pkgvers is None:
            mesg = f'getStormMod: requested storm module {name}@{reqvers}' \
                    'has no version information to check.'
            logger.warning(mesg)
            return

        if isinstance(pkgvers, tuple):
            pkgvers = '%d.%d.%d' % pkgvers

        if s_version.matches(pkgvers, reqvers):
            return mdef

    def getDataModel(self):
        return self.model

    async def _tryLoadStormPkg(self, pkgdef):
        try:
            await self._normStormPkg(pkgdef, validstorm=False)
            await self.loadStormPkg(pkgdef)

        except asyncio.CancelledError:  # pragma: no cover  TODO:  remove once >= py 3.8 only
            raise

        except Exception as e:
            name = pkgdef.get('name', '')
            logger.exception(f'Error loading pkg: {name}, {str(e)}')

    async def verifyStormPkgDeps(self, pkgdef):

        result = {
            'requires': [],
            'conflicts': [],
        }

        deps = pkgdef.get('depends')
        if deps is None:
            return result

        requires = deps.get('requires', ())
        for require in requires:

            pkgname = require.get('name')
            cmprvers = require.get('version')

            item = require.copy()
            item.setdefault('desc', None)

            cpkg = await self.getStormPkg(pkgname)

            if cpkg is None:
                item.update({'ok': False, 'actual': None})
            else:
                cver = cpkg.get('version')
                ok = s_version.matches(cver, cmprvers)
                item.update({'ok': ok, 'actual': cver})

            result['requires'].append(item)

        conflicts = deps.get('conflicts', ())
        for conflict in conflicts:

            pkgname = conflict.get('name')
            cmprvers = conflict.get('version')

            item = conflict.copy()
            item.setdefault('version', None)
            item.setdefault('desc', None)

            cpkg = await self.getStormPkg(pkgname)

            if cpkg is None:
                item.update({'ok': True, 'actual': None})
            else:
                cver = cpkg.get('version')
                ok = cmprvers is not None and not s_version.matches(cver, cmprvers)
                item.update({'ok': ok, 'actual': cver})

            result['conflicts'].append(item)

        return result

    async def _reqStormPkgDeps(self, pkgdef):

        name = pkgdef.get('name')

        deps = await self.verifyStormPkgDeps(pkgdef)

        for require in deps['requires']:

            if require['ok']:
                continue

            option = ' '
            if require.get('optional'):
                option = ' optional '

            mesg = f'Storm package {name}{option}requirement {require.get("name")}{require.get("version")} is currently unmet.'
            logger.debug(mesg)

        for conflict in deps['conflicts']:

            if conflict['ok']:
                continue

            mesg = f'Storm package {name} conflicts with {conflict.get("name")}{conflict.get("version") or ""}.'
            raise s_exc.StormPkgConflicts(mesg=mesg)

    def _reqStormPkgVarType(self, pkgname, vartype):
        if isinstance(vartype, (tuple, list)):
            for vtyp in vartype:
                self._reqStormPkgVarType(pkgname, vtyp)
        else:
            if vartype not in self.model.types:
                mesg = f'Storm package {pkgname} has unknown config var type {vartype}.'
                raise s_exc.NoSuchType(mesg=mesg, type=vartype)

    async def _normStormPkg(self, pkgdef, validstorm=True):
        '''
        Normalize and validate a storm package (optionally storm code).
        '''
        version = pkgdef.get('version')
        if isinstance(version, (tuple, list)):
            pkgdef['version'] = '%d.%d.%d' % tuple(version)

        await self._reqStormPkgDeps(pkgdef)

        pkgname = pkgdef.get('name')

        # Check synapse version requirement
        reqversion = pkgdef.get('synapse_version')
        if reqversion is not None:
            mesg = f'Storm package {pkgname} requires Synapse {reqversion} but ' \
                   f'Cortex is running {s_version.version}'
            s_version.reqVersion(s_version.version, reqversion, mesg=mesg)

        elif (minversion := pkgdef.get('synapse_minversion')) is not None:
            # This is for older packages that might not have the
            # `synapse_version` field.
            # TODO: Remove this whole else block after Synapse 3.0.0.
            if tuple(minversion) > s_version.version:
                mesg = f'Storm package {pkgname} requires Synapse {minversion} but ' \
                       f'Cortex is running {s_version.version}'
                raise s_exc.BadVersion(mesg=mesg)

        # Validate storm contents from modules and commands
        mods = pkgdef.get('modules', ())
        cmds = pkgdef.get('commands', ())
        onload = pkgdef.get('onload')
        svciden = pkgdef.get('svciden')

        if onload is not None and validstorm:
            await self.getStormQuery(onload)

        for mdef in mods:
            mdef.setdefault('modconf', {})
            if svciden:
                mdef['modconf']['svciden'] = svciden

            if validstorm:
                modtext = mdef.get('storm')
                await self.getStormQuery(modtext)

        for cdef in cmds:
            cdef['pkgname'] = pkgname
            cdef.setdefault('cmdconf', {})
            if svciden:
                cdef['cmdconf']['svciden'] = svciden

            if validstorm:
                cmdtext = cdef.get('storm')
                await self.getStormQuery(cmdtext)

        for gdef in pkgdef.get('graphs', ()):
            gdef['iden'] = s_common.guid((pkgname, gdef.get('name')))
            gdef['scope'] = 'power-up'
            gdef['power-up'] = pkgname

            if validstorm:
                await self.reqValidStormGraph(gdef)

        # Validate package def (post normalization)
        s_storm.reqValidPkgdef(pkgdef)

        for configvar in pkgdef.get('configvars', ()):
            self._reqStormPkgVarType(pkgname, configvar.get('type'))

    async def loadStormPkg(self, pkgdef):
        '''
        Load a storm package into the storm library for this cortex.

        NOTE: This will *not* persist the package (allowing service dynamism).
        '''
        self.modsbyiface.clear()
        name = pkgdef.get('name')

        mods = pkgdef.get('modules', ())
        cmds = pkgdef.get('commands', ())

        # now actually load...
        self.stormpkgs[name] = pkgdef

        pkgvers = pkgdef.get('version')

        # copy the mods dict and smash the ref so
        # updates are atomic and dont effect running
        # storm queries.
        stormmods = self.stormmods.copy()
        for mdef in mods:
            mdef = mdef.copy()
            modname = mdef.get('name')
            mdef['pkgvers'] = pkgvers
            stormmods[modname] = mdef

        self.stormmods = stormmods

        for cdef in cmds:
            await self._setStormCmd(cdef)

        for gdef in pkgdef.get('graphs', ()):
            gdef = copy.deepcopy(gdef)
            self._initEasyPerm(gdef)
            self.pkggraphs[gdef['iden']] = gdef

        onload = pkgdef.get('onload')
        if onload is not None and self.isactive:
            async def _onload():
                try:
                    async for mesg in self.storm(onload):
                        if mesg[0] == 'print':
                            logger.info(f'{name} onload output: {mesg[1].get("mesg")}')
                        if mesg[0] == 'warn':
                            logger.warning(f'{name} onload output: {mesg[1].get("mesg")}')
                        if mesg[0] == 'err':
                            logger.error(f'{name} onload output: {mesg[1]}')
                        await asyncio.sleep(0)
                except asyncio.CancelledError:  # pragma: no cover
                    raise
                except Exception:  # pragma: no cover
                    logger.warning(f'onload failed for package: {name}')
                await self.fire('core:pkg:onload:complete', pkg=name)
            self.schedCoro(_onload())

    async def _dropStormPkg(self, pkgdef):
        '''
        Reverse the process of loadStormPkg()
        '''
        self.modsbyiface.clear()
        for mdef in pkgdef.get('modules', ()):
            modname = mdef.get('name')
            self.stormmods.pop(modname, None)

        for cdef in pkgdef.get('commands', ()):
            name = cdef.get('name')
            await self._popStormCmd(name)

        pkgname = pkgdef.get('name')

        for gdef in pkgdef.get('graphs', ()):
            self.pkggraphs.pop(gdef['iden'], None)

        self.stormpkgs.pop(pkgname, None)

    def getStormSvc(self, name):

        ssvc = self.svcsbyiden.get(name)
        if ssvc is not None:
            return ssvc

        ssvc = self.svcsbyname.get(name)
        if ssvc is not None:
            return ssvc

        ssvc = self.svcsbysvcname.get(name)
        if name is not None:
            return ssvc

    async def waitStormSvc(self, name, timeout=None):
        ssvc = self.getStormSvc(name)
        return await s_coro.event_wait(ssvc.ready, timeout=timeout)

    async def addStormSvc(self, sdef):
        '''
        Add a registered storm service to the cortex.
        '''
        iden = sdef.get('iden')
        if iden is None:
            iden = sdef['iden'] = s_common.guid()

        if self.svcsbyiden.get(iden) is not None:
            mesg = f'Storm service already exists: {iden}'
            raise s_exc.DupStormSvc(mesg=mesg)

        return await self._push('svc:add', sdef)

    @s_nexus.Pusher.onPush('svc:add')
    async def _addStormSvc(self, sdef):

        iden = sdef.get('iden')
        ssvc = self.svcsbyiden.get(iden)
        if ssvc is not None:
            return ssvc.sdef

        ssvc = await self._setStormSvc(sdef)
        self.svcdefs.set(iden, sdef)

        await self.feedBeholder('svc:add', {'name': sdef.get('name'), 'iden': iden})
        return ssvc.sdef

    async def delStormSvc(self, iden):
        sdef = self.svcdefs.get(iden)
        if sdef is None:
            mesg = f'No storm service with iden: {iden}'
            raise s_exc.NoSuchStormSvc(mesg=mesg, iden=iden)

        return await self._push('svc:del', iden)

    @s_nexus.Pusher.onPush('svc:del')
    async def _delStormSvc(self, iden):
        '''
        Delete a registered storm service from the cortex.
        '''
        sdef = self.svcdefs.get(iden)
        if sdef is None:  # pragma: no cover
            return

        try:
            if self.isactive:
                await self.runStormSvcEvent(iden, 'del')
        except asyncio.CancelledError:  # pragma: no cover  TODO:  remove once py 3.8 only
            raise
        except Exception as e:
            logger.exception(f'service.del hook for service {iden} failed with error: {e}')

        sdef = self.svcdefs.pop(iden)

        await self._delStormSvcPkgs(iden)

        name = sdef.get('name')
        if name is not None:
            self.svcsbyname.pop(name, None)

        ssvc = self.svcsbyiden.pop(iden, None)
        if ssvc is not None:
            self.svcsbysvcname.pop(ssvc.svcname, None)
            await ssvc.fini()

        await self.feedBeholder('svc:del', {'iden': iden, 'name': name, 'svcname': ssvc.svcname})

    async def _delStormSvcPkgs(self, iden):
        '''
        Delete storm packages associated with a service.
        '''
        for pkg in self.getStormSvcPkgs(iden):
            name = pkg.get('name')
            if name:
                await self._delStormPkg(name)

    def getStormSvcPkgs(self, iden):
        pkgs = []
        for _, pdef in self.pkgdefs.items():
            pkgiden = pdef.get('svciden')
            if pkgiden and pkgiden == iden:
                pkgs.append(pdef)
        return pkgs

    async def setStormSvcEvents(self, iden, edef):
        '''
        Set the event callbacks for a storm service. Extends the sdef dict.

        Args:
            iden (str): The service iden.
            edef (dict): The events definition.

        Notes:

            The edef is formatted like the following::

                {
                    <name> : {
                        'storm': <storm>
                    }
                }

            where ``name`` is one of the following items:

            add

                Run the given storm '*before* the service is first added (a la service.add), but not on a reconnect.

            del

                Run the given storm *after* the service is removed (a la service.del), but not on a disconnect.

        Returns:
            dict: An updated storm service definition dictionary.
        '''
        sdef = self.svcdefs.get(iden)
        if sdef is None:
            mesg = f'No storm service with iden: {iden}'
            raise s_exc.NoSuchStormSvc(mesg=mesg)

        sdef['evts'] = edef
        self.svcdefs.set(iden, sdef)
        return sdef

    async def _runStormSvcAdd(self, iden):
        sdef = self.svcdefs.get(iden)
        if sdef is None:
            mesg = f'No storm service with iden: {iden}'
            raise s_exc.NoSuchStormSvc(mesg=mesg)

        if sdef.get('added', False):
            return

        try:
            await self.runStormSvcEvent(iden, 'add')
        except asyncio.CancelledError:  # pragma: no cover  TODO:  remove once py 3.8 only
            raise
        except Exception as e:
            logger.exception(f'runStormSvcEvent service.add failed with error {e}')
            return

        sdef['added'] = True
        self.svcdefs.set(iden, sdef)

    async def runStormSvcEvent(self, iden, name):
        assert name in ('add', 'del')

        sdef = self.svcdefs.get(iden)
        if sdef is None:
            mesg = f'No storm service with iden: {iden}'
            raise s_exc.NoSuchStormSvc(mesg=mesg)

        evnt = sdef.get('evts', {}).get(name, {}).get('storm')
        if evnt is None:
            return

        opts = {'vars': {'cmdconf': {'svciden': iden}}}
        coro = s_common.aspin(self.storm(evnt, opts=opts))
        if name == 'add':
            await coro
        else:
            self.schedCoro(coro)

    async def _setStormSvc(self, sdef):

        ssvc = await s_stormsvc.StormSvcClient.anit(self, sdef)

        self.onfini(ssvc)

        self.svcsbyiden[ssvc.iden] = ssvc
        self.svcsbyname[ssvc.name] = ssvc

        return ssvc

    def getStormSvcs(self):
        return list(self.svcsbyiden.values())

    # Global stormvars APIs

    async def getStormVar(self, name, default=None):
        return self.stormvars.get(name, defv=default)

    @s_nexus.Pusher.onPushAuto('stormvar:pop')
    async def popStormVar(self, name, default=None):
        return self.stormvars.pop(name, defv=default)

    @s_nexus.Pusher.onPushAuto('stormvar:set')
    async def setStormVar(self, name, valu):
        return self.stormvars.set(name, valu)

    async def itemsStormVar(self):
        for item in self.stormvars.items():
            yield item

    async def _cortexHealth(self, health):
        health.update('cortex', 'nominal')

    async def _migrateTaxonomyIface(self):

        extforms = await (await self.hive.open(('cortex', 'model', 'forms'))).dict()

        for formname, basetype, typeopts, typeinfo in extforms.values():
            try:
                ifaces = typeinfo.get('interfaces')

                if ifaces and 'taxonomy' in ifaces:
                    logger.warning(f'Migrating taxonomy interface on form {formname} to meta:taxonomy.')

                    ifaces = set(ifaces)
                    ifaces.remove('taxonomy')
                    ifaces.add('meta:taxonomy')
                    typeinfo['interfaces'] = tuple(ifaces)

                    await extforms.set(formname, (formname, basetype, typeopts, typeinfo))

            except Exception as e:  # pragma: no cover
                logger.exception(f'Taxonomy migration error for form: {formname} (skipped).')

    async def _loadExtModel(self):

        self.extforms = self.cortexdata.getSubKeyVal('model:forms:')
        self.extprops = self.cortexdata.getSubKeyVal('model:props:')
        self.extunivs = self.cortexdata.getSubKeyVal('model:univs:')
        self.exttagprops = self.cortexdata.getSubKeyVal('model:tagprops:')

        for formname, basetype, typeopts, typeinfo in self.extforms.values():
            try:
                self.model.addType(formname, basetype, typeopts, typeinfo)
                form = self.model.addForm(formname, {}, ())
            except asyncio.CancelledError:  # pragma: no cover  TODO:  remove once >= py 3.8 only
                raise
            except Exception as e:
                logger.warning(f'Extended form ({formname}) error: {e}')
            else:
                if form.type.deprecated:
                    mesg = f'The extended property {formname} is using a deprecated type {form.type.name} which will' \
                           f' be removed in 3.0.0'
                    logger.warning(mesg)

        for form, prop, tdef, info in self.extprops.values():
            try:
                prop = self.model.addFormProp(form, prop, tdef, info)
            except asyncio.CancelledError:  # pragma: no cover  TODO:  remove once >= py 3.8 only
                raise
            except Exception as e:
                logger.warning(f'ext prop ({form}:{prop}) error: {e}')
            else:
                if prop.type.deprecated:
                    mesg = f'The extended property {prop.full} is using a deprecated type {prop.type.name} which will' \
                           f' be removed in 3.0.0'
                    logger.warning(mesg)

        for prop, tdef, info in self.extunivs.values():
            try:
                self.model.addUnivProp(prop, tdef, info)
            except asyncio.CancelledError:  # pragma: no cover  TODO:  remove once >= py 3.8 only
                raise
            except Exception as e:
                logger.warning(f'ext univ ({prop}) error: {e}')

        for prop, tdef, info in self.exttagprops.values():
            try:
                self.model.addTagProp(prop, tdef, info)
            except asyncio.CancelledError:  # pragma: no cover  TODO:  remove once >= py 3.8 only
                raise
            except Exception as e:
                logger.warning(f'ext tag prop ({prop}) error: {e}')

    async def getExtModel(self):
        '''
        Get all extended model properties in the Cortex.

        Returns:
            dict: A dictionary containing forms, form properties, universal properties and tag properties.
        '''
        ret = collections.defaultdict(list)
        for formname, basetype, typeopts, typeinfo in self.extforms.values():
            ret['forms'].append((formname, basetype, typeopts, typeinfo))

        for form, prop, tdef, info in self.extprops.values():
            ret['props'].append((form, prop, tdef, info))

        for prop, tdef, info in self.extunivs.values():
            ret['univs'].append((prop, tdef, info))

        for prop, tdef, info in self.exttagprops.values():
            ret['tagprops'].append((prop, tdef, info))
        ret['version'] = (1, 0)
        return copy.deepcopy(dict(ret))

    async def addExtModel(self, model):
        '''
        Add an extended model definition to a Cortex from the output of getExtModel().

        Args:
            model (dict): An extended model dictionary.

        Returns:
            Bool: True when the model was added.

        Raises:
            s_exc.BadFormDef: If a form exists with a different definition the provided definition.
            s_exc.BadPropDef: If a propery, tagprop, or universal propert from exists with a different definition
                              than the provided definition.
        '''

        # Get our current model definition
        emodl = await self.getExtModel()
        amodl = collections.defaultdict(list)

        forms = {info[0]: info for info in model.get('forms', ())}
        props = {(info[0], info[1]): info for info in model.get('props', ())}
        tagprops = {info[0]: info for info in model.get('tagprops', ())}
        univs = {info[0]: info for info in model.get('univs', ())}

        efrms = {info[0]: info for info in emodl.get('forms', ())}
        eprops = {(info[0], info[1]): info for info in emodl.get('props', ())}
        etagprops = {info[0]: info for info in emodl.get('tagprops', ())}
        eunivs = {info[0]: info for info in emodl.get('univs', ())}

        for (name, info) in forms.items():
            enfo = efrms.get(name)
            if enfo is None:
                amodl['forms'].append(info)
                continue
            if enfo == info:
                continue
            mesg = f'Extended form definition differs from existing definition for {name}.'
            raise s_exc.BadFormDef(mesg)

        for (name, info) in props.items():
            enfo = eprops.get(name)
            if enfo is None:
                amodl['props'].append(info)
                continue
            if enfo == info:
                continue
            mesg = f'Extended prop definition differs from existing definition for {name}'
            raise s_exc.BadPropDef(mesg)

        for (name, info) in tagprops.items():
            enfo = etagprops.get(name)
            if enfo is None:
                amodl['tagprops'].append(info)
                continue
            if enfo == info:
                continue
            mesg = f'Extended tagprop definition differs from existing definition for {name}'
            raise s_exc.BadPropDef(mesg)

        for (name, info) in univs.items():
            enfo = eunivs.get(name)
            if enfo is None:
                amodl['univs'].append(info)
                continue
            if enfo == info:
                continue
            mesg = f'Extended universal poroperty definition differs from existing definition for {name}'
            raise s_exc.BadPropDef(mesg)

        for formname, basetype, typeopts, typeinfo in amodl['forms']:
            await self.addForm(formname, basetype, typeopts, typeinfo)

        for form, prop, tdef, info in amodl['props']:
            await self.addFormProp(form, prop, tdef, info)

        for prop, tdef, info in amodl['tagprops']:
            await self.addTagProp(prop, tdef, info)

        for prop, tdef, info in amodl['univs']:
            await self.addUnivProp(prop, tdef, info)

        return True

    async def addUnivProp(self, name, tdef, info):
        if not isinstance(tdef, tuple):
            mesg = 'Universal property type definitions should be a tuple.'
            raise s_exc.BadArg(name=name, mesg=mesg)

        if not isinstance(info, dict):
            mesg = 'Universal property definitions should be a dict.'
            raise s_exc.BadArg(name=name, mesg=mesg)

        # the loading function does the actual validation...
        if not name.startswith('_'):
            mesg = 'ext univ name must start with "_"'
            raise s_exc.BadPropDef(name=name, mesg=mesg)

        base = '.' + name
        if base in self.model.props:
            raise s_exc.DupPropName(mesg=f'Cannot add duplicate universal property {base}',
                                    prop=name)
        await self._push('model:univ:add', name, tdef, info)

    @s_nexus.Pusher.onPush('model:univ:add')
    async def _addUnivProp(self, name, tdef, info):
        base = '.' + name
        if base in self.model.props:
            return

        self.model.addUnivProp(name, tdef, info)

        self.extunivs.set(name, (name, tdef, info))
        await self.fire('core:extmodel:change', prop=name, act='add', type='univ')
        base = '.' + name
        univ = self.model.univ(base)
        if univ:
            await self.feedBeholder('model:univ:add', univ.pack())

    async def addForm(self, formname, basetype, typeopts, typeinfo):
        if not isinstance(typeopts, dict):
            mesg = 'Form type options should be a dict.'
            raise s_exc.BadArg(form=formname, mesg=mesg)

        if not isinstance(typeinfo, dict):
            mesg = 'Form type info should be a dict.'
            raise s_exc.BadArg(form=formname, mesg=mesg)

        if not formname.startswith('_'):
            mesg = 'Extended form must begin with "_"'
            raise s_exc.BadFormDef(form=formname, mesg=mesg)
        if self.model.form(formname) is not None:
            mesg = f'Form name already exists: {formname}'
            raise s_exc.DupFormName(mesg=mesg)
        return await self._push('model:form:add', formname, basetype, typeopts, typeinfo)

    @s_nexus.Pusher.onPush('model:form:add')
    async def _addForm(self, formname, basetype, typeopts, typeinfo):
        if self.model.form(formname) is not None:
            return

        ifaces = typeinfo.get('interfaces')

        if ifaces and 'taxonomy' in ifaces:
            logger.warning(f'{formname} is using the deprecated taxonomy interface, updating to meta:taxonomy.')

            ifaces = set(ifaces)
            ifaces.remove('taxonomy')
            ifaces.add('meta:taxonomy')
            typeinfo['interfaces'] = tuple(ifaces)

        self.model.addType(formname, basetype, typeopts, typeinfo)
        self.model.addForm(formname, {}, ())

        self.extforms.set(formname, (formname, basetype, typeopts, typeinfo))
        await self.fire('core:extmodel:change', form=formname, act='add', type='form')
        form = self.model.form(formname)
        ftyp = self.model.type(formname)
        if form and ftyp:
            await self.feedBeholder('model:form:add', {'form': form.pack(), 'type': ftyp.pack()})

    async def delForm(self, formname):
        if not formname.startswith('_'):
            mesg = 'Extended form must begin with "_"'
            raise s_exc.BadFormDef(form=formname, mesg=mesg)

        if self.model.form(formname) is None:
            raise s_exc.NoSuchForm.init(formname)

        return await self._push('model:form:del', formname)

    @s_nexus.Pusher.onPush('model:form:del')
    async def _delForm(self, formname):
        if self.model.form(formname) is None:
            return

        for layr in self.layers.values():
            async for item in layr.iterFormRows(formname):
                mesg = f'Nodes still exist with form: {formname}'
                raise s_exc.CantDelForm(mesg=mesg)

        self.model.delForm(formname)
        self.model.delType(formname)

        self.extforms.pop(formname, None)
        await self.fire('core:extmodel:change', form=formname, act='del', type='form')
        await self.feedBeholder('model:form:del', {'form': formname})

    async def addFormProp(self, form, prop, tdef, info):
        if not isinstance(tdef, tuple):
            mesg = 'Form property type definitions should be a tuple.'
            raise s_exc.BadArg(form=form, mesg=mesg)

        if not isinstance(info, dict):
            mesg = 'Form property definitions should be a dict.'
            raise s_exc.BadArg(form=form, mesg=mesg)

        if not prop.startswith('_') and not form.startswith('_'):
            mesg = 'Extended prop must begin with "_" or be added to an extended form.'
            raise s_exc.BadPropDef(prop=prop, mesg=mesg)
        _form = self.model.form(form)
        if _form is None:
            raise s_exc.NoSuchForm.init(form)
        if _form.prop(prop):
            raise s_exc.DupPropName(mesg=f'Cannot add duplicate form prop {form} {prop}',
                                     form=form, prop=prop)
        await self._push('model:prop:add', form, prop, tdef, info)

    @s_nexus.Pusher.onPush('model:prop:add')
    async def _addFormProp(self, form, prop, tdef, info):
        if (_form := self.model.form(form)) is not None and _form.prop(prop) is not None:
            return

        _prop = self.model.addFormProp(form, prop, tdef, info)
        if _prop.type.deprecated:
            mesg = f'The extended property {_prop.full} is using a deprecated type {_prop.type.name} which will' \
                   f' be removed in 3.0.0'
            logger.warning(mesg)

        full = f'{form}:{prop}'
        self.extprops.set(full, (form, prop, tdef, info))
        await self.fire('core:extmodel:change', form=form, prop=prop, act='add', type='formprop')
        prop = self.model.prop(full)
        if prop:
            await self.feedBeholder('model:prop:add', {'form': form, 'prop': prop.pack()})

    async def delFormProp(self, form, prop):
        full = f'{form}:{prop}'
        pdef = self.extprops.get(full)

        if pdef is None:
            mesg = f'No ext prop named {full}'
            raise s_exc.NoSuchProp(form=form, prop=prop, mesg=mesg)

        return await self._push('model:prop:del', form, prop)

    @s_nexus.Pusher.onPush('model:prop:del')
    async def _delFormProp(self, form, prop):
        '''
        Remove an extended property from the cortex.
        '''
        full = f'{form}:{prop}'

        pdef = self.extprops.get(full)
        if pdef is None:
            return

        for layr in self.layers.values():
            async for item in layr.iterPropRows(form, prop):
                mesg = f'Nodes still exist with prop: {form}:{prop}'
                raise s_exc.CantDelProp(mesg=mesg)

        self.model.delFormProp(form, prop)
        self.extprops.pop(full, None)
        await self.fire('core:extmodel:change',
                        form=form, prop=prop, act='del', type='formprop')

        await self.feedBeholder('model:prop:del', {'form': form, 'prop': prop})

    async def delUnivProp(self, prop):
        udef = self.extunivs.get(prop)
        if udef is None:
            mesg = f'No ext univ named {prop}'
            raise s_exc.NoSuchUniv(name=prop, mesg=mesg)

        return await self._push('model:univ:del', prop)

    @s_nexus.Pusher.onPush('model:univ:del')
    async def _delUnivProp(self, prop):
        '''
        Remove an extended universal property from the cortex.
        '''
        udef = self.extunivs.get(prop)
        if udef is None:
            return

        univname = '.' + prop
        for layr in self.layers.values():
            async for item in layr.iterUnivRows(univname):
                mesg = f'Nodes still exist with universal prop: {prop}'
                raise s_exc.CantDelUniv(mesg=mesg)

        self.model.delUnivProp(prop)
        self.extunivs.pop(prop, None)
        await self.fire('core:extmodel:change', name=prop, act='del', type='univ')
        await self.feedBeholder('model:univ:del', {'prop': univname})

    async def addTagProp(self, name, tdef, info):
        if not isinstance(tdef, tuple):
            mesg = 'Tag property type definitions should be a tuple.'
            raise s_exc.BadArg(name=name, mesg=mesg)

        if not isinstance(info, dict):
            mesg = 'Tag property definitions should be a dict.'
            raise s_exc.BadArg(name=name, mesg=mesg)

        if self.exttagprops.get(name) is not None:
            raise s_exc.DupPropName(name=name)

        return await self._push('model:tagprop:add', name, tdef, info)

    @s_nexus.Pusher.onPush('model:tagprop:add')
    async def _addTagProp(self, name, tdef, info):
        if self.exttagprops.get(name) is not None:
            return

        self.model.addTagProp(name, tdef, info)

        self.exttagprops.set(name, (name, tdef, info))
        await self.fire('core:tagprop:change', name=name, act='add')
        tagp = self.model.tagprop(name)
        if tagp:
            await self.feedBeholder('model:tagprop:add', tagp.pack())

    async def delTagProp(self, name):
        pdef = self.exttagprops.get(name)
        if pdef is None:
            mesg = f'No tag prop named {name}'
            raise s_exc.NoSuchProp(mesg=mesg, name=name)

        return await self._push('model:tagprop:del', name)

    @s_nexus.Pusher.onPush('model:tagprop:del')
    async def _delTagProp(self, name):
        pdef = self.exttagprops.get(name)
        if pdef is None:
            return

        for layr in self.layers.values():
            if await layr.hasTagProp(name):
                mesg = f'Nodes still exist with tagprop: {name}'
                raise s_exc.CantDelProp(mesg=mesg)

        self.model.delTagProp(name)

        self.exttagprops.pop(name, None)
        await self.fire('core:tagprop:change', name=name, act='del')
        await self.feedBeholder('model:tagprop:del', {'tagprop': name})

    async def addNodeTag(self, user, iden, tag, valu=(None, None)):
        '''
        Add a tag to a node specified by iden.

        Args:
            iden (str): A hex encoded node BUID.
            tag (str):  A tag string.
            valu (tuple):  A time interval tuple or (None, None).
        '''

        buid = s_common.uhex(iden)
        async with await self.snap(user=user) as snap:

            node = await snap.getNodeByBuid(buid)
            if node is None:
                raise s_exc.NoSuchIden(iden=iden)

            await node.addTag(tag, valu=valu)
            return node.pack()

    async def addNode(self, user, form, valu, props=None):

        async with await self.snap(user=user) as snap:
            node = await snap.addNode(form, valu, props=props)
            return node.pack()

    async def delNodeTag(self, user, iden, tag):
        '''
        Delete a tag from the node specified by iden.

        Args:
            iden (str): A hex encoded node BUID.
            tag (str):  A tag string.
        '''
        buid = s_common.uhex(iden)

        async with await self.snap(user=user) as snap:

            node = await snap.getNodeByBuid(buid)
            if node is None:
                raise s_exc.NoSuchIden(iden=iden)

            await node.delTag(tag)
            return node.pack()

    async def _onCoreFini(self):
        '''
        Generic fini handler for cortex components which may change or vary at runtime.
        '''
        if self.axon:
            await self.axon.fini()

    async def syncLayerNodeEdits(self, iden, offs, wait=True):
        '''
        Yield (offs, mesg) tuples for nodeedits in a layer.
        '''
        layr = self.getLayer(iden)
        if layr is None:
            raise s_exc.NoSuchLayer(mesg=f'No such layer {iden}', iden=iden)

        async for item in layr.syncNodeEdits(offs, wait=wait):
            yield item

    async def syncLayersEvents(self, offsdict=None, wait=True):
        '''
        Yield (offs, layriden, STYP, item, meta) tuples for nodeedits for *all* layers, interspersed with add/del
        layer messages.

        STYP is one of the following constants:
            SYNC_NODEEDITS:  item is a nodeedits (buid, form, edits)
            SYNC_LAYR_ADD:   A layer was added (item and meta are empty)
            SYNC_LAYR_DEL:   A layer was deleted (item and meta are empty)

        Args:
            offsdict(Optional(Dict[str,int])): starting nexus/editlog offset by layer iden.  Defaults to 0 for
                unspecified layers or if offsdict is None.
            wait(bool):  whether to pend and stream value until this layer is fini'd
        '''
        async def layrgenr(layr, startoff, endoff=None, newlayer=False):
            if newlayer:
                yield layr.addoffs, layr.iden, SYNC_LAYR_ADD, (), {}

            wait = endoff is None

            if not layr.isfini:

                async for ioff, item, meta in layr.syncNodeEdits2(startoff, wait=wait):
                    if endoff is not None and ioff >= endoff:  # pragma: no cover
                        break

                    yield ioff, layr.iden, SYNC_NODEEDITS, item, meta
                    await asyncio.sleep(0)

            if layr.isdeleted:
                yield layr.deloffs, layr.iden, SYNC_LAYR_DEL, (), {}

        # End of layrgenr

        async for item in self._syncNodeEdits(offsdict, layrgenr, wait=wait):
            yield item

    async def syncIndexEvents(self, matchdef, offsdict=None, wait=True):
        '''
        Yield (offs, layriden, <STYPE>, <item>) tuples from the nodeedit logs of all layers starting
        from the given nexus/layer offset (they are synchronized).  Only edits that match the filter in matchdef will
        be yielded, plus EDIT_PROGRESS (see layer.syncIndexEvents) messages.

        The format of the 4th element of the tuple depends on STYPE.  STYPE is one of the following constants:

          SYNC_LAYR_ADD:  item is an empty tuple ()
          SYNC_LAYR_DEL:  item is an empty tuple ()
          SYNC_NODEEDIT:  item is (buid, form, ETYPE, VALS, META)) or (None, None, s_layer.EDIT_PROGRESS, (), ())

        For edits in the past, events are yielded in offset order across all layers.  For current data (wait=True),
        events across different layers may be emitted slightly out of offset order.

        Note:
            Will not yield any values from layers created with logedits disabled

        Args:
            matchdef(Dict[str, Sequence[str]]):  a dict describing which events are yielded.  See
                layer.syncIndexEvents for matchdef specification.
            offsdict(Optional(Dict[str,int])): starting nexus/editlog offset by layer iden.  Defaults to 0 for
                unspecified layers or if offsdict is None.
            wait(bool):  whether to pend and stream value until this layer is fini'd
        '''
        async def layrgenr(layr, startoff, endoff=None, newlayer=False):
            ''' Yields matching results from a single layer '''

            if newlayer:
                yield layr.addoffs, layr.iden, SYNC_LAYR_ADD, ()

            wait = endoff is None
            ioff = startoff

            if not layr.isfini:

                async for ioff, item in layr.syncIndexEvents(startoff, matchdef, wait=wait):
                    if endoff is not None and ioff >= endoff:  # pragma: no cover
                        break

                    yield ioff, layr.iden, SYNC_NODEEDIT, item

            if layr.isdeleted:
                yield layr.deloffs, layr.iden, SYNC_LAYR_DEL, ()

        # End of layrgenr

        async for item in self._syncNodeEdits(offsdict, layrgenr, wait=wait):
            yield item

    async def _syncNodeEdits(self, offsdict, genrfunc, wait=True):
        '''
        Common guts between syncIndexEvents and syncLayersEvents

        First, it streams from the layers up to the current offset, sorted by offset.
        Then it streams from all the layers simultaneously.

        Args:
            offsdict(Dict[str, int]): starting nexus/editlog offset per layer.  Defaults to 0 if layer not present
            genrfunc(Callable): an async generator function that yields tuples that start with an offset.  The input
               parameters are:
                layr(Layer): a Layer object
                startoff(int);  the starting offset
                endoff(Optional[int]):  the ending offset
                newlayer(bool):  whether to emit a new layer item first
            wait(bool): when the end of the log is hit, whether to continue to wait for new entries and yield them
        '''
        catchingup = True                   # whether we've caught up to topoffs
        layrsadded = {}                     # layriden -> True.  Captures all the layers added while catching up
        todo = set()                        # outstanding futures of active live streaming from layers
        layrgenrs = {}                      # layriden -> genr.  maps active layers to that layer's async generator

        # The offset to start from once the catch-up phase is complete
        topoffs = max(layr.nodeeditlog.index() for layr in self.layers.values())

        if offsdict is None:
            offsdict = {}

        newtodoevent = asyncio.Event()

        async with await s_base.Base.anit() as base:

            def addlayr(layr, newlayer=False, startoffs=topoffs):
                '''
                A new layer joins the live stream
                '''
                genr = genrfunc(layr, startoffs, newlayer=newlayer)
                layrgenrs[layr.iden] = genr
                task = base.schedCoro(genr.__anext__())
                task.iden = layr.iden
                todo.add(task)
                newtodoevent.set()

            def onaddlayr(mesg):
                etyp, event = mesg
                layriden = event['iden']
                layr = self.getLayer(layriden)
                if catchingup:
                    layrsadded[layr] = True
                    return

                addlayr(layr, newlayer=True)

            self.on('core:layr:add', onaddlayr, base=base)

            # First, catch up to what was the current offset when we started, guaranteeing order

            logger.debug(f'_syncNodeEdits() running catch-up sync to offs={topoffs}')

            genrs = [genrfunc(layr, offsdict.get(layr.iden, 0), endoff=topoffs) for layr in self.layers.values()]
            async for item in s_common.merggenr(genrs, lambda x, y: x[0] < y[0]):
                yield item

            catchingup = False

            if not wait:
                return

            # After we've caught up, read on genrs from all the layers simultaneously

            logger.debug('_syncNodeEdits() entering into live sync')

            lastoffs = {}

            todo.clear()

            for layr in self.layers.values():
                if layr not in layrsadded:
                    addlayr(layr)

            for layr in layrsadded:
                addlayr(layr, newlayer=True)

            # Also, wake up if we get fini'd
            finitask = base.schedCoro(self.waitfini())
            todo.add(finitask)

            newtodotask = base.schedCoro(newtodoevent.wait())
            todo.add(newtodotask)

            while not self.isfini:
                newtodoevent.clear()
                done, _ = await asyncio.wait(todo, return_when=asyncio.FIRST_COMPLETED)

                for donetask in done:
                    try:
                        todo.remove(donetask)

                        if donetask is finitask:  # pragma: no cover  # We were fini'd
                            return

                        if donetask is newtodotask:
                            newtodotask = base.schedCoro(newtodoevent.wait())
                            todo.add(newtodotask)
                            continue

                        layriden = donetask.iden

                        result = donetask.result()

                        yield result

                        lastoffs[layriden] = result[0]

                        # Re-add a task to wait on the next iteration of the generator
                        genr = layrgenrs[layriden]
                        task = base.schedCoro(genr.__anext__())
                        task.iden = layriden
                        todo.add(task)

                    except StopAsyncIteration:

                        # Help out the garbage collector
                        del layrgenrs[layriden]

                        layr = self.getLayer(iden=layriden)
                        if layr is None or not layr.logedits:
                            logger.debug(f'_syncNodeEdits() removed {layriden=} from sync')
                            continue

                        startoffs = lastoffs[layriden] + 1 if layriden in lastoffs else topoffs
                        logger.debug(f'_syncNodeEdits() restarting {layriden=} live sync from offs={startoffs}')
                        addlayr(layr, startoffs=startoffs)

                        await self.waitfini(1)

    async def _initCoreInfo(self):
        self.stormvars = self.cortexdata.getSubKeyVal('storm:vars:')
        if self.inaugural:
            self.stormvars.set(s_stormlib_cell.runtime_fixes_key, s_stormlib_cell.getMaxHotFixes())

    async def _initDeprLocks(self):
        self.deprlocks = self.cortexdata.getSubKeyVal('model:deprlocks:')
        # TODO: 3.0.0 conversion will truncate this hive key

        if self.inaugural:
            locks = (
                # 2.87.0 - lock out incorrect crypto model
                ('crypto:currency:transaction:inputs', True),
                ('crypto:currency:transaction:outputs', True),
            )
            for k, v in locks:
                await self._hndlsetDeprLock(k, v)

        for name, locked in self.deprlocks.items():

            form = self.model.form(name)
            if form is not None:
                form.locked = locked

            prop = self.model.prop(name)
            if prop is not None:
                prop.locked = locked

            _type = self.model.type(name)
            if _type is not None:
                _type.locked = locked

    async def _initJsonStor(self):

        self.jsonurl = self.conf.get('jsonstor')
        if self.jsonurl is not None:

            async def onlink(proxy: s_telepath.Proxy):
                logger.debug(f'Connected to remote jsonstor {s_urlhelp.sanitizeUrl(self.jsonurl)}')

            self.jsonstor = await s_telepath.Client.anit(self.jsonurl, onlink=onlink)
        else:
            path = os.path.join(self.dirn, 'jsonstor')
            jsoniden = s_common.guid((self.iden, 'jsonstor'))

            idenpath = os.path.join(path, 'cell.guid')
            # check that the jsonstor cell GUID is what it should be. If not, update it.
            # ( bugfix for first release where cell was allowed to generate it's own iden )
            if os.path.isfile(idenpath):

                with open(idenpath, 'r') as fd:
                    existiden = fd.read()

                if jsoniden != existiden:
                    with open(idenpath, 'w') as fd:
                        fd.write(jsoniden)

            # Disable sysctl checks for embedded jsonstor server
            conf = {'cell:guid': jsoniden, 'health:sysctl:checks': False}
            self.jsonstor = await s_jsonstor.JsonStorCell.anit(path, conf=conf, parent=self)

        self.onfini(self.jsonstor)

    async def getJsonObj(self, path):
        if self.jsonurl is not None:
            await self.jsonstor.waitready()
        return await self.jsonstor.getPathObj(path)

    async def hasJsonObj(self, path):
        if self.jsonurl is not None:
            await self.jsonstor.waitready()
        return await self.jsonstor.hasPathObj(path)

    async def getJsonObjs(self, path):
        if self.jsonurl is not None:
            await self.jsonstor.waitready()
        async for item in self.jsonstor.getPathObjs(path):
            yield item

    async def getJsonObjProp(self, path, prop):
        if self.jsonurl is not None:
            await self.jsonstor.waitready()
        return await self.jsonstor.getPathObjProp(path, prop)

    async def delJsonObj(self, path):
        if self.jsonurl is not None:
            await self.jsonstor.waitready()
        return await self.jsonstor.delPathObj(path)

    async def delJsonObjProp(self, path, prop):
        if self.jsonurl is not None:
            await self.jsonstor.waitready()
        return await self.jsonstor.delPathObjProp(path, prop)

    async def setJsonObj(self, path, item):
        if self.jsonurl is not None:
            await self.jsonstor.waitready()
        return await self.jsonstor.setPathObj(path, item)

    async def setJsonObjProp(self, path, prop, item):
        if self.jsonurl is not None:
            await self.jsonstor.waitready()
        return await self.jsonstor.setPathObjProp(path, prop, item)

    async def getUserNotif(self, indx):
        if self.jsonurl is not None:
            await self.jsonstor.waitready()
        return await self.jsonstor.getUserNotif(indx)

    async def delUserNotif(self, indx):
        if self.jsonurl is not None:
            await self.jsonstor.waitready()
        return await self.jsonstor.delUserNotif(indx)

    async def addUserNotif(self, useriden, mesgtype, mesgdata=None):
        if self.jsonurl is not None:
            await self.jsonstor.waitready()
        return await self.jsonstor.addUserNotif(useriden, mesgtype, mesgdata=mesgdata)

    async def iterUserNotifs(self, useriden, size=None):
        if self.jsonurl is not None:
            await self.jsonstor.waitready()
        async for item in self.jsonstor.iterUserNotifs(useriden, size=size):
            yield item

    async def watchAllUserNotifs(self, offs=None):
        if self.jsonurl is not None:
            await self.jsonstor.waitready()
        async for item in self.jsonstor.watchAllUserNotifs(offs=offs):
            yield item

    async def _initCoreAxon(self):
        turl = self.conf.get('axon')
        if turl is None:
            path = os.path.join(self.dirn, 'axon')
            # Disable sysctl checks for embedded axon server
            conf = {'health:sysctl:checks': False}

            proxyurl = self.conf.get('http:proxy')
            if proxyurl is not None:
                conf['http:proxy'] = proxyurl

            cadir = self.conf.get('tls:ca:dir')
            if cadir is not None:
                conf['tls:ca:dir'] = cadir

            self.axon = await s_axon.Axon.anit(path, conf=conf, parent=self)
            self.axoninfo = await self.axon.getCellInfo()
            self.axon.onfini(self.axready.clear)
            self.dynitems['axon'] = self.axon
            self.axready.set()
            return

        async def onlink(proxy: s_telepath.Proxy):
            logger.debug(f'Connected to remote axon {s_urlhelp.sanitizeUrl(turl)}')

            async def fini():
                self.axready.clear()

            self.axoninfo = await proxy.getCellInfo()

            proxy.onfini(fini)
            self.axready.set()

        self.axon = await s_telepath.Client.anit(turl, onlink=onlink)
        self.dynitems['axon'] = self.axon
        self.onfini(self.axon)

    async def _initStormCmds(self):
        '''
        Registration for built-in Storm commands.
        '''
        self.addStormCmd(s_storm.MaxCmd)
        self.addStormCmd(s_storm.MinCmd)
        self.addStormCmd(s_storm.TeeCmd)
        self.addStormCmd(s_storm.DiffCmd)
        self.addStormCmd(s_storm.OnceCmd)
        self.addStormCmd(s_storm.TreeCmd)
        self.addStormCmd(s_storm.HelpCmd)
        self.addStormCmd(s_storm.IdenCmd)
        self.addStormCmd(s_storm.SpinCmd)
        self.addStormCmd(s_storm.UniqCmd)
        self.addStormCmd(s_storm.BatchCmd)
        self.addStormCmd(s_storm.CountCmd)
        self.addStormCmd(s_storm.GraphCmd)
        self.addStormCmd(s_storm.LimitCmd)
        self.addStormCmd(s_storm.MergeCmd)
        self.addStormCmd(s_storm.RunAsCmd)
        self.addStormCmd(s_storm.SleepCmd)
        self.addStormCmd(s_storm.CopyToCmd)
        self.addStormCmd(s_storm.DivertCmd)
        self.addStormCmd(s_storm.ScrapeCmd)
        self.addStormCmd(s_storm.DelNodeCmd)
        self.addStormCmd(s_storm.LiftByVerb)
        self.addStormCmd(s_storm.MoveTagCmd)
        self.addStormCmd(s_storm.ReIndexCmd)
        self.addStormCmd(s_storm.EdgesDelCmd)
        self.addStormCmd(s_storm.ParallelCmd)
        self.addStormCmd(s_storm.TagPruneCmd)
        self.addStormCmd(s_storm.ViewExecCmd)
        self.addStormCmd(s_storm.IntersectCmd)
        self.addStormCmd(s_storm.MoveNodesCmd)
        self.addStormCmd(s_storm.BackgroundCmd)
        self.addStormCmd(s_stormlib_macro.MacroExecCmd)
        self.addStormCmd(s_stormlib_stats.StatsCountByCmd)
        self.addStormCmd(s_stormlib_cortex.StormPoolDelCmd)
        self.addStormCmd(s_stormlib_cortex.StormPoolGetCmd)
        self.addStormCmd(s_stormlib_cortex.StormPoolSetCmd)

        for cdef in s_stormsvc.stormcmds:
            await self._trySetStormCmd(cdef.get('name'), cdef)

        for cdef in s_storm.stormcmds:
            await self._trySetStormCmd(cdef.get('name'), cdef)

        for cdef in s_stormlib_aha.stormcmds:
            await self._trySetStormCmd(cdef.get('name'), cdef)

        for cdef in s_stormlib_gen.stormcmds:
            await self._trySetStormCmd(cdef.get('name'), cdef)

        for cdef in s_stormlib_auth.stormcmds:
            await self._trySetStormCmd(cdef.get('name'), cdef)

        for cdef in s_stormlib_macro.stormcmds:
            await self._trySetStormCmd(cdef.get('name'), cdef)

        for cdef in s_stormlib_model.stormcmds:
            await self._trySetStormCmd(cdef.get('name'), cdef)

        for cdef in s_stormlib_cortex.stormcmds:
            await self._trySetStormCmd(cdef.get('name'), cdef)

        for cdef in s_stormlib_vault.stormcmds:
            await self._trySetStormCmd(cdef.get('name'), cdef)

    async def _initPureStormCmds(self):
        oldcmds = []
        for name, cdef in self.cmddefs.items():
            cmdiden = cdef.get('cmdconf', {}).get('svciden')
            if cmdiden and self.svcdefs.get(cmdiden) is None:
                oldcmds.append(name)
            else:
                await self._trySetStormCmd(name, cdef)

        for name in oldcmds:
            logger.warning(f'Removing old command: [{name}]')
            self.cmddefs.pop(name)

        for pkgdef in self.pkgdefs.values():
            await self._tryLoadStormPkg(pkgdef)

    async def _trySetStormCmd(self, name, cdef):
        try:
            await self._setStormCmd(cdef)
        except (asyncio.CancelledError, Exception):
            logger.exception(f'Storm command load failed: {name}')

    def _initStormLibs(self):
        '''
        Registration for built-in Storm Libraries
        '''

        for path, ctor in s_stormtypes.registry.iterLibs():
            # Ensure each ctor's permdefs are valid
            for pdef in ctor._storm_lib_perms:
                s_storm.reqValidPermDef(pdef)
            # Skip libbase which is registered as a default ctor in the storm Runtime
            if path:
                self.addStormLib(path, ctor)

    def _initFeedFuncs(self):
        '''
        Registration for built-in Cortex feed functions.
        '''
        self.setFeedFunc('syn.nodes', self._addSynNodes)

    def _initCortexHttpApi(self):
        '''
        Registration for built-in Cortex httpapi endpoints
        '''
        self.addHttpApi('/api/v1/feed', s_httpapi.FeedV1, {'cell': self})
        self.addHttpApi('/api/v1/storm', s_httpapi.StormV1, {'cell': self})
        self.addHttpApi('/api/v1/storm/call', s_httpapi.StormCallV1, {'cell': self})
        self.addHttpApi('/api/v1/storm/nodes', s_httpapi.StormNodesV1, {'cell': self})
        self.addHttpApi('/api/v1/storm/export', s_httpapi.StormExportV1, {'cell': self})
        self.addHttpApi('/api/v1/reqvalidstorm', s_httpapi.ReqValidStormV1, {'cell': self})

        self.addHttpApi('/api/v1/storm/vars/set', s_httpapi.StormVarsSetV1, {'cell': self})
        self.addHttpApi('/api/v1/storm/vars/get', s_httpapi.StormVarsGetV1, {'cell': self})
        self.addHttpApi('/api/v1/storm/vars/pop', s_httpapi.StormVarsPopV1, {'cell': self})

        self.addHttpApi('/api/v1/model', s_httpapi.ModelV1, {'cell': self})
        self.addHttpApi('/api/v1/model/norm', s_httpapi.ModelNormV1, {'cell': self})

        self.addHttpApi('/api/v1/core/info', s_httpapi.CoreInfoV1, {'cell': self})

        self.addHttpApi('/api/v1/axon/files/del', CortexAxonHttpDelV1, {'cell': self})
        self.addHttpApi('/api/v1/axon/files/put', CortexAxonHttpUploadV1, {'cell': self})
        self.addHttpApi('/api/v1/axon/files/has/sha256/([0-9a-fA-F]{64}$)', CortexAxonHttpHasV1, {'cell': self})
        self.addHttpApi('/api/v1/axon/files/by/sha256/([0-9a-fA-F]{64}$)', CortexAxonHttpBySha256V1, {'cell': self})
        self.addHttpApi('/api/v1/axon/files/by/sha256/(.*)', CortexAxonHttpBySha256InvalidV1, {'cell': self})

        self.addHttpApi('/api/ext/(.*)', s_httpapi.ExtApiHandler, {'cell': self})

    def _initCortexExtHttpApi(self):
        self._exthttpapis.clear()
        self._exthttpapicache.clear()

        byts = self.slab.get(self._exthttpapiorder, self.httpextapidb)
        if byts is None:
            return

        order = s_msgpack.un(byts)

        for iden in order:
            byts = self.slab.get(s_common.uhex(iden), self.httpextapidb)
            if byts is None:  # pragma: no cover
                logger.error(f'Missing HTTP API definition for iden={iden}')
                continue
            adef = s_msgpack.un(byts)
            self._exthttpapis[adef.get('iden')] = adef

    async def addHttpExtApi(self, adef):
        path = adef.get('path')
        try:
            _ = regex.compile(path)
        except Exception as e:
            mesg = f'Invalid path for Extended HTTP API - cannot compile regular expression for [{path}] : {e}'
            raise s_exc.BadArg(mesg=mesg) from None
        adef['iden'] = s_common.guid()
        adef['created'] = s_common.now()
        adef['updated'] = adef['created']
        adef = s_schemas.reqValidHttpExtAPIConf(adef)
        return await self._push('http:api:add', adef)

    @s_nexus.Pusher.onPush('http:api:add')
    async def _addHttpExtApi(self, adef):
        iden = adef.get('iden')
        self.slab.put(s_common.uhex(iden), s_msgpack.en(adef), db=self.httpextapidb)

        order = self.slab.get(self._exthttpapiorder, db=self.httpextapidb)
        if order is None:
            self.slab.put(self._exthttpapiorder, s_msgpack.en([iden]), db=self.httpextapidb)
        else:
            order = s_msgpack.un(order)  # type: tuple
            if iden not in order:
                # Replay safety
                order = order + (iden, )  # New handlers go to the end of the list of handlers
                self.slab.put(self._exthttpapiorder, s_msgpack.en(order), db=self.httpextapidb)

        # Re-initialize the HTTP API list from the index order
        self._initCortexExtHttpApi()
        return adef

    @s_nexus.Pusher.onPushAuto('http:api:del')
    async def delHttpExtApi(self, iden):
        if s_common.isguid(iden) is False:
            raise s_exc.BadArg(mesg=f'Must provide an iden. Got {iden}')

        self.slab.pop(s_common.uhex(iden), db=self.httpextapidb)

        byts = self.slab.get(self._exthttpapiorder, self.httpextapidb)
        order = list(s_msgpack.un(byts))
        if iden in order:
            order.remove(iden)
            self.slab.put(self._exthttpapiorder, s_msgpack.en(order), db=self.httpextapidb)

        self._initCortexExtHttpApi()

        return

    @s_nexus.Pusher.onPushAuto('http:api:mod')
    async def modHttpExtApi(self, iden, name, valu):
        # Created, Creator, Updated are not mutable
        if name in ('name', 'desc', 'runas', 'methods', 'authenticated', 'pool', 'perms', 'readonly', 'vars'):
            # Schema takes care of these values
            pass
        elif name == 'owner':
            _obj = await self.getUserDef(valu, packroles=False)
            if _obj is None:
                raise s_exc.NoSuchUser(mesg=f'Cannot set owner={valu} on extended httpapi, it does not exist.')
        elif name == 'view':
            _obj = self.getView(valu)
            if _obj is None:
                raise s_exc.NoSuchView(mesg=f'Cannot set view={valu} on extended httpapi, it does not exist.')
        elif name == 'path':
            try:
                _ = regex.compile(valu)
            except Exception as e:
                mesg = f'Invalid path for Extended HTTP API - cannot compile regular expression for [{valu}] : {e}'
                raise s_exc.BadArg(mesg=mesg) from None
        else:
            raise s_exc.BadArg(mesg=f'Cannot set {name=} on extended httpapi')

        byts = self.slab.get(s_common.uhex(iden), db=self.httpextapidb)
        if byts is None:
            raise s_exc.NoSuchIden(mesg=f'No http api for {iden=}', iden=iden)

        adef = s_msgpack.un(byts)
        adef[name] = valu
        adef['updated'] = s_common.now()
        adef = s_schemas.reqValidHttpExtAPIConf(adef)
        self.slab.put(s_common.uhex(iden), s_msgpack.en(adef), db=self.httpextapidb)

        self._initCortexExtHttpApi()

        return adef

    @s_nexus.Pusher.onPushAuto('http:api:indx')
    async def setHttpApiIndx(self, iden, indx):
        if indx < 0:
            raise s_exc.BadArg(mesg=f'indx must be greater than or equal to 0; got {indx}')
        byts = self.slab.get(self._exthttpapiorder, db=self.httpextapidb)
        if byts is None:
            raise s_exc.SynErr(mesg='No Extended HTTP handlers registered. Cannot set order.')

        order = list(s_msgpack.un(byts))

        if iden not in order:
            raise s_exc.NoSuchIden(mesg=f'Extended HTTP API is not set: {iden}')

        if order.index(iden) == indx:
            return indx
        order.remove(iden)
        # indx values > length of the list end up at the end of the list.
        order.insert(indx, iden)
        self.slab.put(self._exthttpapiorder, s_msgpack.en(order), db=self.httpextapidb)
        self._initCortexExtHttpApi()
        return order.index(iden)

    async def getHttpExtApis(self):
        return copy.deepcopy(list(self._exthttpapis.values()))

    async def getHttpExtApi(self, iden):
        adef = self._exthttpapis.get(iden)
        if adef is None:
            raise s_exc.NoSuchIden(mesg=f'No extended http api for {iden=}', iden=iden)
        return copy.deepcopy(adef)

    async def getHttpExtApiByPath(self, path):
        iden, args = self._exthttpapicache.get(path)
        adef = copy.deepcopy(self._exthttpapis.get(iden))
        return adef, args

    def _getHttpExtApiByPath(self, key):
        # Cache callback.
        # Returns (iden, args) or (None, ()) for caching.
        for iden, adef in self._exthttpapis.items():
            match = regex.fullmatch(adef.get('path'), key)
            if match is None:
                continue
            return iden, match.groups()
        return None, ()

    async def getCellApi(self, link, user, path):

        if not path:
            return await self.cellapi.anit(self, link, user)

        # allow an admin to directly open the cortex hive
        # (perhaps this should be a Cell() level pattern)
        if path[0] == 'hive' and user.isAdmin():
            return await self.hiveapi.anit(self.hive, user)

        if path[0] == 'layer':

            if len(path) == 1:
                # get the top layer for the default view
                layr = self.getLayer()
                return await self.layerapi.anit(self, link, user, layr)

            if len(path) == 2:
                layr = self.getLayer(path[1])
                if layr is None:
                    raise s_exc.NoSuchLayer(mesg=f'No such layer {path[1]}', iden=path[1])

                return await self.layerapi.anit(self, link, user, layr)

        if path[0] == 'view':

            view = None
            if len(path) == 1:
                view = self.getView(user=user)

            elif len(path) == 2:
                view = self.getView(path[1], user=user)

            if view is not None:
                return await self.viewapi.anit(self, link, user, view)

        raise s_exc.NoSuchPath(mesg=f'Invalid telepath path={path}', path=path)

    async def getModelDict(self):
        return self.model.getModelDict()

    async def getModelDefs(self):
        return self.model.getModelDefs()

    async def getFormCounts(self):
        '''
        Return total form counts for all existing layers
        '''
        counts = collections.defaultdict(int)
        for layr in self.layers.values():
            layrcounts = await layr.getFormCounts()
            for name, valu in layrcounts.items():
                counts[name] += valu
        return dict(counts)

    def addRuntLift(self, prop, func):
        '''
        Register a runt lift helper for a given prop.

        Args:
            prop (str): Full property name for the prop to register the helper for.
            func:

        Returns:
            None: None.
        '''
        self._runtLiftFuncs[prop] = func

    async def runRuntLift(self, full, valu=None, cmpr=None, view=None):
        '''
        Execute a runt lift function.

        Args:
            full (str): Property to lift by.
            valu:
            cmpr:

        Returns:
            bytes, list: Yields bytes, list tuples where the list contains a series of
                key/value pairs which are used to construct a Node object.

        '''
        func = self._runtLiftFuncs.get(full)
        if func is not None:
            async for pode in func(full, valu, cmpr, view):
                yield pode

    def addRuntPropSet(self, full, func):
        '''
        Register a prop set helper for a runt form
        '''
        self._runtPropSetFuncs[full] = func

    async def runRuntPropSet(self, node, prop, valu):
        func = self._runtPropSetFuncs.get(prop.full)
        if func is None:
            raise s_exc.IsRuntForm(mesg='No prop:set func set for runt property.',
                                   prop=prop.full, valu=valu, ndef=node.ndef)
        ret = await s_coro.ornot(func, node, prop, valu)
        return ret

    def addRuntPropDel(self, full, func):
        '''
        Register a prop set helper for a runt form
        '''
        self._runtPropDelFuncs[full] = func

    async def runRuntPropDel(self, node, prop):
        func = self._runtPropDelFuncs.get(prop.full)
        if func is None:
            raise s_exc.IsRuntForm(mesg='No prop:del func set for runt property.',
                                   prop=prop.full, ndef=node.ndef)
        ret = await s_coro.ornot(func, node, prop)
        return ret

    async def _checkLayerModels(self):
        async with self.enterMigrationMode():
            mrev = s_modelrev.ModelRev(self)
            await mrev.revCoreLayers()

    async def _loadView(self, vdef):

        view = await self.viewctor(self, vdef)

        self.views[view.iden] = view
        self.dynitems[view.iden] = view

        async def fini():
            self.views.pop(view.iden, None)
            self.dynitems.pop(view.iden, None)

        view.onfini(fini)

        return view

    def _calcViewsByLayer(self):
        # keep track of views by layer
        self.viewsbylayer.clear()
        for view in self.views.values():
            for layr in view.layers:
                self.viewsbylayer[layr.iden].append(view)

    async def _initCoreViews(self):

        defiden = self.cellinfo.get('defaultview')

        self.viewdefs = self.cortexdata.getSubKeyVal('view:info:')

        for iden, vdef in self.viewdefs.items():
            view = await self._loadView(vdef)
            if iden == defiden:
                self.view = view

        for view in self.views.values():
            view.init2()

        # if we have no views, we are initializing.  Add a default main view and layer.
        if not self.views:
            assert self.inaugural, 'Cortex initialization failed: there are no views.'
            ldef = {'name': 'default'}
            ldef = await self.addLayer(ldef=ldef, nexs=False)
            layriden = ldef.get('iden')

            role = await self.auth.getRoleByName('all')
            await role.addRule((True, ('layer', 'read')), gateiden=layriden, nexs=False)

            vdef = {
                'name': 'default',
                'layers': (layriden,),
                'worldreadable': True,
            }
            vdef = await self.addView(vdef, nexs=False)
            iden = vdef.get('iden')
            self.cellinfo.set('defaultview', iden)
            self.view = self.getView(iden)

        self._calcViewsByLayer()

    async def addView(self, vdef, nexs=True):

        vdef['iden'] = s_common.guid()
        vdef['created'] = s_common.now()

        vdef.setdefault('parent', None)
        vdef.setdefault('worldreadable', False)
        vdef.setdefault('creator', self.auth.rootuser.iden)

        s_schemas.reqValidView(vdef)

        if nexs:
            return await self._push('view:add', vdef)
        else:
            return await self._addView(vdef)

    @s_nexus.Pusher.onPush('view:add')
    async def _addView(self, vdef):

        s_schemas.reqValidView(vdef)

        iden = vdef['iden']
        if iden in self.views:
            return

        for lyriden in vdef['layers']:
            if lyriden not in self.layers:
                raise s_exc.NoSuchLayer(mesg=f'No such layer {lyriden}', iden=lyriden)

        creator = vdef.get('creator', self.auth.rootuser.iden)
        user = await self.auth.reqUser(creator)

        await self.auth.addAuthGate(iden, 'view')
        await user.setAdmin(True, gateiden=iden, logged=False)

        # worldreadable does not get persisted with the view; the state ends up in perms
        worldread = vdef.pop('worldreadable', False)

        if worldread:
            role = await self.auth.getRoleByName('all')
            await role.addRule((True, ('view', 'read')), gateiden=iden, nexs=False)

        self.viewdefs.set(iden, vdef)

        view = await self._loadView(vdef)
        view.init2()

        self._calcViewsByLayer()
        pack = await view.pack()
        await self.feedBeholder('view:add', pack, gates=[iden])
        return pack

    async def delViewWithLayer(self, iden):
        '''
        Delete a Cortex View and its write Layer if not in use by other View stacks.

        Note:
            Any children of the View will have their parent View updated to
            the deleted View's parent (if present). The deleted View's write Layer
            will also be removed from any child Views which contain it in their
            Layer stack. If the Layer is used in Views which are not children of
            the deleted View, the Layer will be preserved, otherwise it will be
            deleted as well.
        '''
        view = self.views.get(iden)
        if view is None:
            raise s_exc.NoSuchView(mesg=f'No such view {iden=}', iden=iden)

        if view.info.get('protected'):
            mesg = f'Cannot delete view ({iden}) that has protected set.'
            raise s_exc.CantDelView(mesg=mesg)

        layriden = view.layers[0].iden
        pareiden = None
        if view.parent is not None:
            pareiden = view.parent.iden

        return await self._push('view:delwithlayer', iden, layriden, newparent=pareiden)

    @s_nexus.Pusher.onPush('view:delwithlayer', passitem=True)
    async def _delViewWithLayer(self, viewiden, layriden, nexsitem, newparent=None):

        if viewiden == self.view.iden:
            raise s_exc.SynErr(mesg='Cannot delete the main view')

        if (view := self.views.get(viewiden)) is not None:

            await self.hive.pop(('cortex', 'views', viewiden))
            await view.delete()

            self._calcViewsByLayer()
            await self.feedBeholder('view:del', {'iden': viewiden}, gates=[viewiden])
            await self.auth.delAuthGate(viewiden)

        if newparent is not None:
            newview = self.views.get(newparent)

        layrinuse = False
        for view in self.viewsbylayer[layriden]:
            if not view.isForkOf(viewiden):
                layrinuse = True
                continue

            view.layers = [lyr for lyr in view.layers if lyr.iden != layriden]

            layridens = [lyr.iden for lyr in view.layers]
            view.info['layers'] = layridens

            mesg = {'iden': view.iden, 'layers': layridens}
            await self.feedBeholder('view:setlayers', mesg, gates=[view.iden, layridens[0]])

            if view.parent.iden == viewiden:
                if newparent is None:
                    view.parent = None
                    view.info['parent'] = None
                else:
                    view.parent = newview
                    view.info['parent'] = newparent

                mesg = {'iden': view.iden, 'name': 'parent', 'valu': newparent}
                await self.feedBeholder('view:set', mesg, gates=[view.iden, layridens[0]])

            self.viewdefs.set(view.iden, view.info)

        if not layrinuse and (layr := self.layers.get(layriden)) is not None:
            del self.layers[layriden]

            for pdef in layr.layrinfo.get('pushs', {}).values():
                await self.delActiveCoro(pdef.get('iden'))

            for pdef in layr.layrinfo.get('pulls', {}).values():
                await self.delActiveCoro(pdef.get('iden'))

            await self.feedBeholder('layer:del', {'iden': layriden}, gates=[layriden])
            await self.auth.delAuthGate(layriden)
            self.dynitems.pop(layriden)

            await self.hive.pop(('cortex', 'layers', layriden))

            await layr.delete()

            layr.deloffs = nexsitem[0]

    async def delView(self, iden):
        view = self.views.get(iden)
        if view is None:
            raise s_exc.NoSuchView(mesg=f'No such view {iden=}', iden=iden)

        if view.info.get('protected'):
            mesg = f'Cannot delete view ({iden}) that has protected set.'
            raise s_exc.CantDelView(mesg=mesg)

        return await self._push('view:del', iden)

    @s_nexus.Pusher.onPush('view:del')
    async def _delView(self, iden):
        '''
        Delete a cortex view by iden.

        Note:
            This does not delete any of the view's layers
        '''
        view = self.views.get(iden, None)
        if view is None:
            return

        if iden == self.view.iden:
            raise s_exc.SynErr(mesg='Cannot delete the main view')

        for cview in self.views.values():
            if cview.parent is not None and cview.parent.iden == iden:
                raise s_exc.SynErr(mesg='Cannot delete a view that has children')

        self.viewdefs.pop(iden)
        await view.delete()

        self._calcViewsByLayer()
        await self.feedBeholder('view:del', {'iden': iden}, gates=[iden])
        await self.auth.delAuthGate(iden)

    async def delLayer(self, iden):
        layr = self.layers.get(iden, None)
        if layr is None:
            raise s_exc.NoSuchLayer(mesg=f'No such layer {iden}', iden=iden)

        return await self._push('layer:del', iden)

    @s_nexus.Pusher.onPush('layer:del', passitem=True)
    async def _delLayer(self, iden, nexsitem):
        layr = self.layers.get(iden, None)
        if layr is None:
            return

        for view in self.views.values():
            if layr in view.layers:
                raise s_exc.LayerInUse(iden=iden)

        del self.layers[iden]

        for pdef in layr.layrinfo.get('pushs', {}).values():
            await self.delActiveCoro(pdef.get('iden'))

        for pdef in layr.layrinfo.get('pulls', {}).values():
            await self.delActiveCoro(pdef.get('iden'))

        await self.feedBeholder('layer:del', {'iden': iden}, gates=[iden])
        await self.auth.delAuthGate(iden)
        self.dynitems.pop(iden)

        self.layerdefs.delete(iden)

        await layr.delete()

        layr.deloffs = nexsitem[0]

    async def setViewLayers(self, layers, iden=None):
        '''
        Args:
            layers ([str]): A top-down list of of layer guids
            iden (str): The view iden (defaults to default view).
        '''
        view = self.getView(iden)
        if view is None:
            raise s_exc.NoSuchView(mesg=f'No such view {iden=}', iden=iden)

        await view.setLayers(layers)
        self._calcViewsByLayer()

    def getLayer(self, iden=None):
        '''
        Get a Layer object.

        Args:
            iden (str): The layer iden to retrieve.

        Returns:
            Layer: A Layer object.
        '''
        if iden is None:
            return self.view.layers[0]

        # For backwards compatibility, resolve references to old layer iden == cortex.iden to the main layer
        # TODO:  due to our migration policy, remove in 3.0.0
        if iden == self.iden:
            return self.view.layers[0]

        return self.layers.get(iden)

    def reqLayer(self, iden=None):
        layr = self.getLayer(iden=iden)
        if layr is None:
            mesg = f'No layer found with iden: {iden}'
            raise s_exc.NoSuchLayer(mesg=mesg, iden=iden)
        return layr

    def listLayers(self):
        return self.layers.values()

    async def getLayerDef(self, iden=None):
        layr = self.getLayer(iden)
        if layr is not None:
            return await layr.pack()

    async def getLayerDefs(self):
        return [await lyr.pack() for lyr in list(self.layers.values())]

    def getView(self, iden=None, user=None):
        '''
        Get a View object.

        Args:
            iden (str): The View iden to retrieve.

        Returns:
            View: A View object.
        '''
        if iden is None:
            if user is not None:
                iden = user.profile.get('cortex:view')

            if iden is None:
                iden = self.view.iden

        # For backwards compatibility, resolve references to old view iden == cortex.iden to the main view
        # TODO:  due to our migration policy, remove in 3.0.0
        if iden == self.iden:
            iden = self.view.iden

        view = self.views.get(iden)
        if view is None:
            return None

        if user is not None:
            user.confirm(('view', 'read'), gateiden=iden)

        return view

    def reqView(self, iden, mesg=None):
        view = self.getView(iden)
        if view is None: # pragma: no cover
            if mesg is None:
                mesg = f'No view with iden: {iden}'
            raise s_exc.NoSuchView(mesg=mesg, iden=iden)
        return view

    def listViews(self):
        return list(self.views.values())

    async def getViewDef(self, iden):
        view = self.getView(iden=iden)
        if view is not None:
            return await view.pack()

    async def getViewDefs(self, deporder=False):

        views = list(self.views.values())
        if not deporder:
            return [await v.pack() for v in views]

        def depth(view):
            x = 0
            llen = len(view.layers)
            while view:
                x += 1
                view = view.parent
            return (x, llen)
        views.sort(key=lambda x: depth(x))

        return [await v.pack() for v in views]

    async def addLayer(self, ldef=None, nexs=True):
        '''
        Add a Layer to the cortex.

        Args:
            ldef (Optional[Dict]):  layer configuration
            nexs (bool):            whether to record a nexus transaction (internal use only)
        '''
        ldef = ldef or {}

        ldef['iden'] = s_common.guid()
        ldef['created'] = s_common.now()

        ldef.setdefault('creator', self.auth.rootuser.iden)
        ldef.setdefault('lockmemory', self.conf.get('layers:lockmemory'))
        ldef.setdefault('logedits', self.conf.get('layers:logedits'))
        ldef.setdefault('readonly', False)

        s_layer.reqValidLdef(ldef)

        if nexs:
            return await self._push('layer:add', ldef)
        else:
            return await self._addLayer(ldef, (None, None))

    @s_nexus.Pusher.onPush('layer:add', passitem=True)
    async def _addLayer(self, ldef, nexsitem):

        s_layer.reqValidLdef(ldef)

        iden = ldef.get('iden')
        if iden in self.layers:
            return

        layr = self.layers.get(iden)
        if layr is not None:
            return await layr.pack()
        creator = ldef.get('creator')

        user = await self.auth.reqUser(creator)

        self.layerdefs.set(iden, ldef)

        layr = await self._initLayr(ldef, nexsoffs=nexsitem[0])
        await user.setAdmin(True, gateiden=iden, logged=False)

        # forward wind the new layer to the current model version
        await layr._setModelVers(s_modelrev.maxvers)

        if self.isactive:
            await layr.initLayerActive()
        else:
            await layr.initLayerPassive()

        pack = await layr.pack()
        await self.feedBeholder('layer:add', pack, gates=[iden])
        return pack

    def _checkMaxNodes(self, delta=1):

        if self.maxnodes is None:
            return

        remain = self.maxnodes - self.nodecount
        if remain < delta:
            mesg = f'Cortex is at node:count limit: {self.maxnodes}'
            raise s_exc.HitLimit(mesg=mesg)

    async def _initLayr(self, layrinfo, nexsoffs=None):
        '''
        Instantiate a Layer() instance via the provided layer info HiveDict.
        '''
        layr = await self._ctorLayr(layrinfo)
        layr.addoffs = nexsoffs

        self.layers[layr.iden] = layr
        self.dynitems[layr.iden] = layr

        if self.maxnodes:
            counts = await layr.getFormCounts()
            self.nodecount += sum(counts.values())

            def onadd():
                self.nodecount += 1

            def ondel():
                self.nodecount -= 1
            layr.nodeAddHook = onadd
            layr.nodeDelHook = ondel

        await self.auth.addAuthGate(layr.iden, 'layer')

        for pdef in layrinfo.get('pushs', {}).values():
            await self.runLayrPush(layr, pdef)

        for pdef in layrinfo.get('pulls', {}).values():
            await self.runLayrPull(layr, pdef)

        await self.fire('core:layr:add', iden=layr.iden)

        return layr

    async def _ctorLayr(self, layrinfo):
        '''
        Actually construct the Layer instance for the given HiveDict.
        '''
        return await s_layer.Layer.anit(self, layrinfo)

    async def _initCoreLayers(self):
        self.layerdefs = self.cortexdata.getSubKeyVal('layer:info:')
        for ldef in self.layerdefs.values():
            await self._initLayr(ldef)

    @s_nexus.Pusher.onPushAuto('layer:push:add')
    async def addLayrPush(self, layriden, pdef):

        s_schemas.reqValidPush(pdef)

        iden = pdef.get('iden')

        layr = self.layers.get(layriden)
        if layr is None:
            return

        pushs = layr.layrinfo.get('pushs')
        if pushs is None:
            pushs = {}

        # handle last-message replay
        if pushs.get(iden) is not None:
            return

        pushs[iden] = pdef

        layr.layrinfo['pushs'] = pushs
        self.layerdefs.set(layr.iden, layr.layrinfo)

        await self.runLayrPush(layr, pdef)

    @s_nexus.Pusher.onPushAuto('layer:push:del')
    async def delLayrPush(self, layriden, pushiden):

        layr = self.layers.get(layriden)
        if layr is None:
            return

        pushs = layr.layrinfo.get('pushs')
        if pushs is None:
            return

        pdef = pushs.pop(pushiden, None)
        if pdef is None:
            return

        layr.layrinfo['pushs'] = pushs
        self.layerdefs.set(layr.iden, layr.layrinfo)

        await self.delActiveCoro(pushiden)

    @s_nexus.Pusher.onPushAuto('layer:pull:add')
    async def addLayrPull(self, layriden, pdef):

        s_schemas.reqValidPull(pdef)

        iden = pdef.get('iden')

        layr = self.layers.get(layriden)
        if layr is None:
            return

        pulls = layr.layrinfo.get('pulls')
        if pulls is None:
            pulls = {}

        # handle last-message replay
        if pulls.get(iden) is not None:
            return

        pulls[iden] = pdef

        layr.layrinfo['pulls'] = pulls
        self.layerdefs.set(layr.iden, layr.layrinfo)

        await self.runLayrPull(layr, pdef)

    @s_nexus.Pusher.onPushAuto('layer:pull:del')
    async def delLayrPull(self, layriden, pulliden):

        layr = self.layers.get(layriden)
        if layr is None:
            return

        pulls = layr.layrinfo.get('pulls')
        if pulls is None:
            return

        pdef = pulls.pop(pulliden, None)
        if pdef is None:
            return

        layr.layrinfo['pulls'] = pulls
        self.layerdefs.set(layr.iden, layr.layrinfo)

        await self.delActiveCoro(pulliden)

    async def runLayrPush(self, layr, pdef):
        url = pdef.get('url')
        iden = pdef.get('iden')
        # push() will refire as needed

        async def push():
            async with await self.boss.promote(f'layer push: {layr.iden} {iden}', self.auth.rootuser):
                async with await s_telepath.openurl(url) as proxy:
                    await self._pushBulkEdits(layr, proxy, pdef)

        self.addActiveCoro(push, iden=iden)

    async def runLayrPull(self, layr, pdef):
        url = pdef.get('url')
        iden = pdef.get('iden')
        # pull() will refire as needed

        async def pull():
            async with await self.boss.promote(f'layer pull: {layr.iden} {iden}', self.auth.rootuser):
                async with await s_telepath.openurl(url) as proxy:
                    await self._pushBulkEdits(proxy, layr, pdef)

        self.addActiveCoro(pull, iden=iden)

    async def _pushBulkEdits(self, layr0, layr1, pdef):

        iden = pdef.get('iden')
        user = pdef.get('user')
        gvar = f'push:{iden}'
        # TODO Remove the defaults in 3.0.0
        csize = pdef.get('chunk:size', s_const.layer_pdef_csize)
        qsize = pdef.get('queue:size', s_const.layer_pdef_qsize)

        async with await s_base.Base.anit() as base:

            queue = s_queue.Queue(maxsize=qsize)

            async def fill():

                try:
                    filloffs = await self.getStormVar(gvar, -1)
                    async for item in layr0.syncNodeEdits(filloffs + 1, wait=True):
                        await queue.put(item)
                    await queue.close()

                except asyncio.CancelledError:  # pragma: no cover
                    raise

                except Exception as e:
                    logger.exception(f'pushBulkEdits fill() error: {e}')
                    await queue.close()

            base.schedCoro(fill())

            async for chunk in queue.slices():

                meta = {'time': s_common.now(), 'user': user}

                alledits = []
                for offs, edits in chunk:
                    # prevent push->push->push nodeedits growth
                    alledits.extend(edits)
                    if len(alledits) > csize:
                        await layr1.storNodeEdits(alledits, meta)
                        await self.setStormVar(gvar, offs)
                        alledits.clear()

                if alledits:
                    await layr1.storNodeEdits(alledits, meta)
                    await self.setStormVar(gvar, offs)

    async def _checkNexsIndx(self):
        layroffs = [await layr.getEditIndx() for layr in list(self.layers.values())]
        if layroffs:
            maxindx = max(layroffs)
            if maxindx > await self.getNexsIndx():
                await self.setNexsIndx(maxindx)

    async def saveLayerNodeEdits(self, layriden, edits, meta):
        layr = self.reqLayer(layriden)
        return await layr.saveNodeEdits(edits, meta)

    async def cloneLayer(self, iden, ldef=None):
        '''
        Make a copy of a Layer in the cortex.

        Args:
            iden (str): Layer iden to clone
            ldef (Optional[Dict]): Layer configuration overrides

        Note:
            This should only be called with a reasonably static Cortex
            due to possible races.
        '''
        layr = self.layers.get(iden, None)
        if layr is None:
            raise s_exc.NoSuchLayer(mesg=f'No such layer {iden}', iden=iden)

        ldef = ldef or {}
        ldef['iden'] = s_common.guid()
        ldef.setdefault('creator', self.auth.rootuser.iden)

        return await self._push('layer:clone', iden, ldef)

    @s_nexus.Pusher.onPush('layer:clone', passitem=True)
    async def _cloneLayer(self, iden, ldef, nexsitem):

        layr = self.layers.get(iden)
        if layr is None:
            return

        newiden = ldef.get('iden')
        if newiden in self.layers:
            return

        newpath = s_common.gendir(self.dirn, 'layers', newiden)
        await layr.clone(newpath)

        copyinfo = self.layerdefs.get(iden)

        for name, valu in copyinfo.items():
            ldef.setdefault(name, valu)

        self.layerdefs.set(newiden, ldef)

        copylayr = await self._initLayr(ldef, nexsoffs=nexsitem[0])

        creator = copyinfo.get('creator')
        user = await self.auth.reqUser(creator)
        await user.setAdmin(True, gateiden=newiden, logged=False)

        return ldef

    def addStormCmd(self, ctor):
        '''
        Add a synapse.lib.storm.Cmd class to the cortex.
        '''
        if not s_grammar.isCmdName(ctor.name):
            raise s_exc.BadCmdName(name=ctor.name)

        self.stormcmds[ctor.name] = ctor

    async def addStormDmon(self, ddef):
        '''
        Add a storm dmon task.
        '''
        if ddef.get('iden') is None:
            ddef['iden'] = s_common.guid()

        if await self.getStormDmon(ddef['iden']) is not None:
            mesg = f'Duplicate iden specified for dmon: {ddef["iden"]}'
            raise s_exc.DupIden(mesg=mesg)

        return await self._push('storm:dmon:add', ddef)

    @s_nexus.Pusher.onPushAuto('storm:dmon:bump')
    async def bumpStormDmon(self, iden):
        ddef = self.stormdmondefs.get(iden)
        if ddef is None:
            return False

        if self.isactive:
            dmon = self.stormdmons.getDmon(iden)
            if dmon is not None:
                await dmon.bump()

        return True

    async def _bumpUserDmons(self, iden):
        '''
        Bump all the Dmons for a given user.
        Args:
            iden (str): User iden.
        '''
        for dmoniden, ddef in list(self.stormdmondefs.items()):
            if ddef.get('user') == iden:
                await self.bumpStormDmon(dmoniden)

    @s_nexus.Pusher.onPushAuto('storm:dmon:enable')
    async def enableStormDmon(self, iden):
        dmon = self.stormdmons.getDmon(iden)
        if dmon is None:
            return False

        if dmon.enabled:
            return False

        dmon.enabled = True
        dmon.ddef['enabled'] = True

        self.stormdmondefs.set(iden, dmon.ddef)

        if self.isactive:
            await dmon.run()

        return True

    @s_nexus.Pusher.onPushAuto('storm:dmon:disable')
    async def disableStormDmon(self, iden):

        dmon = self.stormdmons.getDmon(iden)
        if dmon is None:
            return False

        if not dmon.enabled:
            return False

        dmon.enabled = False
        dmon.ddef['enabled'] = False

        self.stormdmondefs.set(iden, dmon.ddef)

        if self.isactive:
            await dmon.stop()

        return True

    @s_nexus.Pusher.onPush('storm:dmon:add')
    async def _onAddStormDmon(self, ddef):
        iden = ddef['iden']

        dmon = self.stormdmons.getDmon(iden)
        if dmon is not None:
            return dmon.pack()

        if ddef.get('user') is None:
            user = await self.auth.getUserByName('root')
            ddef['user'] = user.iden

        dmon = await self.runStormDmon(iden, ddef)

        self.stormdmondefs.set(iden, ddef)
        return dmon.pack()

    async def delStormDmon(self, iden):
        '''
        Stop and remove a storm dmon.
        '''
        ddef = self.stormdmondefs.get(iden)
        if ddef is None:
            mesg = f'No storm daemon exists with iden {iden}.'
            raise s_exc.NoSuchIden(mesg=mesg)

        return await self._push('storm:dmon:del', iden)

    @s_nexus.Pusher.onPush('storm:dmon:del')
    async def _delStormDmon(self, iden):
        ddef = self.stormdmondefs.pop(iden)
        if ddef is None:  # pragma: no cover
            return
        await self.stormdmons.popDmon(iden)

    def getStormCmd(self, name):
        return self.stormcmds.get(name)

    async def runStormDmon(self, iden, ddef):

        # validate ddef before firing task
        s_storm.reqValidDdef(ddef)

        dmon = self.stormdmons.getDmon(iden)
        if dmon is not None:
            return dmon

        await self.auth.reqUser(ddef['user'])

        # raises if parser failure
        await self.getStormQuery(ddef.get('storm'))

        dmon = await self.stormdmons.addDmon(iden, ddef)

        return dmon

    @s_cell.from_leader
    async def getStormDmon(self, iden):
        return self.stormdmons.getDmonDef(iden)

    @s_cell.from_leader
    async def getStormDmons(self):
        return self.stormdmons.getDmonDefs()

    @s_cell.from_leader
    async def getStormDmonLog(self, iden):
        return self.stormdmons.getDmonRunlog(iden)

    def addStormLib(self, path, ctor):

        self.stormlibs.append((path, ctor))

        root = self.libroot
        # (name, {kids}, {funcs})

        for name in path:
            step = root[1].get(name)
            if step is None:
                step = (name, {}, {})
                root[1][name] = step
            root = step

        root[2]['ctor'] = ctor

    def getStormLib(self, path):
        root = self.libroot
        for name in path:
            step = root[1].get(name)
            if step is None:
                return None
            root = step
        return root

    def getStormCmds(self):
        return list(self.stormcmds.items())

    async def getAxon(self):
        await self.axready.wait()
        return self.axon.iden

    def setFeedFunc(self, name, func):
        '''
        Set a data ingest function.

        def func(snap, items):
            loaditems...
        '''
        self.feedfuncs[name] = func

    def getFeedFunc(self, name):
        '''
        Get a data ingest function.
        '''
        return self.feedfuncs.get(name)

    async def getFeedFuncs(self):
        ret = []
        for name, ctor in self.feedfuncs.items():
            # TODO - Future support for feed functions defined via Storm.
            doc = getattr(ctor, '__doc__', None)
            if doc is None:
                doc = 'No feed docstring'
            doc = doc.strip()
            desc = doc.split('\n')[0]
            ret.append({'name': name,
                        'desc': desc,
                        'fulldoc': doc,
                        })
        return tuple(ret)

    async def _addSynNodes(self, snap, items):
        '''
        Add nodes to the Cortex via the packed node format.
        '''
        async for node in snap.addNodes(items):
            pass

    async def setUserLocked(self, iden, locked):
        retn = await s_cell.Cell.setUserLocked(self, iden, locked)
        await self._bumpUserDmons(iden)
        return retn

    def getCoreMod(self, name):
        return self.modules.get(name)

    def getCoreMods(self):
        ret = []
        for modname, mod in self.modules.items():
            ret.append((modname, mod.conf))
        return ret

    def _initStormOpts(self, opts):
        if opts is None:
            opts = {}

        opts.setdefault('user', self.auth.rootuser.iden)
        return opts

    def _viewFromOpts(self, opts, user=None):

        if user is None:
            user = self._userFromOpts(opts)

        viewiden = opts.get('view')
        if viewiden is None:
            viewiden = user.profile.get('cortex:view')

        if viewiden is None:
            viewiden = self.view.iden

        # For backwards compatibility, resolve references to old view iden == cortex.iden to the main view
        # TODO:  due to our migration policy, remove in 3.0.0
        if viewiden == self.iden:  # pragma: no cover
            viewiden = self.view.iden

        view = self.views.get(viewiden)
        if view is None:
            raise s_exc.NoSuchView(mesg=f'No such view iden={viewiden}', iden=viewiden)

        user.confirm(('view', 'read'), gateiden=viewiden)

        return view

    def _userFromOpts(self, opts):

        if opts is None:
            return self.auth.rootuser

        useriden = opts.get('user')
        if useriden is None:
            return self.auth.rootuser

        user = self.auth.user(useriden)
        if user is None:
            mesg = f'No user found with iden: {useriden}'
            raise s_exc.NoSuchUser(mesg=mesg, user=useriden)

        return user

    async def count(self, text, opts=None):

        opts = self._initStormOpts(opts)

        if self.stormpool is not None and opts.get('mirror', True):
            extra = await self.getLogExtra(text=text)
            proxy = await self._getMirrorProxy()

            if proxy is not None:
                logger.info(f'Offloading Storm query {{{text}}} to mirror.', extra=extra)

                mirropts = await self._getMirrorOpts(opts)

                try:
                    return await proxy.count(text, opts=mirropts)

                except s_exc.TimeOut:
                    mesg = 'Timeout waiting for query mirror, running locally instead.'
                    logger.warning(mesg)

        if (nexsoffs := opts.get('nexsoffs')) is not None:
            if not await self.waitNexsOffs(nexsoffs, timeout=opts.get('nexstimeout')):
                raise s_exc.TimeOut(mesg=f'Timeout waiting for nexus offset {nexsoffs}.')

        view = self._viewFromOpts(opts)

        i = 0
        async for _ in view.eval(text, opts=opts):
            i += 1

        return i

    async def _getMirrorOpts(self, opts):
        mirropts = s_msgpack.deepcopy(opts)
        mirropts['mirror'] = False
        mirropts['nexsoffs'] = (await self.getNexsIndx() - 1)
        mirropts['nexstimeout'] = self.stormpoolopts.get('timeout:sync')
        return mirropts

    async def _getMirrorProxy(self):

        if self.stormpool is None:  # pragma: no cover
            return None

        if self.stormpool.size() == 0:
            logger.warning('Storm query mirror pool is empty, running query locally.')
            return None

        try:
            timeout = self.stormpoolopts.get('timeout:connection')
            proxy = await self.stormpool.proxy(timeout=timeout)
            proxyname = proxy._ahainfo.get('name')
            if proxyname is not None and proxyname == self.ahasvcname:
                # we are part of the pool and were selected. Convert to local use.
                return None

            return proxy

        except (TimeoutError, s_exc.IsFini):
            logger.warning('Timeout waiting for pool mirror, running query locally.')
            return None

    async def storm(self, text, opts=None):

        opts = self._initStormOpts(opts)

        if self.stormpool is not None and opts.get('mirror', True):
            extra = await self.getLogExtra(text=text)
            proxy = await self._getMirrorProxy()

            if proxy is not None:
                logger.info(f'Offloading Storm query {{{text}}} to mirror.', extra=extra)

                mirropts = await self._getMirrorOpts(opts)

                try:
                    async for mesg in proxy.storm(text, opts=mirropts):
                        yield mesg
                    return

                except s_exc.TimeOut:
                    mesg = 'Timeout waiting for query mirror, running locally instead.'
                    logger.warning(mesg)

        if (nexsoffs := opts.get('nexsoffs')) is not None:
            if not await self.waitNexsOffs(nexsoffs, timeout=opts.get('nexstimeout')):
                raise s_exc.TimeOut(mesg=f'Timeout waiting for nexus offset {nexsoffs}.')

        view = self._viewFromOpts(opts)
        async for mesg in view.storm(text, opts=opts):
            yield mesg

    async def callStorm(self, text, opts=None):

        opts = self._initStormOpts(opts)

        if self.stormpool is not None and opts.get('mirror', True):
            extra = await self.getLogExtra(text=text)
            proxy = await self._getMirrorProxy()

            if proxy is not None:
                logger.info(f'Offloading Storm query {{{text}}} to mirror.', extra=extra)

                mirropts = await self._getMirrorOpts(opts)

                try:
                    return await proxy.callStorm(text, opts=mirropts)
                except s_exc.TimeOut:
                    mesg = 'Timeout waiting for query mirror, running locally instead.'
                    logger.warning(mesg)

        if (nexsoffs := opts.get('nexsoffs')) is not None:
            if not await self.waitNexsOffs(nexsoffs, timeout=opts.get('nexstimeout')):
                raise s_exc.TimeOut(mesg=f'Timeout waiting for nexus offset {nexsoffs}.')

        view = self._viewFromOpts(opts)
        return await view.callStorm(text, opts=opts)

    async def exportStorm(self, text, opts=None):
        opts = self._initStormOpts(opts)

        if self.stormpool is not None and opts.get('mirror', True):
            extra = await self.getLogExtra(text=text)
            proxy = await self._getMirrorProxy()

            if proxy is not None:
                logger.info(f'Offloading Storm query {{{text}}} to mirror.', extra=extra)

                mirropts = await self._getMirrorOpts(opts)

                try:
                    async for mesg in proxy.exportStorm(text, opts=mirropts):
                        yield mesg
                    return

                except s_exc.TimeOut:
                    mesg = 'Timeout waiting for query mirror, running locally instead.'
                    logger.warning(mesg)

        if (nexsoffs := opts.get('nexsoffs')) is not None:
            if not await self.waitNexsOffs(nexsoffs, timeout=opts.get('nexstimeout')):
                raise s_exc.TimeOut(mesg=f'Timeout waiting for nexus offset {nexsoffs}.')

        user = self._userFromOpts(opts)
        view = self._viewFromOpts(opts)

        taskinfo = {'query': text, 'view': view.iden}
        taskiden = opts.get('task')
        await self.boss.promote('storm:export', user=user, info=taskinfo, taskiden=taskiden)

        with s_scope.enter({'user': user}):

            async with await s_spooled.Dict.anit(dirn=self.dirn, cell=self) as spooldict:
                async with await self.snap(user=user, view=view) as snap:

                    async for pode in snap.iterStormPodes(text, opts=opts):
                        await spooldict.set(pode[1]['iden'], pode)
                        await asyncio.sleep(0)

                    for iden, pode in spooldict.items():
                        await asyncio.sleep(0)

                        edges = []
                        async for verb, n2iden in snap.iterNodeEdgesN1(s_common.uhex(iden)):
                            await asyncio.sleep(0)

                            if not spooldict.has(n2iden):
                                continue

                            edges.append((verb, n2iden))

                        if edges:
                            pode[1]['edges'] = edges

                        yield pode

    async def exportStormToAxon(self, text, opts=None):
        async with await self.axon.upload() as fd:
            async for pode in self.exportStorm(text, opts=opts):
                await fd.write(s_msgpack.en(pode))
            size, sha256 = await fd.save()
            return (size, s_common.ehex(sha256))

    async def feedFromAxon(self, sha256, opts=None):

        opts = self._initStormOpts(opts)
        user = self._userFromOpts(opts)
        view = self._viewFromOpts(opts)

        taskiden = opts.get('task')
        taskinfo = {'name': 'syn.nodes', 'sha256': sha256, 'view': view.iden}

        await self.boss.promote('feeddata', user=user, info=taskinfo, taskiden=taskiden)

        # ensure that the user can make all node edits in the layer
        user.confirm(('node',), gateiden=view.layers[0].iden)

        q = s_queue.Queue(maxsize=10000)
        feedexc = None

        async with await s_base.Base.anit() as base:

            async def fill():
                nonlocal feedexc
                try:

                    async for item in self.axon.iterMpkFile(sha256):
                        await q.put(item)

                except Exception as e:
                    logger.exception(f'feedFromAxon.fill(): {e}')
                    feedexc = e

                finally:
                    await q.close()

            base.schedCoro(fill())

            count = 0
            async with await self.snap(user=user, view=view) as snap:

                # feed the items directly to syn.nodes
                async for items in q.slices(size=100):
                    async for node in snap.addNodes(items):
                        count += 1

                if feedexc is not None:
                    raise feedexc

        return count

    async def nodes(self, text, opts=None):
        '''
        A simple non-streaming way to return a list of nodes.
        '''
        if self.isfini:  # pragma: no cover
            raise s_exc.IsFini()

        opts = self._initStormOpts(opts)

        view = self._viewFromOpts(opts)
        return await view.nodes(text, opts=opts)

    async def stormlist(self, text, opts=None):
        return [m async for m in self.storm(text, opts=opts)]

    async def _getStormEval(self, text):
        try:
            astvalu = copy.deepcopy(await s_parser.evalcache.aget(text))
        except s_exc.FatalErr:
            logger.exception(f'Fatal error while parsing [{text}]', extra={'synapse': {'text': text}})
            await self.fini()
            raise
        astvalu.init(self)
        return astvalu

    async def _getStormQuery(self, args):
        try:
            query = copy.deepcopy(await s_parser.querycache.aget(args))
        except s_exc.FatalErr:
            logger.exception(f'Fatal error while parsing [{args}]', extra={'synapse': {'text': args[0]}})
            await self.fini()
            raise
        query.init(self)
        await asyncio.sleep(0)
        return query

    async def getStormQuery(self, text, mode='storm'):
        return await self.querycache.aget((text, mode))

    @contextlib.asynccontextmanager
    async def getStormRuntime(self, query, opts=None):

        opts = self._initStormOpts(opts)

        view = self._viewFromOpts(opts)
        user = self._userFromOpts(opts)

        async with await self.snap(user=user, view=view) as snap:
            async with snap.getStormRuntime(query, opts=opts, user=user) as runt:
                yield runt

    async def reqValidStorm(self, text, opts=None):
        '''
        Parse a storm query to validate it.

        Args:
            text (str): The text of the Storm query to parse.
            opts (dict): A Storm options dictionary.

        Returns:
            True: If the query is valid.

        Raises:
            BadSyntaxError: If the query is invalid.
        '''
        if opts is None:
            opts = {}
        mode = opts.get('mode', 'storm')
        await self.getStormQuery(text, mode=mode)
        return True

    def _logStormQuery(self, text, user, info=None):
        '''
        Log a storm query.
        '''
        if self.stormlog:
            if info is None:
                info = {}
            info['text'] = text
            info['username'] = user.name
            info['user'] = user.iden
            stormlogger.log(self.stormloglvl, 'Executing storm query {%s} as [%s]', text, user.name,
                            extra={'synapse': info})

    async def getNodeByNdef(self, ndef, view=None):
        '''
        Return a single Node() instance by (form,valu) tuple.
        '''
        name, valu = ndef

        form = self.model.forms.get(name)
        if form is None:
            raise s_exc.NoSuchForm.init(name)

        norm, info = form.type.norm(valu)

        buid = s_common.buid((form.name, norm))

        async with await self.snap(view=view) as snap:
            return await snap.getNodeByBuid(buid)

    def getCoreInfo(self):
        '''This API is deprecated.'''
        s_common.deprecated('Cortex.getCoreInfo')
        return {
            'version': synapse.version,
            'modeldef': self.model.getModelDefs(),
            'stormcmds': {cmd: {} for cmd in self.stormcmds.keys()},
        }

    async def getCoreInfoV2(self):
        return {
            'version': synapse.version,
            'modeldict': await self.getModelDict(),
            'stormdocs': await self.getStormDocs(),
        }

    async def getStormDocs(self):
        '''
        Get a struct containing the Storm Types documentation.

        Returns:
            dict: A Dictionary of storm documentation information.
        '''

        cmds = []

        for name, cmd in self.stormcmds.items():
            entry = {
                'name': name,
                'doc': cmd.getCmdBrief(),
            }

            if cmd.pkgname:
                entry['package'] = cmd.pkgname

            if cmd.svciden:
                entry['svciden'] = cmd.svciden

            cmds.append(entry)

        ret = {
            'libraries': s_stormtypes.registry.getLibDocs(),
            'types': s_stormtypes.registry.getTypeDocs(),
            'commands': cmds,
            # 'packages': ...  # TODO - Support inline information for packages?
        }
        return ret

    async def addNodes(self, nodedefs, view=None):
        '''
        Quickly add/modify a list of nodes from node definition tuples.
        This API is the simplest/fastest way to add nodes, set node props,
        and add tags to nodes remotely.

        Args:

            nodedefs (list): A list of node definition tuples. See below.

        A node definition tuple is defined as:

            ( (form, valu), {'props':{}, 'tags':{})

        The "props" or "tags" keys may be omitted.

        '''
        async with await self.snap(view=view) as snap:
            snap.strict = False
            async for node in snap.addNodes(nodedefs):
                yield node

    async def addFeedData(self, name, items, *, viewiden=None):
        '''
        Add data using a feed/parser function.

        Args:
            name (str): The name of the feed record format.
            items (list): A list of items to ingest.
            viewiden (str): The iden of a view to use.
                If a view is not specified, the default view is used.
        '''

        view = self.getView(viewiden)
        if view is None:
            raise s_exc.NoSuchView(mesg=f'No such view iden={viewiden}', iden=viewiden)

        async with await self.snap(view=view) as snap:
            snap.strict = False
            await snap.addFeedData(name, items)

    async def snap(self, user=None, view=None):
        '''
        Return a transaction object for the default view.

        Args:
            user (str): The user to get the snap for.
            view (View): View object to use when making the snap.

        Notes:
            This must be used as an asynchronous context manager.

        Returns:
            s_snap.Snap: A Snap object for the view.
        '''

        if view is None:
            view = self.view

        if user is None:
            user = await self.auth.getUserByName('root')

        snap = await view.snap(user)

        return snap

    async def loadCoreModule(self, ctor, conf=None):
        '''
        Load a single cortex module with the given ctor and conf.

        Args:
            ctor (str): The python module class path
            conf (dict):Config dictionary for the module
        '''
        if conf is None:
            conf = {}

        modu = self._loadCoreModule(ctor, conf=conf)

        try:
            await s_coro.ornot(modu.preCoreModule)
        except asyncio.CancelledError:  # pragma: no cover  TODO:  remove once >= py 3.8 only
            raise
        except Exception:
            logger.exception(f'module preCoreModule failed: {ctor}')
            self.modules.pop(ctor, None)
            return

        mdefs = modu.getModelDefs()
        self.model.addDataModels(mdefs)

        cmds = modu.getStormCmds()
        [self.addStormCmd(c) for c in cmds]

        try:
            await s_coro.ornot(modu.initCoreModule)
        except asyncio.CancelledError:  # pragma: no cover  TODO:  remove once >= py 3.8 only
            raise
        except Exception:
            logger.exception(f'module initCoreModule failed: {ctor}')
            self.modules.pop(ctor, None)
            return

        await self.fire('core:module:load', module=ctor)

        return modu

    async def _loadCoreMods(self):

        mods = []
        cmds = []
        mdefs = []

        for ctor in list(s_modules.coremods):
            await self._preLoadCoreModule(ctor, mods, cmds, mdefs)
        for ctor in self.conf.get('modules'):
            await self._preLoadCoreModule(ctor, mods, cmds, mdefs, custom=True)

        self.model.addDataModels(mdefs)
        [self.addStormCmd(c) for c in cmds]

    async def _preLoadCoreModule(self, ctor, mods, cmds, mdefs, custom=False):
        conf = None
        # allow module entry to be (ctor, conf) tuple
        if isinstance(ctor, (list, tuple)):
            ctor, conf = ctor

        modu = self._loadCoreModule(ctor, conf=conf)
        if modu is None:
            return

        mods.append(modu)

        try:
            await s_coro.ornot(modu.preCoreModule)
        except asyncio.CancelledError:  # pragma: no cover  TODO:  remove once >= py 3.8 only
            raise
        except Exception:
            logger.exception(f'module preCoreModule failed: {ctor}')
            self.modules.pop(ctor, None)
            return

        cmds.extend(modu.getStormCmds())
        model_defs = modu.getModelDefs()
        if custom:
            for _mdef, mnfo in model_defs:
                mnfo['custom'] = True
        mdefs.extend(model_defs)

    async def _initCoreMods(self):

        for ctor, modu in list(self.modules.items()):

            try:
                await s_coro.ornot(modu.initCoreModule)
            except asyncio.CancelledError:  # pragma: no cover  TODO:  remove once >= py 3.8 only
                raise
            except Exception:
                logger.exception(f'module initCoreModule failed: {ctor}')
                self.modules.pop(ctor, None)

    def _loadCoreModule(self, ctor, conf=None):

        if ctor in self.modules:
            raise s_exc.ModAlreadyLoaded(mesg=f'{ctor} already loaded')
        try:
            modu = s_dyndeps.tryDynFunc(ctor, self, conf=conf)
            self.modules[ctor] = modu
            return modu

        except Exception:
            logger.exception('mod load fail: %s' % (ctor,))
            return None

    async def getPropNorm(self, prop, valu):
        '''
        Get the normalized property value based on the Cortex data model.

        Args:
            prop (str): The property to normalize.
            valu: The value to normalize.

        Returns:
            (tuple): A two item tuple, containing the normed value and the info dictionary.

        Raises:
            s_exc.NoSuchProp: If the prop does not exist.
            s_exc.BadTypeValu: If the value fails to normalize.
        '''
        pobj = self.model.prop(prop)
        if pobj is None:
            raise s_exc.NoSuchProp(mesg=f'The property {prop} does not exist.',
                                   prop=prop)
        norm, info = pobj.type.norm(valu)
        return norm, info

    async def getTypeNorm(self, name, valu):
        '''
        Get the normalized type value based on the Cortex data model.

        Args:
            name (str): The type to normalize.
            valu: The value to normalize.

        Returns:
            (tuple): A two item tuple, containing the normed value and the info dictionary.

        Raises:
            s_exc.NoSuchType: If the type does not exist.
            s_exc.BadTypeValu: If the value fails to normalize.
        '''
        tobj = self.model.type(name)
        if tobj is None:
            raise s_exc.NoSuchType(mesg=f'The type {name} does not exist.',
                                   name=name)
        norm, info = tobj.norm(valu)
        return norm, info

    @staticmethod
    def _convert_reqdict(reqdict):
        return {s_agenda.TimeUnit.fromString(k): v for (k, v) in reqdict.items()}

    async def addCronJob(self, cdef):
        '''
        Add a cron job to the cortex.  Convenience wrapper around agenda.add

        A cron job is a persistently-stored item that causes storm queries to be run in the future.  The specification
        for the times that the queries run can be one-shot or recurring.

        Args:
            query (str):  The storm query to execute in the future
            reqs (Union[Dict[str, Union[int, List[int]]], List[Dict[...]]]):
                Either a dict of the fixed time fields or a list of such dicts.  The keys are in the set ('year',
                'month', 'dayofmonth', 'dayofweek', 'hour', 'minute'.  The values must be positive integers, except for
                the key of 'dayofmonth' in which it may also be a negative integer which represents the number of days
                from the end of the month with -1 representing the last day of the month.  All values may also be lists
                of valid values.
            incunit (Optional[str]):
                A member of the same set as above, with an additional member 'day'.  If is None (default), then the
                appointment is one-shot and will not recur.
            incvals (Union[int, List[int]):
                A integer or a list of integers of the number of units

        Returns (bytes):
            An iden that can be used to later modify, query, and delete the job.

        Notes:
            reqs must have fields present or incunit must not be None (or both)
            The incunit if not None it must be larger in unit size than all the keys in all reqs elements.
            Non-recurring jobs may also have a req of 'now' which will cause the job to also execute immediately.
        '''
        s_schemas.reqValidCronDef(cdef)

        iden = cdef.get('iden')
        appt = self.agenda.appts.get(iden)
        if appt is not None:
            raise s_exc.DupIden(mesg=f'Duplicate cron iden ({iden})')

        incunit = cdef.get('incunit')
        reqs = cdef.get('reqs')

        try:
            if incunit is not None:
                if isinstance(incunit, (list, tuple)):
                    incunit = [s_agenda.TimeUnit.fromString(i) for i in incunit]
                else:
                    incunit = s_agenda.TimeUnit.fromString(incunit)
                cdef['incunit'] = incunit

            if isinstance(reqs, Mapping):
                reqs = self._convert_reqdict(reqs)
            else:
                reqs = [self._convert_reqdict(req) for req in reqs]

            if incunit is not None and s_agenda.TimeUnit.NOW in reqs:
                mesg = "Recurring jobs may not be scheduled to run 'now'"
                raise s_exc.BadConfValu(mesg)

            cdef['reqs'] = reqs
        except KeyError:
            raise s_exc.BadConfValu('Unrecognized time unit')

        if not cdef.get('iden'):
            cdef['iden'] = s_common.guid()

        cdef['created'] = s_common.now()

        opts = {'user': cdef['creator'], 'view': cdef.get('view')}

        view = self._viewFromOpts(opts)
        cdef['view'] = view.iden

        return await self._push('cron:add', cdef)

    @s_nexus.Pusher.onPush('cron:add')
    async def _onAddCronJob(self, cdef):

        iden = cdef['iden']

        appt = self.agenda.appts.get(iden)
        if appt is not None:
            return appt.pack()

        user = await self.auth.reqUser(cdef['creator'])

        cdef = await self.agenda.add(cdef)

        await self.auth.addAuthGate(iden, 'cronjob')
        await user.setAdmin(True, gateiden=iden, logged=False)

        await self.feedBeholder('cron:add', cdef, gates=[iden])
        return cdef

    async def moveCronJob(self, useriden, croniden, viewiden):
        view = self._viewFromOpts({'view': viewiden, 'user': useriden})

        appt = self.agenda.appts.get(croniden)
        if appt is None:
            raise s_exc.NoSuchIden(iden=croniden)

        if appt.view == view.iden:
            return croniden

        return await self._push('cron:move', croniden, viewiden)

    @s_nexus.Pusher.onPush('cron:move')
    async def _onMoveCronJob(self, croniden, viewiden):
        await self.agenda.move(croniden, viewiden)
        await self.feedBeholder('cron:move', {'iden': croniden, 'view': viewiden}, gates=[croniden])
        return croniden

    @s_nexus.Pusher.onPushAuto('cron:del')
    async def delCronJob(self, iden):
        '''
        Delete a cron job

        Args:
            iden (bytes):  The iden of the cron job to be deleted
        '''
        await self._killCronTask(iden)
        try:
            await self.agenda.delete(iden)
        except s_exc.NoSuchIden:
            return

        await self.feedBeholder('cron:del', {'iden': iden}, gates=[iden])
        await self.auth.delAuthGate(iden)

    @s_nexus.Pusher.onPushAuto('cron:mod')
    async def updateCronJob(self, iden, query):
        '''
        Change an existing cron job's query

        Args:
            iden (bytes):  The iden of the cron job to be changed
        '''
        await self.agenda.mod(iden, query)
        await self.feedBeholder('cron:edit:query', {'iden': iden, 'query': query}, gates=[iden])

    @s_nexus.Pusher.onPushAuto('cron:enable')
    async def enableCronJob(self, iden):
        '''
        Enable a cron job

        Args:
            iden (bytes):  The iden of the cron job to be changed
        '''
        await self.agenda.enable(iden)
        await self.feedBeholder('cron:enable', {'iden': iden}, gates=[iden])

    @s_nexus.Pusher.onPushAuto('cron:disable')
    async def disableCronJob(self, iden):
        '''
        Enable a cron job

        Args:
            iden (bytes):  The iden of the cron job to be changed
        '''
        await self.agenda.disable(iden)
        await self._killCronTask(iden)
        await self.feedBeholder('cron:disable', {'iden': iden}, gates=[iden])

    async def killCronTask(self, iden):
        if self.agenda.appts.get(iden) is None:
            return False
        return await self._push('cron:task:kill', iden)

    @s_nexus.Pusher.onPush('cron:task:kill')
    async def _killCronTask(self, iden):

        appt = self.agenda.appts.get(iden)
        if appt is None:
            return False

        task = appt.task
        if task is None:
            return False

        await task.kill()
        return True

    async def listCronJobs(self):
        '''
        Get information about all the cron jobs accessible to the current user
        '''
        crons = []

        for _, cron in self.agenda.list():

            info = cron.pack()

            user = self.auth.user(cron.creator)
            if user is not None:
                info['username'] = user.name

            crons.append(info)

        return crons

    @s_nexus.Pusher.onPushAuto('cron:edit')
    async def editCronJob(self, iden, name, valu):
        '''
        Modify a cron job definition.
        '''
        appt = await self.agenda.get(iden)
        # TODO make this generic and check cdef

        if name == 'creator':
            await self.auth.reqUser(valu)
            appt.creator = valu

        elif name == 'name':
            appt.name = str(valu)

        elif name == 'doc':
            appt.doc = str(valu)

        elif name == 'pool':
            appt.pool = bool(valu)

        else:
            mesg = f'editCronJob name {name} is not supported for editing.'
            raise s_exc.BadArg(mesg=mesg)

        await appt.save()

        pckd = appt.pack()
        await self.feedBeholder(f'cron:edit:{name}', {'iden': iden, name: pckd.get(name)}, gates=[iden])
        return pckd

    @s_nexus.Pusher.onPushAuto('cron:edits')
    async def addCronEdits(self, iden, edits):
        '''
        Take a dictionary of edits and apply them to the appointment (cron job)
        '''
        appt = await self.agenda.get(iden)
        await appt.edits(edits)

    @contextlib.asynccontextmanager
    async def enterMigrationMode(self):
        async with self._migration_lock:
            self.migration = True
            yield
            self.migration = False

    async def iterFormRows(self, layriden, form, stortype=None, startvalu=None):
        '''
        Yields buid, valu tuples of nodes of a single form, optionally (re)starting at startvalu.

        Args:
            layriden (str):  Iden of the layer to retrieve the nodes
            form (str):  A form name.
            stortype (Optional[int]): a STOR_TYPE_* integer representing the type of form:prop
            startvalu (Any):  The value to start at.  May only be not None if stortype is not None.

        Returns:
            AsyncIterator[Tuple(buid, valu)]
        '''
        layr = self.getLayer(layriden)
        if layr is None:
            raise s_exc.NoSuchLayer(mesg=f'No such layer {layriden}', iden=layriden)

        async for item in layr.iterFormRows(form, stortype=stortype, startvalu=startvalu):
            yield item

    async def iterPropRows(self, layriden, form, prop, stortype=None, startvalu=None):
        '''
        Yields buid, valu tuples of nodes with a particular secondary property, optionally (re)starting at startvalu.

        Args:
            layriden (str):  Iden of the layer to retrieve the nodes
            form (str):  A form name.
            prop (str):  A universal property name.
            stortype (Optional[int]): a STOR_TYPE_* integer representing the type of form:prop
            startvalu (Any):  The value to start at.  May only be not None if stortype is not None.

        Returns:
            AsyncIterator[Tuple(buid, valu)]
        '''
        layr = self.getLayer(layriden)
        if layr is None:
            raise s_exc.NoSuchLayer(mesg=f'No such layer {layriden}', iden=layriden)

        async for item in layr.iterPropRows(form, prop, stortype=stortype, startvalu=startvalu):
            yield item

    async def iterUnivRows(self, layriden, prop, stortype=None, startvalu=None):
        '''
        Yields buid, valu tuples of nodes with a particular universal property, optionally (re)starting at startvalu.

        Args:
            layriden (str):  Iden of the layer to retrieve the nodes
            prop (str):  A universal property name.
            stortype (Optional[int]): a STOR_TYPE_* integer representing the type of form:prop
            startvalu (Any):  The value to start at.  May only be not None if stortype is not None.

        Returns:
            AsyncIterator[Tuple(buid, valu)]
        '''
        layr = self.getLayer(layriden)
        if layr is None:
            raise s_exc.NoSuchLayer(mesg=f'No such layer {layriden}', iden=layriden)

        async for item in layr.iterUnivRows(prop, stortype=stortype, startvalu=startvalu):
            yield item

    async def iterTagRows(self, layriden, tag, form=None, starttupl=None):
        '''
        Yields (buid, (valu, form)) values that match a tag and optional form, optionally (re)starting at starttupl.

        Args:
            layriden (str):  Iden of the layer to retrieve the nodes
            tag (str): the tag to match
            form (Optional[str]):  if present, only yields buids of nodes that match the form.
            starttupl (Optional[Tuple[buid, form]]):  if present, (re)starts the stream of values there.

        Returns:
            AsyncIterator[Tuple(buid, (valu, form))]

        Note:
            This yields (buid, (tagvalu, form)) instead of just buid, valu in order to allow resuming an interrupted
            call by feeding the last value retrieved into starttupl
        '''
        layr = self.getLayer(layriden)
        if layr is None:
            raise s_exc.NoSuchLayer(mesg=f'No such layer {layriden}', iden=layriden)

        async for item in layr.iterTagRows(tag, form=form, starttupl=starttupl):
            yield item

    async def iterTagPropRows(self, layriden, tag, prop, form=None, stortype=None, startvalu=None):
        '''
        Yields (buid, valu) that match a tag:prop, optionally (re)starting at startvalu.

        Args:
            layriden (str):  Iden of the layer to retrieve the nodes
            tag (str):  tag name
            prop (str):  prop name
            form (Optional[str]):  optional form name
            stortype (Optional[int]): a STOR_TYPE_* integer representing the type of form:prop
            startvalu (Any):  The value to start at.  May only be not None if stortype is not None.

        Returns:
            AsyncIterator[Tuple(buid, valu)]
        '''
        layr = self.getLayer(layriden)
        if layr is None:
            raise s_exc.NoSuchLayer(mesg=f'No such layer {layriden}', iden=layriden)

        async for item in layr.iterTagPropRows(tag, prop, form=form, stortype=stortype, startvalu=startvalu):
            yield item

    def _initVaults(self):
        self.vaultsdb = self.slab.initdb('vaults')
        # { idenb: s_msgpack.en(vault), ... }

        self.vaultsbynamedb = self.slab.initdb('vaults:byname')
        # { name.encode(): idenb, ... }

        # TSI = type, scope, iden. This is used to deconflict uniqueness of
        # scoped vaults without requiring a bunch of other indexes.
        self.vaultsbyTSIdb = self.slab.initdb('vaults:byTSI')
        # { TSI.encode(): idenb, ... }

    def _getVaults(self):
        '''
        Slab helper function for getting all vaults.
        '''
        genr = self.slab.scanByFull(db=self.vaultsdb)
        for idenb, byts in genr:
            vault = s_msgpack.un(byts)
            yield vault

    def _getVaultByBidn(self, bidn):
        '''
        Slab helper function for getting a vault by iden (bytes).
        '''
        byts = self.slab.get(bidn, db=self.vaultsdb)
        if byts is None:
            return None

        vault = s_msgpack.un(byts)

        return vault

    def _getVaultByTSI(self, vtype, scope, iden):
        '''
        Slab helper function for getting a vault by type,scope,iden.
        '''
        if scope == 'global':
            tsi = f'{vtype}:global'
        elif scope in ('user', 'role'):
            tsi = f'{vtype}:{scope}:{iden}'
        else:
            raise s_exc.BadArg(mesg=f'Invalid scope: {scope}.')

        bidn = self.slab.get(tsi.encode(), db=self.vaultsbyTSIdb)
        if bidn is None:
            return None

        return self._getVaultByBidn(bidn)

    def getVault(self, iden):
        '''
        Get a vault.

        Args:
            iden (str): Iden of the vault to get.

        Returns: vault or None
        '''
        if not s_common.isguid(iden):
            return None

        bidn = s_common.uhex(iden)
        return self._getVaultByBidn(bidn)

    def getVaultByName(self, name):
        '''
        Get a vault by name.

        Args:
            name (str): Name of the vault to get.

        Returns: vault or None
        '''
        bidn = self.slab.get(name.encode(), db=self.vaultsbynamedb)
        if bidn is None:
            return None
        return self._getVaultByBidn(bidn)

    def getVaultByType(self, vtype, useriden, scope=None):
        '''
        Get a vault of type `vtype` and scope `scope` for user with `iden`.

        This function allows the caller to retrieve a vault of the specified
        `vtype` by searching for the first available vault that matches the
        `vtype` and `scope` criteria. The search order for opening vaults is as
        follows:
            - If `scope` is specified, return the vault with `vtype` and `scope`.
              Return None if such a vault doesn't exist.
            - Check 'user' scope for a vault of `vtype`. Continue if non-existent.
            - Check 'role' scope for a vault of `vtype`. Continue if non-existent.
            - Check 'global' scope for a vault of `vtype`. Continue if non-existent.
            - Return None

        Args:
            vtype (str): Type of the vault to open.
            useriden (str): Iden of user trying to open the vault.
            scope (str|None): The vault scope to open.

        Raises:
            synapse.exc.BadArg: Invalid scope specified.

        Returns: vault or None if matching vault could not be found.
        '''
        if scope not in (None, 'user', 'role', 'global'):
            raise s_exc.BadArg(mesg=f'Invalid scope: {scope}.')

        def _getVault(_scope):
            vault = None
            if _scope == 'user':
                vault = self._getVaultByTSI(vtype, _scope, useriden)

            elif _scope == 'role':
                user = self.auth.user(useriden)
                if user is None:
                    mesg = f'No user with iden {useriden}.'
                    raise s_exc.NoSuchUser(mesg=mesg, user=useriden)

                for role in user.getRoles():
                    vault = self._getVaultByTSI(vtype, _scope, role.iden)
                    if vault:
                        if not self._hasEasyPerm(vault, user, s_cell.PERM_READ):
                            vault = None
                            continue

                        break

            elif _scope == 'global':
                vault = self._getVaultByTSI(vtype, _scope, None)

            return vault

        # If caller specified a scope, return that vault if it exists
        if scope is not None:
            return _getVault(scope)

        # Finally, try the user, role, and global vaults in order
        for _scope in ('user', 'role', 'global'):
            vault = _getVault(_scope)
            if vault:
                return vault

        return None

    def reqVault(self, iden):
        '''
        Get a vault by iden.

        Args:
            iden (str): Iden of the vault to get.

        Raises:
            synapse.exc.NoSuchIden: Vault with `iden` not found.

        Returns: vault
        '''
        if not s_common.isguid(iden):
            raise s_exc.BadArg(mesg=f'Iden is not a valid iden: {iden}.')

        vault = self.getVault(iden)
        if vault is None:
            raise s_exc.NoSuchIden(mesg=f'Vault not found for iden: {iden}.')

        return vault

    def reqVaultByName(self, name):
        '''
        Get a vault by name.

        Args:
            name (str): Name of the vault to get.

        Raises:
            synapse.exc.NoSuchName: Vault with `name` not found.

        Returns: vault
        '''
        vault = self.getVaultByName(name)
        if vault is None:
            raise s_exc.NoSuchName(mesg=f'Vault not found for name: {name}.')

        return vault

    def reqVaultByType(self, vtype, iden, scope=None):
        '''
        Get a vault by type.

        Args:
            vtype (str): Type of the vault to get.
            iden (str): Iden of the user or role for the vault type.
            scope (str|None): Scope of the vault to get.

        Raises:
            synapse.exc.NoSuchName: Vault with `vtype`/`iden`/`scope` not found.

        Returns: vault
        '''
        vault = self.getVaultByType(vtype, iden, scope)
        if vault is None:
            raise s_exc.NoSuchName(mesg=f'Vault not found for type: {vtype}.')

        return vault

    async def addVault(self, vdef):
        '''
        Create a new vault.

        Args:
            vdef (dict): The vault to add.

        Raises:
            synapse.exc.SchemaViolation: `vdef` does not conform to the vault schema.
            synapse.exc.DupName:
                - Vault already exists for type/scope/owner.
                - Vault already exists with specified name.
            synapse.exc.BadArg:
                - Invalid vault definition provided.
                - Owner required for unscoped, user, and role vaults.
                - Vault secrets is not msgpack safe.
                - Vault configs is not msgpack safe.

        Returns: iden of new vault
        '''
        if not isinstance(vdef, dict):
            raise s_exc.BadArg(mesg='Invalid vault definition provided.')

        # Set some standard properties on the vdef before validating
        vdef['iden'] = s_common.guid()

        if 'permissions' in vdef:
            vdef.pop('permissions')

        self._initEasyPerm(vdef, default=s_cell.PERM_DENY)

        vault = s_schemas.reqValidVault(vdef)

        scope = vault.get('scope')
        vtype = vault.get('type')
        owner = vault.get('owner')
        name = vault.get('name')

        if owner is None and scope != 'global':
            raise s_exc.BadArg(mesg='Owner required for unscoped, user, and role vaults.')

        # Make sure the type/scope/owner combination is unique. Not for unscoped vaults
        if scope is not None and self._getVaultByTSI(vtype, scope, owner) is not None:
            raise s_exc.DupName(mesg=f'Vault already exists for type {vtype}, scope {scope}, owner {owner}.')

        # Make sure the requested name is unique
        if self.getVaultByName(name) is not None:
            raise s_exc.DupName(mesg=f'Vault {name} already exists.')

        secrets = vault.get('secrets')
        configs = vault.get('configs')

        try:
            s_msgpack.en(secrets)
        except s_exc.NotMsgpackSafe as exc:
            raise s_exc.BadArg(mesg=f'Vault secrets must be msgpack safe.') from None

        try:
            s_msgpack.en(configs)
        except s_exc.NotMsgpackSafe as exc:
            raise s_exc.BadArg(mesg=f'Vault configs must be msgpack safe.') from None

        if scope == 'global':
            # everyone gets read access
            await self._setEasyPerm(vault, 'roles', self.auth.allrole.iden, s_cell.PERM_READ)

        elif scope == 'user':
            user = self.auth.user(owner)
            if user is None:
                raise s_exc.NoSuchUser(mesg=f'User with iden {owner} not found.')

            # The user is the admin, everyone else no access
            await self._setEasyPerm(vault, 'users', owner, s_cell.PERM_ADMIN)

        elif scope == 'role':
            role = self.auth.role(owner)
            if role is None:
                raise s_exc.NoSuchRole(mesg=f'Role with iden {owner} not found.')

            # role members gets read access
            await self._setEasyPerm(vault, 'roles', owner, s_cell.PERM_READ)

        else:
            # Unscoped vaults

            # The creator gets admin, everyone else no access
            await self._setEasyPerm(vault, 'users', owner, s_cell.PERM_ADMIN)

        return await self._push('vault:add', vault)

    @s_nexus.Pusher.onPush('vault:add')
    async def _addVault(self, vault):
        iden = vault.get('iden')
        name = vault.get('name')
        scope = vault.get('scope')

        bidn = s_common.uhex(iden)

        if scope is not None:
            vtype = vault.get('type')
            owner = vault.get('owner')

            if scope == 'global':
                tsi = f'{vtype}:global'
            else:
                tsi = f'{vtype}:{scope}:{owner}'

            self.slab.put(tsi.encode(), bidn, db=self.vaultsbyTSIdb)

        self.slab.put(name.encode(), bidn, db=self.vaultsbynamedb)
        self.slab.put(bidn, s_msgpack.en(vault), db=self.vaultsdb)
        return iden

    async def setVaultSecrets(self, iden, key, valu):
        '''
        Set vault secret item.

        This function sets the `key`:`valu` into the vault secrets.

        Args:
            iden (str): The iden of the vault to edit.
            key (str): Vault secret key.
            valu (str): Vault secret value. s_common.novalu to delete a key.

        Raises:
            synapse.exc.NoSuchIden: Vault with `iden` does not exist.
            synapse.exc.NotMsgpackSafe: One of `key` or `valu` is not msgpack safe.

        Returns: Updated vault.
        '''
        vault = self.reqVault(iden)

        secrets = vault.get('secrets')

        delete = False

        if valu is s_common.novalu:
            if key not in secrets:
                raise s_exc.BadArg(mesg=f'Key {key} not found in vault secrets.')

            valu = None
            delete = True

        else:
            try:
                s_msgpack.en({key: valu})
            except s_exc.NotMsgpackSafe as exc:
                raise s_exc.NotMsgpackSafe(mesg=f'Vault secrets must be msgpack safe.') from None

        return await self._push('vault:data:set', iden, 'secrets', key, valu, delete)

    async def setVaultConfigs(self, iden, key, valu):
        '''
        Set vault config item.

        This function sets the `key`:`valu` into the vault configs.

        Args:
            iden (str): The iden of the vault to edit.
            key (str): Vault secret key.
            valu (str): Vault secret value. s_common.novalu to delete a key.

        Raises:
            synapse.exc.NoSuchIden: Vault with `iden` does not exist.
            synapse.exc.NotMsgpackSafe: One of `key` or `valu` is not msgpack safe.

        Returns: Updated vault.
        '''
        vault = self.reqVault(iden)

        configs = vault.get('configs')

        delete = False

        if valu is s_common.novalu:
            if key not in configs:
                raise s_exc.BadArg(mesg=f'Key {key} not found in vault configs.')

            valu = None
            delete = True

        else:
            try:
                s_msgpack.en({key: valu})
            except s_exc.NotMsgpackSafe as exc:
                raise s_exc.NotMsgpackSafe(mesg=f'Vault configs must be msgpack safe.') from None

        return await self._push('vault:data:set', iden, 'configs', key, valu, delete)

    @s_nexus.Pusher.onPush('vault:data:set')
    async def _setVaultData(self, iden, obj, key, valu, delete):
        vault = self.reqVault(iden)
        data = vault.get(obj)

        bidn = s_common.uhex(iden)

        if delete:
            if key in data:
                data.pop(key)
        else:
            data[key] = valu

        self.slab.put(bidn, s_msgpack.en(vault), db=self.vaultsdb)
        return data

    async def replaceVaultConfigs(self, iden, valu):
        '''
        Replace the entire vault config.

        Args:
            iden (str): The iden of the vault to edit.
            valu (str): New configs object to store on the vault.

        Raises:
            synapse.exc.BadArg: `valu` is not a dictionary.
            synapse.exc.NoSuchIden: Vault with `iden` does not exist.
            synapse.exc.NotMsgpackSafe: `valu` is not msgpack safe.

        Returns: New configs.
        '''
        vault = self.reqVault(iden)

        if not isinstance(valu, dict):
            raise s_exc.BadArg(mesg='valu must be a dictionary.', name='valu', valu=valu)

        try:
            s_msgpack.en(valu)
        except s_exc.NotMsgpackSafe:
            short = textwrap.shorten(repr(valu), width=64)
            raise s_exc.NotMsgpackSafe(
                mesg='Vault configs must be msgpack safe.',
                name='valu',
                valu=short) from None

        return await self._push('vault:data:replace', iden, 'configs', valu)

    async def replaceVaultSecrets(self, iden, valu):
        '''
        Replace the entire vault config.

        Args:
            iden (str): The iden of the vault to edit.
            valu (str): New secrets object to store on the vault.

        Raises:
            synapse.exc.BadArg: `valu` is not a dictionary.
            synapse.exc.NoSuchIden: Vault with `iden` does not exist.
            synapse.exc.NotMsgpackSafe: `valu` is not msgpack safe.

        Returns: New secrets.
        '''
        vault = self.reqVault(iden)

        if not isinstance(valu, dict):
            raise s_exc.BadArg(mesg='valu must be a dictionary.', name='valu', valu=valu)

        try:
            s_msgpack.en(valu)
        except s_exc.NotMsgpackSafe:
            short = textwrap.shorten(repr(valu), width=64)
            raise s_exc.NotMsgpackSafe(
                mesg='Vault secrets must be msgpack safe.',
                name='valu',
                valu=short) from None

        return await self._push('vault:data:replace', iden, 'secrets', valu)

    @s_nexus.Pusher.onPush('vault:data:replace')
    async def _replaceVaultData(self, iden, obj, valu):
        vault = self.reqVault(iden)
        bidn = s_common.uhex(iden)

        vault[obj] = valu

        self.slab.put(bidn, s_msgpack.en(vault), db=self.vaultsdb)
        return valu

    def listVaults(self):
        '''
        List all vaults.

        Args: None

        Raises: None

        Yields: tuples of vault info: (<iden>, <name>, <type>, <scope>).
        '''
        for vault in self._getVaults():
            yield vault

    async def setVaultPerm(self, viden, iden, level):
        '''
        Set vault permissions.
        Args:
            viden (str): The iden of the vault to edit.
            iden (str): Iden of the user/role to add permissions for.
            level (int): Easy perms level.

        Raises:
            synapse.exc.NoSuchIden: Vault with `iden` does not exist.

        Returns: Updated vault.
        '''
        vault = self.reqVault(viden)

        scope = 'users'
        ident = self.auth.user(iden)
        if ident is None:
            scope = 'roles'
            ident = self.auth.role(iden)
            if ident is None:
                raise s_exc.NoSuchIden(mesg=f'Iden {iden} is not a valid user or role.')

        await self._setEasyPerm(vault, scope, ident.iden, level)
        permissions = vault.get('permissions')
        return await self._push(('vault:set'), viden, 'permissions', permissions)

    async def renameVault(self, iden, name):
        '''
        Rename a vault.

        Args:
            iden (str): Iden of the vault to rename.
            name (str): New vault name.

        Raises:
            synapse.exc.NoSuchIden: Vault with `iden` does not exist.
            synapse.exc.DupName: Vault with `name` already exists.

        Returns: Updated vault.
        '''
        if self.getVaultByName(name) is not None:
            raise s_exc.DupName(mesg=f'Vault with name {name} already exists.')

        return await self._push(('vault:set'), iden, 'name', name)

    @s_nexus.Pusher.onPush('vault:set')
    async def _setVault(self, iden, key, valu):
        if key not in ('name', 'permissions'):  # pragma: no cover
            raise s_exc.BadArg('Only vault names and permissions can be changed.')

        vault = self.reqVault(iden)
        vault[key] = valu

        s_schemas.reqValidVault(vault)

        bidn = s_common.uhex(iden)

        if key == 'name':
            name = vault.get('name')
            self.slab.delete(name.encode(), db=self.vaultsbynamedb)
            self.slab.put(valu.encode(), bidn, db=self.vaultsbynamedb)

        self.slab.put(bidn, s_msgpack.en(vault), db=self.vaultsdb)
        return vault

    @s_nexus.Pusher.onPushAuto('vault:del')
    async def delVault(self, iden):
        '''
        Delete a vault.

        Args:
            iden (str): Iden of the vault to delete.

        Returns: None
        '''
        vault = self.getVault(iden)
        if vault is None:
            return

        bidn = s_common.uhex(iden)

        name = vault.get('name')
        vtype = vault.get('type')
        scope = vault.get('scope')

        tsi = None
        if scope == 'global':
            tsi = f'{vtype}:global'
        elif scope in ('user', 'role'):
            owner = vault.get('owner')
            tsi = f'{vtype}:{scope}:{owner}'

        if tsi is not None:
            self.slab.delete(tsi.encode(), db=self.vaultsbyTSIdb)

        self.slab.delete(name.encode(), db=self.vaultsbynamedb)
        self.slab.delete(bidn, db=self.vaultsdb)

    def _propAllowedReason(self, user, perms, gateiden=None, default=None):
        '''
        Similar to allowed, but always prefer the default value specified by the caller.
        Default values are still pulled from permdefs if there is a match there; but still prefer caller default.
        This results in a ternary response that can be used to know if a rule had a positive/negative or no match.
        The matching reason metadata is also returned.
        '''
        if default is None:
            permdef = self.getPermDef(perms)
            if permdef:
                default = permdef.get('default', default)

        return user.getAllowedReason(perms, gateiden=gateiden, default=default)

    def confirmPropSet(self, user, prop, layriden):
        meta0 = self._propAllowedReason(user, prop.setperms[0], gateiden=layriden)

        if meta0.isadmin:
            return

        allowed0 = meta0.value

        meta1 = self._propAllowedReason(user, prop.setperms[1], gateiden=layriden)
        allowed1 = meta1.value

        if allowed0:
            if allowed1:
                return
            elif allowed1 is False:
                # This is a allow-with-precedence case.
                # Inspect meta to determine if the rule a0 is more specific than rule a1
                if len(meta0.rule) >= len(meta1.rule):
                    return
                user.raisePermDeny(prop.setperms[0], gateiden=layriden)
            return

        if allowed1:
            if allowed0 is None:
                return
            # allowed0 here is False. This is a deny-with-precedence case.
            # Inspect meta to determine if the rule a1 is more specific than rule a0
            if len(meta1.rule) > len(meta0.rule):
                return

        user.raisePermDeny(prop.setperms[0], gateiden=layriden)

    def confirmPropDel(self, user, prop, layriden):
        meta0 = self._propAllowedReason(user, prop.delperms[0], gateiden=layriden)

        if meta0.isadmin:
            return

        allowed0 = meta0.value
        meta1 = self._propAllowedReason(user, prop.delperms[1], gateiden=layriden)
        allowed1 = meta1.value

        if allowed0:
            if allowed1:
                return
            elif allowed1 is False:
                # This is a allow-with-precedence case.
                # Inspect meta to determine if the rule a0 is more specific than rule a1
                if len(meta0.rule) >= len(meta1.rule):
                    return
                user.raisePermDeny(prop.delperms[0], gateiden=layriden)
            return

        if allowed1:
            if allowed0 is None:
                return
            # allowed0 here is False. This is a deny-with-precedence case.
            # Inspect meta to determine if the rule a1 is more specific than rule a0
            if len(meta1.rule) > len(meta0.rule):
                return

        user.raisePermDeny(prop.delperms[0], gateiden=layriden)

@contextlib.asynccontextmanager
async def getTempCortex(mods=None):
    '''
    Get a proxy to a cortex backed by a temporary directory.

    Args:
        mods (list): A list of modules which are loaded into the cortex.

    Notes:
        The cortex and temporary directory are town down on exit.
        This should only be called from synchronous code.

    Returns:
        Proxy to the cortex.
    '''
    with s_common.getTempDir() as dirn:
        logger.debug(f'Creating temporary cortex as {dirn}')
        conf = {
            'health:sysctl:checks': False,
        }
        async with await Cortex.anit(dirn, conf=conf) as core:
            if mods:
                for mod in mods:
                    await core.loadCoreModule(mod)
            async with core.getLocalProxy() as prox:
                yield prox<|MERGE_RESOLUTION|>--- conflicted
+++ resolved
@@ -947,7 +947,7 @@
 
         await self._bumpCellVers('cortex:storage', (
             (1, self._storUpdateMacros),
-            (3, self._storCortexHiveMigration),
+            (4, self._storCortexHiveMigration),
         ), nexs=False)
 
         # Perform module loading
@@ -1017,23 +1017,25 @@
 
         self._initVaults()
 
-<<<<<<< HEAD
     async def _storCortexHiveMigration(self):
 
         logger.warning('migrating Cortex data out of hive')
 
         viewdefs = self.cortexdata.getSubKeyVal('view:info:')
         async with await self.hive.open(('cortex', 'views')) as viewnodes:
-            for iden, node in viewnodes:
+            for view_iden, node in viewnodes:
                 viewdict = await node.dict()
                 viewinfo = viewdict.pack()
-                viewinfo.setdefault('iden', iden)
-                viewdefs.set(iden, viewinfo)
-
-                trigdict = self.cortexdata.getSubKeyVal(f'view:{iden}:trigger:')
+                viewinfo.setdefault('iden', view_iden)
+                viewdefs.set(view_iden, viewinfo)
+
+                trigdict = self.cortexdata.getSubKeyVal(f'view:{view_iden}:trigger:')
                 async with await node.open(('triggers',)) as trignodes:
                     for iden, trig in trignodes:
-                        trigdict.set(iden, trig.valu)
+                        valu = trig.valu
+                        if valu.get('view', s_common.novalu) != iden:
+                            valu['view'] = view_iden
+                        trigdict.set(iden, valu)
 
         layrdefs = self.cortexdata.getSubKeyVal('layer:info:')
         async with await self.hive.open(('cortex', 'layers')) as layrnodes:
@@ -1077,20 +1079,6 @@
                     subkv.set(name, node.valu)
 
         logger.warning('...Cortex data migration complete!')
-=======
-        await self._bumpCellVers('cortex:storage', (
-            (1, self._storUpdateMacros),
-            (2, self._storLayrFeedDefaults),
-            (3, self._updateTriggerViewIdens),
-        ), nexs=False)
->>>>>>> dd4d3ffd
-
-    async def _updateTriggerViewIdens(self):
-        for view in self.views.values():
-            for trigiden, trigger in await view.listTriggers():
-                if trigger.get('view') != view.iden:
-                    trigger.tdef['view'] = view.iden
-                    await view.trigdict.set(trigiden, trigger.tdef)
 
     async def _viewNomergeToProtected(self):
         for view in self.views.values():
