--- conflicted
+++ resolved
@@ -1181,19 +1181,10 @@
             {'perm': ('pkg', 'del'), 'gate': 'cortex',
              'desc': 'Controls access to deleting storm packages.'},
 
-<<<<<<< HEAD
-            {'perm': ('graph', 'add'), 'gate': 'cortex',
-=======
-            {'perm': ('storm', 'asroot', 'cmd', '<cmdname>'), 'gate': 'cortex',
-            'desc': 'Deprecated. Please use Storm modules to implement functionality requiring root privileges.'},
-            {'perm': ('storm', 'asroot', 'mod', '<modname>'), 'gate': 'cortex',
-            'desc': 'Deprecated. Storm modules should use the asroot:perms key to specify the permissions they require.'},
-
             {'perm': ('storm', 'sudo'), 'gate': 'cortex',
             'desc': 'Allows the user to run Storm as a global admin. This allows the user to bypass all permission checks.'},
 
-            {'perm': ('storm', 'graph', 'add'), 'gate': 'cortex',
->>>>>>> 86d5c99c
+            {'perm': ('graph', 'add'), 'gate': 'cortex',
              'desc': 'Controls access to add a storm graph.',
              'default': True},
             {'perm': ('macro', 'add'), 'gate': 'cortex',
@@ -5551,14 +5542,22 @@
         return await self.querycache.aget((text, mode))
 
     @contextlib.asynccontextmanager
-    async def getStormRuntime(self, query, opts=None):
+    async def getStormRuntime(self, query, opts=None, view=None, user=None):
 
         opts = self._initStormOpts(opts)
 
-        view = self._viewFromOpts(opts)
-        user = self._userFromOpts(opts)
+        if view is None:
+            view = self._viewFromOpts(opts)
+
+        if user is None:
+            user = self._userFromOpts(opts)
+
+        if (sudo := opts.get('sudo')):
+            user.confirm(('storm', 'sudo'))
 
         async with await s_storm.Runtime.anit(query, view, opts=opts, user=user) as runt:
+            if sudo:
+                runt.asroot = True
             yield runt
 
     async def reqValidStorm(self, text, opts=None):
