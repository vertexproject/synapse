import os
import asyncio
import logging
import copy
import contextlib
import collections

from collections.abc import Mapping

import synapse
import synapse.exc as s_exc
import synapse.axon as s_axon
import synapse.common as s_common
import synapse.telepath as s_telepath
import synapse.datamodel as s_datamodel

import synapse.lib.cell as s_cell
import synapse.lib.coro as s_coro
import synapse.lib.hive as s_hive
import synapse.lib.view as s_view
import synapse.lib.cache as s_cache
import synapse.lib.layer as s_layer
import synapse.lib.nexus as s_nexus
import synapse.lib.queue as s_queue
import synapse.lib.scope as s_scope
import synapse.lib.spawn as s_spawn
import synapse.lib.storm as s_storm
import synapse.lib.agenda as s_agenda
import synapse.lib.dyndeps as s_dyndeps
import synapse.lib.grammar as s_grammar
import synapse.lib.httpapi as s_httpapi
import synapse.lib.modules as s_modules
import synapse.lib.trigger as s_trigger
import synapse.lib.modelrev as s_modelrev
import synapse.lib.stormsvc as s_stormsvc
import synapse.lib.lmdbslab as s_lmdbslab
import synapse.lib.slaboffs as s_slaboffs
import synapse.lib.stormhttp as s_stormhttp
import synapse.lib.provenance as s_provenance
import synapse.lib.stormtypes as s_stormtypes

logger = logging.getLogger(__name__)

'''
A Cortex implements the synapse hypergraph object.
'''

class CoreApi(s_cell.CellApi):
    '''
    The CoreApi is exposed when connecting to a Cortex over Telepath.

    Many CoreApi methods operate on packed nodes consisting of primitive data structures
    which can be serialized with msgpack/json.

    An example of a packaged Node::

        ( (<form>, <valu>), {

            "props": {
                <name>: <valu>,
                ...
            },
            "tags": {
                "foo": <time>,
                "foo.bar": <time>,
            },
        })

    '''
    @s_cell.adminapi
    def getCoreMods(self):
        return self.cell.getCoreMods()

    @s_cell.adminapi
    def stat(self):
        return self.cell.stat()

    @s_cell.adminapi
    async def joinTeleLayer(self, url, indx=None):
        ret = await self.cell.joinTeleLayer(url, indx=indx)
        return ret

    # async def getNodesBy(self, full, valu, cmpr='=', view=None):
    # '''
    # Yield Node.pack() tuples which match the query.
    # '''
    #     async for node in self.cell.getNodesBy(full, valu, cmpr=cmpr, view=view):
    #         yield node.pack()

    # FIXME:  ModelDict/Def/Defs is a mess
    async def getModelDict(self):
        '''
        Return a dictionary which describes the data model.

        Returns:
            (dict): A model description dictionary.
        '''
        return await self.cell.getModelDict()

    async def getModelDef(self):
        return await self.cell.getModelDef()

    async def getModelDefs(self):
        return await self.cell.getModelDefs()

    def getCoreInfo(self):
        '''
        Return static generic information about the cortex including model definition
        '''
        return self.cell.getCoreInfo()

    async def _getViewFromOpts(self, opts):
        '''

        Args:
            opts(Optional[Dict]): opts dicts that may contain a view field

        Returns:
            view object

        Raises:
            s_exc.NoSuchView: If the view iden doesn't exist
            s_exc.AuthDeny: If the current user doesn't have read access to the view

        '''
        iden = (opts or {}).get('view')
        return await self._getView(iden)

    async def _getView(self, view):
        view = self.cell.getView(view)
        if view is None:
            raise s_exc.NoSuchView(iden=view)

        self.user.confirm(('view', 'read'), gateiden=view.iden)

        return view

    async def addTrigger(self, condition, query, info, disabled=False, view=None):
        '''
        Adds a trigger to the cortex

        '''
        wlyr = self.cell.view.layers[0]
        await wlyr._reqUserAllowed(self.user, ('trigger', 'add'))

        view = self._getView(view)

        iden = await view.addTrigger(condition, query, info, disabled, user=self.user)
        return iden

    async def delTrigger(self, iden, view=None):
        '''
        Deletes a trigger from the cortex
        '''
        trig = await self.cell.getTrigger(iden)
        trig.confirm(self.user, ('trigger', 'del'))
        await self.cell.delTrigger(iden)

        await view.delTrigger(iden)

    async def updateTrigger(self, iden, query, view=None):
        '''
        Change an existing trigger's query
        '''
        trig = await self.cell.getTrigger(iden)
        trig.confirm(self.user, ('trigger', 'set'))
        await self.cell.updateTrigger(iden, query)

        await view.updateTrigger(iden, query)

    async def enableTrigger(self, iden, view=None):
        '''
        Enable an existing trigger
        '''
        trig = await self.cell.getTrigger(iden)
        trig.confirm(self.user, ('trigger', 'set'))
        await self.cell.enableTrigger(iden)

        await view.enableTrigger(iden)

    async def disableTrigger(self, iden, view=None):
        '''
        Disable an existing trigger
        '''
        trig = await self.cell.getTrigger(iden)
        trig.confirm(self.user, ('trigger', 'set'))
        await self.cell.disableTrigger(iden)

        await view.disableTrigger(iden)

    async def listTriggers(self, view=None):
        '''
        Lists all the triggers that the current user is authorized to access
        '''
        trigs = []
        view = self._getView(view)
        rawtrigs = await view.listTriggers()

        for (iden, trig) in rawtrigs:
            if await trig.allowed(self.user, ('trigger', 'get')):
                info = trig.pack()
                # pack the username into the return as a convenience
                info['username'] = self.cell.getUserName(trig.useriden)
                trigs.append((iden, info))

        return trigs

    # FIXME:  add view parm here (it wouldn't be stored on the view though)
    async def addCronJob(self, query, reqs, incunit=None, incval=1):
        '''
        Add a cron job to the cortex

        A cron job is a persistently-stored item that causes storm queries to be run in the future.  The specification
        for the times that the queries run can be one-shot or recurring.

        Args:
            query (str):  The storm query to execute in the future
            reqs (Union[Dict[str, Union[int, List[int]]], List[Dict[...]]]):
                Either a dict of the fixed time fields or a list of such dicts.  The keys are in the set ('year',
                'month', 'dayofmonth', 'dayofweek', 'hour', 'minute'.  The values must be positive integers, except for
                the key of 'dayofmonth' in which it may also be a negative integer which represents the number of days
                from the end of the month with -1 representing the last day of the month.  All values may also be lists
                of valid values.
            incunit (Optional[str]):
                A member of the same set as above, with an additional member 'day'.  If is None (default), then the
                appointment is one-shot and will not recur.
            incval (Union[int, List[int]):
                A integer or a list of integers of the number of units

        Returns (bytes):
            An iden that can be used to later modify, query, and delete the job.

        Notes:
            reqs must have fields present or incunit must not be None (or both)
            The incunit if not None it must be larger in unit size than all the keys in all reqs elements.
        '''
        self.user.confirm(('cron', 'add'))

        return await self.cell.addCronJob(self.user, query, reqs, incunit, incval)

    async def delCronJob(self, iden):
        '''
        Delete a cron job

        Args:
            iden (bytes):  The iden of the cron job to be deleted
        '''
        gate = self.cell.auth.reqAuthGate(iden)
        gate.confirm(self.user, ('cron', 'del'))

        await self.cell.delCronJob.delete(iden)

    async def updateCronJob(self, iden, query):
        '''
        Change an existing cron job's query

        Args:
            iden (bytes):  The iden of the cron job to be changed
        '''
        # FIXME: discuss this model
        # await cron.reqAllowed(self.user, ('cron', 'set'))
        gate = self.cell.auth.reqAuthGate(iden)
        gate.confirm(self.user, ('cron', 'set'))
        await self.cell.updateCronJob(iden, query)

    async def enableCronJob(self, iden):
        '''
        Enable a cron job

        Args:
            iden (bytes):  The iden of the cron job to be changed
        '''
        gate = self.cell.auth.reqAuthGate(iden)
        gate.confirm(self.user, ('cron', 'set'))
        await self.cell.enableCronJob(iden)

    async def disableCronJob(self, iden):
        '''
        Enable a cron job

        Args:
            iden (bytes):  The iden of the cron job to be changed
        '''
        gate = self.cell.auth.reqAuthGate(iden)
        gate.confirm(self.user, ('cron', 'set'))
        await self.cell.disableCronJob(iden)

    async def listCronJobs(self):
        '''
        Get information about all the cron jobs accessible to the current user
        '''
        crons = []

        for iden, cron in self.cell.agenda.list():
            if not cron.allowed(self.user, ('cron', 'get')):
                continue

            info = cron.pack()
            info['username'] = self.cell.getUserName(cron.useriden)
            crons.append((iden, info))

        return crons

    async def setStormCmd(self, cdef):
        '''
        Set the definition of a pure storm command in the cortex.
        '''
        self.user.confirm(('storm', 'admin', 'cmds'))
        return await self.cell.setStormCmd(cdef)

    async def delStormCmd(self, name):
        '''
        Remove a pure storm command from the cortex.
        '''
        self.user.confirm(('storm', 'admin', 'cmds'))
        return await self.cell.delStormCmd(name)

    async def _reqDefLayerAllowed(self, perms):
        view = self.cell.getView()
        wlyr = view.layers[0]
        self.user.confirm(perms, gateiden=wlyr.iden)

    async def addNodeTag(self, iden, tag, valu=(None, None)):
        '''
        Deprecated in 0.2.0.

        FIXME:  add view parm?
        Add a tag to a node specified by iden.

        Args:
            iden (str): A hex encoded node BUID.
            tag (str):  A tag string.
            valu (tuple):  A time interval tuple or (None, None).
        '''
        await self._reqDefLayerAllowed(('tag:add', *tag.split('.')))
        return await self.cell.addNodeTag(self.user, iden, tag, valu)

    async def delNodeTag(self, iden, tag):
        '''
        Deprecated in 0.2.0.
        Delete a tag from the node specified by iden.

        Args:
            iden (str): A hex encoded node BUID.
            tag (str):  A tag string.
        '''
        await self._reqDefLayerAllowed(('tag:del', *tag.split('.')))
        return await self.cell.delNodeTag(self.user, iden, tag)

    async def setNodeProp(self, iden, name, valu):
        '''
        Deprecated in 0.2.0.

        Set a property on a single node.
        FIXME:  how to move to cortex and still have enforcement?
        '''
        buid = s_common.uhex(iden)

        async with await self.cell.snap(user=self.user) as snap:

            with s_provenance.claim('coreapi', meth='prop:set', user=snap.user.iden):

                node = await snap.getNodeByBuid(buid)
                if node is None:
                    raise s_exc.NoSuchIden(iden=iden)

                prop = node.form.props.get(name)
                self.user.confirm(('prop:set', prop.full), gateiden=snap.wlyr.iden)

                await node.set(name, valu)
                return node.pack()

    async def delNodeProp(self, iden, name):
        '''
        Deprecated in 0.2.0.

        Delete a property from a single node.
        '''

        buid = s_common.uhex(iden)

        async with await self.cell.snap(user=self.user) as snap:

            with s_provenance.claim('coreapi', meth='prop:del', user=snap.user.iden):

                node = await snap.getNodeByBuid(buid)
                if node is None:
                    raise s_exc.NoSuchIden(iden=iden)

                prop = node.form.props.get(name)

                self.user.confirm(('prop:del', prop.full), gateiden=snap.wlyr.iden)

                await node.pop(name)
                return node.pack()

    async def addNode(self, form, valu, props=None):
        '''
        Deprecated in 0.2.0.
        '''
        async with await self.cell.snap(user=self.user) as snap:
            self.user.confirm(('node:add', form), gateiden=snap.wlyr.iden)
            with s_provenance.claim('coreapi', meth='node:add', user=snap.user.iden):

                node = await snap.addNode(form, valu, props=props)
                return node.pack()

    async def addNodes(self, nodes):
        '''
        Add a list of packed nodes to the cortex.

        Args:
            nodes (list): [ ( (form, valu), {'props':{}, 'tags':{}}), ... ]

        Yields:
            (tuple): Packed node tuples ((form,valu), {'props': {}, 'tags':{}})

        Deprecated in 0.2.0
        '''

        # First check that that user may add each form
        done = {}
        for node in nodes:

            formname = node[0][0]
            if done.get(formname):
                continue

            await self._reqDefLayerAllowed(('node:add', formname))
            done[formname] = True

        async with await self.cell.snap(user=self.user) as snap:
            with s_provenance.claim('coreapi', meth='node:add', user=snap.user.iden):

                snap.strict = False

                async for node in snap.addNodes(nodes):

                    if node is not None:
                        node = node.pack()

                    yield node

    async def getFeedFuncs(self):
        '''
        Get a list of Cortex feed functions.

        Notes:
            Each feed dictinonary has the name of the feed function, the
            full docstring for the feed function, and the first line of
            the docstring broken out in their own keys for easy use.

        Returns:
            tuple: A tuple of dictionaries.
        '''
        return await self.cell.getFeedFuncs()

    async def addFeedData(self, name, items, seqn=None):

        wlyr = self.cell.view.layers[0]

        parts = name.split('.')

        self.user.confirm(('feed:data', *parts), gateiden=wlyr.iden)

        with s_provenance.claim('feed:data', name=name):

            async with await self.cell.snap(user=self.user) as snap:
                snap.strict = False
                # FIXME:  is this enough to make snap a nexus?  Alternative is to add a cortex pass-through
                return await snap.addFeedData(name, items, seqn=seqn)

    async def count(self, text, opts=None):
        '''
        Count the number of nodes which result from a storm query.

        Args:
            text (str): Storm query text.
            opts (dict): Storm query options.

        Returns:
            (int): The number of nodes resulting from the query.
        '''
        view = await self._getViewFromOpts(opts)

        i = 0
        # FIXME:  make a count method on view
        async for _ in view.eval(text, opts=opts, user=self.user):
            i += 1
        return i

    async def eval(self, text, opts=None):
        '''
        Evaluate a storm query and yield packed nodes.
        '''

        view = await self._getViewFromOpts(opts)

        async for pode in view.iterStormPodes(text, opts=opts, user=self.user):
            yield pode

    async def storm(self, text, opts=None):
        '''
        Evaluate a storm query and yield result messages.

        Yields:
            ((str,dict)): Storm messages.
        '''
        view = await self._getViewFromOpts(opts)

        if opts is not None and opts.get('spawn'):

            link = s_scope.get('link')

            opts.pop('spawn', None)
            info = {
                'link': link.getSpawnInfo(),
                'view': view.iden,
                'user': self.user.iden,
                'storm': {
                    'opts': opts,
                    'query': text,
                }
            }

            tnfo = {'query': text}
            if opts:
                tnfo['opts'] = opts
            await self.cell.boss.promote('storm:spawn',
                                         user=self.user,
                                         info=tnfo)
            proc = None
            mesg = 'Spawn complete'
            try:
                async with self.cell.spawnpool.get() as proc:
                    if await proc.xact(info):
                        await link.fini()
            except Exception as e:
                if not isinstance(e, asyncio.CancelledError):
                    logger.exception('Error during spawned Storm execution.')
                if not self.cell.isfini:
                    if proc:
                        await proc.fini()
                mesg = repr(e)
                raise
            finally:
                raise s_exc.DmonSpawn(mesg=mesg)

        async for mesg in view.streamstorm(text, opts, user=self.user):
            yield mesg

    async def watch(self, wdef):
        '''
        Hook cortex/view/layer watch points based on a specified watch definition.

        Example:

            wdef = { 'tags': [ 'foo.bar', 'baz.*' ] }

            async for mesg in core.watch(wdef):
                dostuff(mesg)
        '''
        iden = wdef.get('view', self.cell.view.iden)
        self.user.confirm(('watch',), gateiden=iden)

        async for mesg in self.cell.watch(wdef):
            yield mesg

    async def syncLayerSplices(self, iden, offs):
        '''
        Yield (indx, mesg) splices for the given layer beginning at offset.

        Once caught up, this API will begin yielding splices in real-time.
        The generator will only terminate on network disconnect or if the
        consumer falls behind the max window size of 10,000 splice messages.
        '''
        self.user.confirm(('sync',), gateiden=iden)
        async for item in self.cell.syncLayerSplices(iden, offs):
            yield item

    @s_cell.adminapi
    async def splices(self, offs, size):
        '''
        Return the list of splices at the given offset.
        '''
        count = 0
        async for mesg in self.cell.view.layers[0].splices(offs, size):
            count += 1
            if not count % 1000:
                await asyncio.sleep(0)
            yield mesg

    @s_cell.adminapi
    async def splicesBack(self, offs, size):
        '''
        Return the list of splices backwards from the given offset.
        '''
        count = 0
        async for mesg in self.cell.view.layers[0].splicesBack(offs, size):
            count += 1
            if not count % 1000: # pragma: no cover
                await asyncio.sleep(0)
            yield mesg

    async def spliceHistory(self):
        '''
        Yield splices backwards from the end of the splice log.

        Will only return the user's own splices unless they are an admin.
        '''
        async for splice in self.cell.spliceHistory(self.user):
            yield splice

    @s_cell.adminapi
    async def provStacks(self, offs, size):
        '''
        Return stream of (iden, provenance stack) tuples at the given offset.
        '''
        count = 0
        for iden, stack in self.cell.provstor.provStacks(offs, size):
            count += 1
            if not count % 1000:
                await asyncio.sleep(0)
            yield s_common.ehex(iden), stack

    @s_cell.adminapi
    async def getProvStack(self, iden: str):
        '''
        Return the providence stack associated with the given iden.

        Args:
            iden (str):  the iden from splice

        Note: the iden appears on each splice entry as the 'prov' property
        '''
        return self.cell.provstor.getProvStack(s_common.uhex(iden))

    async def getPropNorm(self, prop, valu):
        '''
        Get the normalized property value based on the Cortex data model.

        Args:
            prop (str): The property to normalize.
            valu: The value to normalize.

        Returns:
            (tuple): A two item tuple, containing the normed value and the info dictionary.

        Raises:
            s_exc.NoSuchProp: If the prop does not exist.
            s_exc.BadTypeValu: If the value fails to normalize.
        '''
        return await self.cell.getPropNorm(prop, valu)

    async def getTypeNorm(self, name, valu):
        '''
        Get the normalized type value based on the Cortex data model.

        Args:
            name (str): The type to normalize.
            valu: The value to normalize.

        Returns:
            (tuple): A two item tuple, containing the normed value and the info dictionary.

        Raises:
            s_exc.NoSuchType: If the type does not exist.
            s_exc.BadTypeValu: If the value fails to normalize.
        '''
        return await self.cell.getTypeNorm(name, valu)

    async def addFormProp(self, form, prop, tdef, info):
        '''
        Add an extended property to the given form.

        Extended properties *must* begin with _
        '''
        self.user.confirm(('model', 'prop', 'add', form))
        return await self.cell.addFormProp(form, prop, tdef, info)

    async def delFormProp(self, form, name):
        '''
        Remove an extended property from the given form.
        '''
        self.user.confirm(('model', 'prop', 'del', form))
        return await self.cell.delFormProp(form, name)

    async def addUnivProp(self, name, tdef, info):
        '''
        Add an extended universal property.

        Extended properties *must* begin with _
        '''
        self.user.confirm(('model', 'univ', 'add'))
        return await self.cell.addUnivProp(name, tdef, info)

    async def delUnivProp(self, name):
        '''
        Remove an extended universal property.
        '''
        self.user.confirm(('model', 'univ', 'del'))
        return await self.cell.delUnivProp(name)

    async def addTagProp(self, name, tdef, info):
        '''
        Add a tag property to record data about tags on nodes.
        '''
        self.user.confirm(('model', 'tagprop', 'add'))
        return await self.cell.addTagProp(name, tdef, info)

    async def delTagProp(self, name):
        '''
        Remove a previously added tag property.
        '''
        self.user.confirm(('model', 'tagprop', 'del'))
        return await self.cell.delTagProp(name)

    async def addStormPkg(self, pkgdef):
        self.user.confirm(('storm', 'pkg', 'add'))
        return await self.cell.addStormPkg(pkgdef)

    async def delStormPkg(self, iden):
        self.user.confirm(('storm', 'pkg', 'del'))
        return await self.cell.delStormPkg(iden)

    async def getStormPkgs(self):
        return await self.cell.getStormPkgs()

    async def getStormPkg(self, name):
        return await self.cell.getStormPkg(name)

    # APIs to support spawned cortexes
    @s_cell.adminapi
    async def runRuntLift(self, *args, **kwargs):
        async for item in self.cell.runRuntLift(*args, **kwargs):
            yield item

    @s_cell.adminapi
    async def addCoreQueue(self, name, info):
        return await self.cell.addCoreQueue(name, info)

    @s_cell.adminapi
    async def hasCoreQueue(self, name):
        return await self.cell.hasCoreQueue(name)

    @s_cell.adminapi
    async def delCoreQueue(self, name):
        return await self.cell.delCoreQueue(name)

    @s_cell.adminapi
    async def getCoreQueue(self, name):
        return await self.cell.getCoreQueue(name)

    @s_cell.adminapi
    async def getCoreQueues(self):
        return await self.cell.getCoreQueues()

    @s_cell.adminapi
    async def getsCoreQueue(self, name, offs=0, wait=True, cull=True, size=None):
        async for item in self.cell.getsCoreQueue(name, offs=offs, wait=wait, cull=cull, size=size):
            yield item

    @s_cell.adminapi
    async def putCoreQueue(self, name, item):
        return await self.cell.putCoreQueue(name, item)

    @s_cell.adminapi
    async def putsCoreQueue(self, name, items):
        return await self.cell.putsCoreQueue(name, items)

    @s_cell.adminapi
    async def cullCoreQueue(self, name, offs):
        return await self.cell.cullCoreQueue(name, offs)

class Cortex(s_cell.Cell):  # type: ignore
    '''
    A Cortex implements the synapse hypergraph.

    The bulk of the Cortex API lives on the Snap() object which can
    be obtained by calling Cortex.snap() in a with block.  This allows
    callers to manage transaction boundaries explicitly and dramatically
    increases performance.
    '''
    confdefs = (  # type: ignore

        ('modules', {
            'type': 'list', 'defval': (),
            'doc': 'A list of module classes to load.'
        }),

        ('storm:log', {
            'type': 'bool', 'defval': False,
            'doc': 'Log storm queries via system logger.'
        }),

        ('storm:log:level', {
            'type': 'int',
            'defval': logging.WARNING,
            'doc': 'Logging log level to emit storm logs at.'
        }),

        ('splice:en', {
            'type': 'bool',
            'defval': True,
            'doc': 'Enable storing splices for layer changes.'
        }),

        ('splice:sync', {
            'type': 'str', 'defval': None,
            'doc': 'A telepath URL for an upstream cortex.'
        }),

        ('splice:cryotank', {
            'type': 'str', 'defval': None,
            'doc': 'A telepath URL for a cryotank used to archive splices.'
        }),

        ('feeds', {
            'type': 'list', 'defval': (),
            'doc': 'A list of feed dictionaries.'
        }),

        ('cron:enable', {
            'type': 'bool', 'defval': True,
            'doc': 'Enable cron jobs running.'
        }),

        ('dedicated', {
            'type': 'bool', 'defval': False,
            'doc': 'The cortex is free to use most of the resources of the system'
        }),

        ('layer:lmdb:map_async', {
            'type': 'bool', 'defval': False,
            'doc': 'Set the default lmdb:map_async value in LMDB layers.'
        }),

        ('axon', {
            'type': 'str', 'defval': None,
            'doc': 'A telepath URL for a remote axon.',
        }),
        ('spawn:poolsize', {
            'type': 'int', 'defval': 8,
            'doc': 'The max number of spare processes to keep around in the storm spawn pool.',
        }),

        ('layers:lockmemory', {
            'type': 'bool',
            'default': True,
            'doc': 'Should new layers lock memory for performance by default.',
        }),
    )

    cellapi = CoreApi

    async def __anit__(self, dirn, conf=None):

        await s_cell.Cell.__anit__(self, dirn, conf=conf)

        offsdb = self.slab.initdb('offsets')
        self.offs = s_slaboffs.SlabOffs(self.slab, offsdb)

        # share ourself via the cell dmon as "cortex"
        # for potential default remote use
        self.dmon.share('cortex', self)

        self.views = {}
        self.layers = {}
        # self.counts = {}
        self.modules = {}
        self.storage = {}
        self.storctors = {}
        self.splicers = {}
        self.feedfuncs = {}
        self.stormcmds = {}
        self.spawnpool = None

        # differentiate these for spawning
        self.storm_cmd_ctors = {}
        self.storm_cmd_cdefs = {}

        self.stormmods = {}     # name: mdef
        self.stormpkgs = {}     # name: pkgdef
        self.stormvars = None   # type: s_hive.HiveDict

        self.stormdmons = {}

        self.svcsbyiden = {}
        self.svcsbyname = {}

        self._runtLiftFuncs = {}
        self._runtPropSetFuncs = {}
        self._runtPropDelFuncs = {}

        self.ontagadds = collections.defaultdict(list)
        self.ontagdels = collections.defaultdict(list)
        self.ontagaddglobs = s_cache.TagGlobs()
        self.ontagdelglobs = s_cache.TagGlobs()

        self.libroot = (None, {}, {})
        self.bldgbuids = {} # buid -> (Node, Event)  Nodes under construction

        self.axon = None  # type: s_axon.AxonApi
        self.axready = asyncio.Event()

        self.view = None  # The default/main view

        # Change distribution
        self.nexsroot = await s_nexus.NexsRoot.anit()

        # generic fini handler for the Cortex
        self.onfini(self._onCoreFini)

        await self._initCoreHive()
        self._initSplicers()
        self._initStormLibs()
        self._initFeedFuncs()

        await self._initStorCtors()

        if self.inaugural:
            await self._initDefLayrStor()

        await self._loadLayrStors()

        self._initCortexHttpApi()

        self.model = s_datamodel.Model()

        # Perform module loading
        mods = list(s_modules.coremods)
        mods.extend(self.conf.get('modules'))
        await self._loadCoreMods(mods)
        await self._loadExtModel()
        await self._initStormCmds()

        # Initialize our storage and views
        await self._initCoreAxon()

        await self._migrateViewsLayers()
        await self._initCoreLayers()
        await self._initCoreViews()
        self.onfini(self._finiStor)
        await self._checkLayerModels()
        await self._initCoreQueues()

        self.provstor = await s_provenance.ProvStor.anit(self.dirn)
        self.onfini(self.provstor.fini)

        self.addHealthFunc(self._cortexHealth)

        async def finidmon():
            await asyncio.gather(*[dmon.fini() for dmon in self.stormdmons.values()])

        self.onfini(finidmon)

        self.trigstor = s_trigger.TriggerStorage(self)
        self.agenda = await s_agenda.Agenda.anit(self)
        self.onfini(self.agenda)

        await self._initRuntFuncs()

        cmdhive = await self.hive.open(('cortex', 'storm', 'cmds'))
        pkghive = await self.hive.open(('cortex', 'storm', 'packages'))
        self.cmdhive = await cmdhive.dict()
        self.pkghive = await pkghive.dict()

        # Finalize coremodule loading & give stormservices a shot to load
        await self._initCoreMods()
        await self._initStormSvcs()
        await self._initPureStormCmds()

        # Now start agenda and dmons after all coremodules have finished
        # loading and services have gotten a shot to be registerd.
        if self.conf.get('cron:enable'):
            await self.agenda.start()
        await self._initStormDmons()

        # Initialize free-running tasks.
        # self._initCryoLoop()
        # self._initPushLoop()
        # self._initFeedLoops()

        self.spawnpool = await s_spawn.SpawnPool.anit(self)
        self.onfini(self.spawnpool)
        self.on('user:mod', self._onEvtBumpSpawnPool)

        self.dynitems.update({
            'cron': self.agenda,
            'cortex': self,
            'triggers': self.trigstor,
            'multiqueue': self.multiqueue,
        })

    async def _onEvtBumpSpawnPool(self, evnt):
        await self.bumpSpawnPool()

    async def bumpSpawnPool(self):
        if self.spawnpool is not None:
            await self.spawnpool.bump()

    async def getSpawnInfo(self):
        return {
            'iden': self.iden,
            'dirn': self.dirn,
            'conf': {
                'storm:log': self.conf.get('storm:log', False),
                'storm:log:level': self.conf.get('storm:log:level', logging.INFO),
            },
            'loglevel': logger.getEffectiveLevel(),
            # TODO make getModelDefs include extended model
            'views': [v.getSpawnInfo() for v in self.views.values()],
            'layers': [l.getSpawnInfo() for l in self.layers.values()],
            'storm': {
                'cmds': {
                    'cdefs': list(self.storm_cmd_cdefs.items()),
                    'ctors': list(self.storm_cmd_ctors.items()),
                },
                'libs': tuple(self.libroot),
                'mods': await self.getStormMods()
            },
            'model': await self.getModelDefs(),
        }

    async def _finiStor(self):
        await asyncio.gather(*[view.fini() for view in self.views.values()])
        await asyncio.gather(*[layr.fini() for layr in self.layers.values()])

    async def _initRuntFuncs(self):

        async def onSetTrigDoc(node, prop, valu):
            valu = str(valu)
            iden = node.ndef[1]
            trig = await node.snap.view.triggers.get(iden)
            trig.confirm(node.snap.user, ('trigger', 'set', 'doc'))
            await trig.setDoc(valu)
            node.props[prop.name] = valu
            await self.fire('core:trigger:action', iden=iden, action='mod')

        async def onSetTrigName(node, prop, valu):
            valu = str(valu)
            iden = node.ndef[1]
            trig = await node.snap.view.triggers.get(iden)
            trig.confirm(node.snap.user, ('trigger', 'set', 'name'))
            await trig.setName(valu)
            node.props[prop.name] = valu
            await self.fire('core:trigger:action', iden=iden, action='mod')

        async def onSetCronDoc(node, prop, valu):
            valu = str(valu)
            iden = node.ndef[1]
            appt = await self.agenda.get(iden)
            appt.confirm(node.snap.user, ('cron', 'set', 'doc'))
            await appt.setDoc(valu)
            node.props[prop.name] = valu

        async def onSetCronName(node, prop, valu):
            valu = str(valu)
            iden = node.ndef[1]
            appt = await self.agenda.get(iden)
            appt.confirm(node.snap.user, ('cron', 'set', 'name'))
            await appt.setName(valu)
            node.props[prop.name] = valu

        # TODO runt node lifting needs to become per view
        self.addRuntLift('syn:cron', self.agenda.onLiftRunts)

        self.addRuntPropSet('syn:cron:doc', onSetCronDoc)
        self.addRuntPropSet('syn:cron:name', onSetCronName)

        self.addRuntPropSet('syn:trigger:doc', onSetTrigDoc)
        self.addRuntPropSet('syn:trigger:name', onSetTrigName)

    async def _initStormDmons(self):

        node = await self.hive.open(('cortex', 'storm', 'dmons'))

        self.stormdmonhive = await node.dict()

        for iden, ddef in self.stormdmonhive.items():
            try:
                await self.runStormDmon(iden, ddef)

            except asyncio.CancelledError:  # pragma: no cover
                raise

            except Exception as e:
                logger.warning(f'initStormDmon ({iden}) failed: {e}')

    async def _initStormSvcs(self):

        node = await self.hive.open(('cortex', 'storm', 'services'))

        self.stormservices = await node.dict()

        for iden, sdef in self.stormservices.items():

            try:
                await self._setStormSvc(sdef)

            except asyncio.CancelledError:  # pragma: no cover
                raise

            except Exception as e:
                logger.warning(f'initStormService ({iden}) failed: {e}')

    async def _initCoreQueues(self):
        path = os.path.join(self.dirn, 'slabs', 'queues.lmdb')

        slab = await s_lmdbslab.Slab.anit(path, map_async=True)
        self.onfini(slab.fini)

        self.multiqueue = slab.getMultiQueue('cortex:queue', parent=self)

    # async def addCoreQueue(self, name, info):
    #    self.multiqueue.add(name, info)
    #    return info

    # async def hasCoreQueue(self, name):
    #    return self.multiqueue.exists(name)

    # async def delCoreQueue(self, name):
    #    return await self.multiqueue.rem(name)

    # async def getCoreQueue(self, name):
    #    return self.multiqueue.status(name)

    # async def getCoreQueues(self):
    #    return self.multiqueue.list()

    # async def getsCoreQueue(self, name, offs=0, wait=True, cull=True, size=None):
    #    async for item in self.multiqueue.gets(name, offs, cull=cull, wait=wait, size=size):
    #       yield item

    # async def putCoreQueue(self, name, item):
    #    return self.multiqueue.put(name, item)

    # async def putsCoreQueue(self, name, items):
    #    return self.multiqueue.puts(name, items)

    # async def cullCoreQueue(self, name, offs):
    #   return await self.multiqueue.cull(name, offs)

    async def setStormCmd(self, cdef):
        '''
        Set pure storm command definition.

        cdef = {

            'name': <name>,

            'cmdopts': [
                (<name>, <opts>),
            ]

            'cmdconf': {
                <str>: <valu>
            },

            'storm': <text>,

        }
        '''
        return await self._push('storm:cmd:set', cdef)

    @s_nexus.Pusher.onPush('storm:cmd:set')
    async def _onSetStormCmd(self, cdef):
        name = cdef.get('name')
        await self._setStormCmd(cdef)
        await self.cmdhive.set(name, cdef)

    async def _reqStormCmd(self, cdef):

        name = cdef.get('name')
        if not s_grammar.isCmdName(name):
            raise s_exc.BadCmdName(name=name)

        self.getStormQuery(cdef.get('storm'))

    async def _setStormCmd(self, cdef):
        '''
        Note:
            No change control or persistence
        '''

        await self._reqStormCmd(cdef)

        def ctor(argv):
            return s_storm.PureCmd(cdef, argv)

        # TODO unify class ctors and func ctors vs briefs...
        def getCmdBrief():
            return cdef.get('descr', 'No description').strip().split('\n')[0]

        ctor.getCmdBrief = getCmdBrief
        ctor.pkgname = cdef.get('pkgname')
        ctor.svciden = cdef.get('cmdconf', {}).get('svciden', '')
        ctor.forms = cdef.get('forms', {})

        name = cdef.get('name')
        self.stormcmds[name] = ctor
        self.storm_cmd_cdefs[name] = cdef

        await self.bumpSpawnPool()

        await self.fire('core:cmd:change', cmd=name, act='add')

    async def _popStormCmd(self, name):
        self.stormcmds.pop(name, None)
        await self.bumpSpawnPool()

        await self.fire('core:cmd:change', cmd=name, act='del')

    async def delStormCmd(self, name):
        '''
        Remove a previously set pure storm command.
        '''
        return await self._push('storm:cmd:del', name)

    @s_nexus.Pusher.onPush('storm:cmd:del')
    async def _onDelStormCmd(self, name):
        ctor = self.stormcmds.get(name)
        if ctor is None:
            mesg = f'No storm command named {name}.'
            raise s_exc.NoSuchCmd(name=name, mesg=mesg)

        cdef = self.cmdhive.get(name)
        if cdef is None:
            mesg = f'The storm command ({name}) is not dynamic.'
            raise s_exc.CantDelCmd(mesg=mesg)

        await self.cmdhive.pop(name)
        self.stormcmds.pop(name, None)
        await self.bumpSpawnPool()

        await self.fire('core:cmd:change', cmd=name, act='del')

    async def addStormPkg(self, pkgdef):
        '''
        Add the given storm package to the cortex.

        This will store the package for future use.
        '''
        return await self._push('storm:pkg:add', pkgdef)

    @s_nexus.Pusher.onPush('storm:pkg:add')
    async def _onAddStormPkg(self, pkgdef):
        await self.loadStormPkg(pkgdef)
        name = pkgdef.get('name')
        await self.pkghive.set(name, pkgdef)

    async def delStormPkg(self, name):
        '''
        Delete a storm package by name.
        '''
        return await self._push('storm:pkg:del', name)

    @s_nexus.Pusher.onPush('storm:pkg:del')
    async def _onDelStormPkg(self, name):
        pkgdef = await self.pkghive.pop(name, None)
        if pkgdef is None:
            mesg = f'No storm package: {name}.'
            raise s_exc.NoSuchPkg(mesg=mesg)

        await self._dropStormPkg(pkgdef)

    async def getStormPkg(self, name):
        return self.stormpkgs.get(name)

    async def getStormPkgs(self):
        return list(self.pkghive.values())

    async def getStormMods(self):
        return self.stormmods

    async def _tryLoadStormPkg(self, pkgdef):
        try:
            await self.loadStormPkg(pkgdef)
        except asyncio.CancelledError:
            raise  # pragma: no cover

        except Exception as e:
            name = pkgdef.get('name', '')
            logger.exception(f'Error loading pkg: {name}, {str(e)}')

    async def _confirmStormPkg(self, pkgdef):
        '''
        Validate a storm package for loading.  Raises if invalid.
        '''
        # validate things first...
        name = pkgdef.get('name')
        if name is None:
            mesg = 'Package definition has no "name" field.'
            raise s_exc.BadPkgDef(mesg=mesg)

        vers = pkgdef.get('version')
        if vers is None:
            mesg = 'Package definition has no "version" field.'
            raise s_exc.BadPkgDef(mesg=mesg)

        mods = pkgdef.get('modules', ())
        cmds = pkgdef.get('commands', ())
        svciden = pkgdef.get('svciden')

        # Validate storm contents from modules and commands
        for mdef in mods:

            modname = mdef.get('name')
            if modname is None:
                raise s_exc.BadPkgDef(mesg='Package module is missing a name.',
                                      package=name)
            modtext = mdef.get('storm')
            self.getStormQuery(modtext)

        for cdef in cmds:
            cdef.setdefault('cmdconf', {})
            if svciden:
                cdef['cmdconf']['svciden'] = svciden

            cdef['pkgname'] = name

            await self._reqStormCmd(cdef)

    async def loadStormPkg(self, pkgdef):
        '''
        Load a storm package into the storm library for this cortex.

        NOTE: This will *not* persist the package (allowing service dynamism).
        '''
        await self._confirmStormPkg(pkgdef)
        name = pkgdef.get('name')

        mods = pkgdef.get('modules', ())
        cmds = pkgdef.get('commands', ())

        # now actually load...
        self.stormpkgs[name] = pkgdef

        # copy the mods dict and smash the ref so
        # updates are atomic and dont effect running
        # storm queries.
        stormmods = self.stormmods.copy()
        for mdef in mods:
            modname = mdef.get('name')
            stormmods[modname] = mdef

        self.stormmods = stormmods

        for cdef in cmds:
            await self._setStormCmd(cdef)

        await self.bumpSpawnPool()

    async def _dropStormPkg(self, pkgdef):
        '''
        Reverse the process of loadStormPkg()
        '''
        for mdef in pkgdef.get('modules', ()):
            modname = mdef.get('name')
            self.stormmods.pop(modname, None)

        for cdef in pkgdef.get('commands', ()):
            name = cdef.get('name')
            await self._popStormCmd(name)

        await self.bumpSpawnPool()

    def getStormSvc(self, name):

        ssvc = self.svcsbyiden.get(name)
        if ssvc is not None:
            return ssvc

        ssvc = self.svcsbyname.get(name)
        if ssvc is not None:
            return ssvc

    async def addStormSvc(self, sdef):
        '''
        Add a registered storm service to the cortex.
        '''
        if sdef.get('iden') is None:
            sdef['iden'] = s_common.guid()
        return await self._push('storm:svc:add', sdef)

    @s_nexus.Pusher.onPush('storm:svc:add')
    async def _onAddStormSvc(self, sdef):

        iden = sdef.get('iden')
        if self.svcsbyiden.get(iden) is not None:
            mesg = f'Storm service already exists: {iden}'
            raise s_exc.DupStormSvc(mesg=mesg)

        await self._setStormSvc(sdef)
        await self.stormservices.set(iden, sdef)
        await self.bumpSpawnPool()
        return iden

    async def delStormSvc(self, iden):
        '''
        Delete a registered storm service from the cortex.
        '''
        return await self._push('storm:svc:del', iden)

    @s_nexus.Pusher.onPush('storm:svc:del')
    async def _onDelStormSvc(self, iden):

        try:
            await self.runStormSvcEvent(iden, 'del')
        except asyncio.CancelledError:  # pragma: no cover
            raise
        except Exception as e:
            logger.exception(f'service.del hook for service {iden} failed with error: {e}')

        sdef = await self.stormservices.pop(iden, None)
        if sdef is None:
            mesg = f'No storm service with iden: {iden}'
            raise s_exc.NoSuchStormSvc(mesg=mesg)

        await self._delStormSvcPkgs(iden)

        name = sdef.get('name')
        if name is not None:
            self.svcsbyname.pop(name, None)

        ssvc = self.svcsbyiden.pop(iden, None)
        if ssvc is not None:
            await ssvc.fini()

        await self.bumpSpawnPool()

    async def _delStormSvcPkgs(self, iden):
        '''
        Delete storm packages associated with a service.
        '''
        oldpkgs = []
        for name, pdef in self.pkghive.items():
            pkgiden = pdef.get('svciden')
            if pkgiden and pkgiden == iden:
                oldpkgs.append(pdef)

        for pkg in oldpkgs:
            name = pkg.get('name')
            if name:
                await self.delStormPkg(name)

    async def setStormSvcEvents(self, iden, edef):
        '''
        Set the event callbacks for a storm service. Extends the sdef dict

        edef = {
            <name> : {
                'storm': <storm>
            }
        }

        where <name> can be one of [add, del], where
        add -- Run the given storm '*before* the service is first added (a la service.add), but not on a reconnect.
        del -- Run the given storm *after* the service is removed (a la service.del), but not on a disconnect.
        '''
        sdef = self.stormservices.get(iden)
        if sdef is None:
            mesg = f'No storm service with iden: {iden}'
            raise s_exc.NoSuchStormSvc(mesg=mesg)

        sdef['evts'] = edef
        await self.stormservices.set(iden, sdef)
        return sdef

    async def _runStormSvcAdd(self, iden):
        sdef = self.stormservices.get(iden)
        if sdef is None:
            mesg = f'No storm service with iden: {iden}'
            raise s_exc.NoSuchStormSvc(mesg=mesg)

        if sdef.get('added', False):
            return

        try:
            await self.runStormSvcEvent(iden, 'add')
        except asyncio.CancelledError:  # pragma: no cover
            raise
        except Exception as e:
            logger.exception(f'runStormSvcEvent service.add failed with error {e}')
            return

        sdef['added'] = True
        await self.stormservices.set(iden, sdef)

    async def runStormSvcEvent(self, iden, name):
        sdef = self.stormservices.get(iden)
        if sdef is None:
            mesg = f'No storm service with iden: {iden}'
            raise s_exc.NoSuchStormSvc(mesg=mesg)

        evnt = sdef.get('evts', {}).get(name, {}).get('storm')
        if evnt is None:
            return
        await s_common.aspin(self.storm(evnt, opts={'vars': {'cmdconf': {'svciden': iden}}}))

    async def _setStormSvc(self, sdef):

        ssvc = await s_stormsvc.StormSvcClient.anit(self, sdef)

        self.onfini(ssvc)

        self.svcsbyiden[ssvc.iden] = ssvc
        self.svcsbyname[ssvc.name] = ssvc

        return ssvc

    def getStormSvcs(self):
        return list(self.svcsbyiden.values())

    async def _cortexHealth(self, health):
        health.update('cortex', 'nominal')

    async def _loadExtModel(self):

        self.extprops = await (await self.hive.open(('cortex', 'model', 'props'))).dict()
        self.extunivs = await (await self.hive.open(('cortex', 'model', 'univs'))).dict()
        self.exttagprops = await (await self.hive.open(('cortex', 'model', 'tagprops'))).dict()

        for form, prop, tdef, info in self.extprops.values():
            try:
                self.model.addFormProp(form, prop, tdef, info)
            except asyncio.CancelledError:  # pragma: no cover
                raise
            except Exception as e:
                logger.warning(f'ext prop ({form}:{prop}) error: {e}')

        for prop, tdef, info in self.extunivs.values():
            try:
                self.model.addUnivProp(prop, tdef, info)
            except asyncio.CancelledError:  # pragma: no cover
                raise
            except Exception as e:
                logger.warning(f'ext univ ({prop}) error: {e}')

        for prop, tdef, info in self.exttagprops.values():
            try:
                self.model.addTagProp(prop, tdef, info)
            except asyncio.CancelledError:  # pragma: no cover
                raise
            except Exception as e:
                logger.warning(f'ext tag prop ({prop}) error: {e}')

        await self.bumpSpawnPool()

    @contextlib.asynccontextmanager
    async def watcher(self, wdef):

        iden = wdef.get('view', self.view.iden)

        view = self.views.get(iden)
        if view is None:
            raise s_exc.NoSuchView(iden=iden)

        async with await s_queue.Window.anit(maxsize=10000) as wind:

            tags = wdef.get('tags')
            if tags is not None:

                tglobs = s_cache.TagGlobs()
                [tglobs.add(t, True) for t in tags]

                async def ontag(mesg):
                    name = mesg[1].get('tag')
                    if not tglobs.get(name):
                        return

                    await wind.put(mesg)

                for layr in self.view.layers:
                    layr.on('tag:add', ontag, base=wind)
                    layr.on('tag:del', ontag, base=wind)

            yield wind

    async def watch(self, wdef):
        '''
        Hook cortex/view/layer watch points based on a specified watch definition.
        ( see CoreApi.watch() docs for details )
        '''
        async with self.watcher(wdef) as wind:
            async for mesg in wind:
                yield mesg

    async def addUnivProp(self, name, tdef, info):
        return await self._push('model:univ:add', name, tdef, info)

    @s_nexus.Pusher.onPush('model:univ:add')
    async def _onAddUnivProp(self, name, tdef, info):

        # the loading function does the actual validation...
        if not name.startswith('_'):
            mesg = 'ext univ name must start with "_"'
            raise s_exc.BadPropDef(name=name, mesg=mesg)

        if info.get('defval', s_common.novalu) is not s_common.novalu:
            mesg = 'Ext univ may not (yet) have a default value.'
            raise s_exc.BadPropDef(name=name, mesg=mesg)

        self.model.addUnivProp(name, tdef, info)

        await self.extunivs.set(name, (name, tdef, info))
        await self.fire('core:extmodel:change', prop=name, act='add', type='univ')

    async def addFormProp(self, form, prop, tdef, info):
        return await self._push('model:prop:add', form, prop, tdef, info)

    @s_nexus.Pusher.onPush('model:prop:add')
    async def _onAddFormProp(self, form, prop, tdef, info):
        if not prop.startswith('_'):
            mesg = 'ext prop must begin with "_"'
            raise s_exc.BadPropDef(prop=prop, mesg=mesg)

        if info.get('defval', s_common.novalu) is not s_common.novalu:
            mesg = 'Ext prop may not (yet) have a default value.'
            raise s_exc.BadPropDef(prop=prop, mesg=mesg)

        self.model.addFormProp(form, prop, tdef, info)
        await self.extprops.set(f'{form}:{prop}', (form, prop, tdef, info))
        await self.fire('core:extmodel:change',
                        form=form, prop=prop, act='add', type='formprop')
        await self.bumpSpawnPool()

    async def delFormProp(self, form, prop):
        '''
        Remove an extended property from the cortex.
        '''
        return await self._push('model:prop:del', form, prop,)

    @s_nexus.Pusher.onPush('model:prop:del')
    async def _onDelFormProp(self, form, prop):
        full = f'{form}:{prop}'

        pdef = self.extprops.get(full)
        if pdef is None:
            mesg = f'No ext prop named {full}'
            raise s_exc.NoSuchProp(form=form, prop=prop, mesg=mesg)

        for layr in self.layers.values():
            async for item in layr.iterPropRows(form, prop):
                mesg = f'Nodes still exist with prop: {form}:{prop}'
                raise s_exc.CantDelProp(mesg=mesg)

        self.model.delFormProp(form, prop)
        await self.extprops.pop(full, None)
        await self.fire('core:extmodel:change',
                        form=form, prop=prop, act='del', type='formprop')
        await self.bumpSpawnPool()

    async def delUnivProp(self, prop):
        '''
        Remove an extended universal property from the cortex.
        '''
        return await self._push('model:univ:del', prop)

    @s_nexus.Pusher.onPush('storm:univ:del')
    async def _onDelUnivProp(self, prop):
        udef = self.extunivs.get(prop)
        if udef is None:
            mesg = f'No ext univ named {prop}'
            raise s_exc.NoSuchUniv(name=prop, mesg=mesg)

        univname = '.' + prop
        for layr in self.layers.values():
            async for item in layr.iterUnivRows(univname):
                mesg = f'Nodes still exist with universal prop: {prop}'
                raise s_exc.CantDelUniv(mesg=mesg)

        self.model.delUnivProp(prop)
        await self.extunivs.pop(prop, None)
        await self.fire('core:extmodel:change', name=prop, act='del', type='univ')
        await self.bumpSpawnPool()

    async def addTagProp(self, name, tdef, info):
        return await self._push('model:tagprop:add', name, tdef, info)

    @s_nexus.Pusher.onPush('model:tagprop:add')
    async def _onaddTagProp(self, name, tdef, info):
        if self.exttagprops.get(name) is not None:
            raise s_exc.DupPropName(name=name)

        self.model.addTagProp(name, tdef, info)

        await self.exttagprops.set(name, (name, tdef, info))
        await self.fire('core:tagprop:change', name=name, act='add')
        await self.bumpSpawnPool()

    async def delTagProp(self, name):
        return await self._push('model:tagprop:del', name)

    @s_nexus.Pusher.onPush('model:tagprop:del')
    async def _onDelTagProp(self, name):
        pdef = self.exttagprops.get(name)
        if pdef is None:
            mesg = f'No tag prop named {name}'
            raise s_exc.NoSuchProp(mesg=mesg, name=name)

        for layr in self.layers.values():
            if await layr.hasTagProp(name):
                mesg = f'Nodes still exist with tagprop: {name}'
                raise s_exc.CantDelProp(mesg=mesg)

        self.model.delTagProp(name)

        await self.exttagprops.pop(name, None)
        await self.fire('core:tagprop:change', name=name, act='del')
        await self.bumpSpawnPool()

    async def addNodeTag(self, user, iden, tag, valu=(None, None)):
        '''
        Add a tag to a node specified by iden.

        Args:
            iden (str): A hex encoded node BUID.
            tag (str):  A tag string.
            valu (tuple):  A time interval tuple or (None, None).
        '''

        buid = s_common.uhex(iden)
        async with await self.snap(user=user) as snap:

            with s_provenance.claim('coreapi', meth='tag:add', user=snap.user.iden):

                node = await snap.getNodeByBuid(buid)
                if node is None:
                    raise s_exc.NoSuchIden(iden=iden)

                await node.addTag(tag, valu=valu)
                return node.pack()

    async def addNode(self, user, form, valu, props=None):

        async with await self.snap(user=user) as snap:
            node = await snap.addNode(form, valu, props=props)
            return node.pack()

    async def delNodeTag(self, user, iden, tag):
        '''
        Delete a tag from the node specified by iden.

        Args:
            iden (str): A hex encoded node BUID.
            tag (str):  A tag string.
        '''
        buid = s_common.uhex(iden)

        async with await self.snap(user=user) as snap:

            with s_provenance.claim('coreapi', meth='tag:del', user=snap.user.iden):

                node = await snap.getNodeByBuid(buid)
                if node is None:
                    raise s_exc.NoSuchIden(iden=iden)

                await node.delTag(tag)
                return node.pack()

    async def _onCoreFini(self):
        '''
        Generic fini handler for cortex components which may change or vary at runtime.
        '''
        if self.axon:
            await self.axon.fini()

    async def syncLayerSplices(self, iden, offs):
        '''
        Yield (offs, mesg) tuples for splices in a layer.
        '''
        layr = self.getLayer(iden)
        if layr is None:
            raise s_exc.NoSuchLayer(iden=iden)

        async for item in layr.syncSplices(offs):
            yield item

    async def spliceHistory(self, user):
        '''
        Yield splices backwards from the end of the splice log.

        Will only return user's own splices unless they are an admin.
        '''
        layr = self.view.layers[0]
        indx = (await layr.stat())['splicelog_indx']

        count = 0
        async for mesg in layr.splicesBack(indx):
            count += 1
            if not count % 1000: # pragma: no cover
                await asyncio.sleep(0)

            if user.iden == mesg[1]['user'] or user.admin:
                yield mesg

    async def initCoreMirror(self, url):
        '''
        Initialize this cortex as a down-stream mirror from a telepath url, receiving splices from another cortex.

        Note:
            This cortex *must* be initialized from a backup of the target cortex!
        '''
        self.schedCoro(self._initCoreMirror(url))

    async def _initCoreMirror(self, url):

        while not self.isfini:

            try:

                async with await s_telepath.openurl(url) as proxy:

                    # if we really are a backup mirror, we have the same iden.
                    if self.iden != await proxy.getCellIden():
                        logger.error('remote cortex has different iden! (aborting mirror, shutting down cortex.).')
                        await self.fini()
                        return

                    # assume only the main layer for now...
                    layr = self.getLayer()

                    offs = await layr.getOffset(layr.iden)
                    logger.warning(f'mirror loop connected ({url} offset={offs})')

                    if offs == 0:
                        stat = await layr.stat()
                        offs = stat.get('splicelog_indx', 0)
                        await layr.setOffset(layr.iden, offs)

                    while not proxy.isfini:

                        # gotta do this in the loop as well...
                        offs = await layr.getOffset(layr.iden)

                        # pump them into a queue so we can consume them in chunks
                        q = asyncio.Queue(maxsize=1000)

                        async def consume(x):
                            try:
                                async for item in proxy.syncLayerSplices(None, x):
                                    await q.put(item)
                            finally:
                                await q.put(None)

                        proxy.schedCoro(consume(offs))

                        done = False
                        while not done:

                            # get the next item so we maybe block...
                            item = await q.get()
                            if item is None:
                                break

                            items = [item]

                            # check if there are more we can eat
                            for i in range(q.qsize()):

                                nexi = await q.get()
                                if nexi is None:
                                    done = True
                                    break

                                items.append(nexi)

                            splices = [i[1] for i in items]
                            await self.addFeedData('syn.splice', splices)
                            await layr.setOffset(layr.iden, items[-1][0])

            except asyncio.CancelledError: # pragma: no cover
                return

            except Exception:
                logger.exception('error in initCoreMirror loop')

            await self.waitfini(1)

    # async def _getWaitFor(self, name, valu):
    #    form = self.model.form(name)
    #    return form.getWaitFor(valu)

    async def _initCoreHive(self):
        stormvars = await self.hive.open(('cortex', 'storm', 'vars'))
        self.stormvars = await s_hive.NexusHiveDict.anit(await stormvars.dict(), nexsroot=self.nexsroot)
        self.onfini(self.stormvars)

    async def _initCoreAxon(self):
        turl = self.conf.get('axon')
        if turl is None:
            path = os.path.join(self.dirn, 'axon')
            self.axon = await s_axon.Axon.anit(path)
            self.axon.onfini(self.axready.clear)
            self.axready.set()
            return

        async def teleloop():
            self.axready.clear()
            while not self.isfini:
                try:
                    self.axon = await s_telepath.openurl(turl)
                    self.axon.onfini(teleloop)
                    self.axready.set()
                    return
                except asyncio.CancelledError:
                    raise
                except Exception as e:
                    logger.warning('remote axon error: %r' % (e,))
                await self.waitfini(1)

        self.schedCoro(teleloop())

    async def _initStormCmds(self):
        '''
        Registration for built-in Storm commands.
        '''
        self.addStormCmd(s_storm.MaxCmd)
        self.addStormCmd(s_storm.MinCmd)
        self.addStormCmd(s_storm.TeeCmd)
        self.addStormCmd(s_storm.HelpCmd)
        self.addStormCmd(s_storm.IdenCmd)
        self.addStormCmd(s_storm.SpinCmd)
        self.addStormCmd(s_storm.SudoCmd)
        self.addStormCmd(s_storm.UniqCmd)
        self.addStormCmd(s_storm.CountCmd)
        self.addStormCmd(s_storm.GraphCmd)
        self.addStormCmd(s_storm.LimitCmd)
        self.addStormCmd(s_storm.SleepCmd)
        self.addStormCmd(s_storm.ScrapeCmd)
        self.addStormCmd(s_storm.DelNodeCmd)
        self.addStormCmd(s_storm.MoveTagCmd)
        self.addStormCmd(s_storm.ReIndexCmd)
        self.addStormCmd(s_storm.SpliceListCmd)
        self.addStormCmd(s_storm.SpliceUndoCmd)

        for cdef in s_stormsvc.stormcmds:
            await self._trySetStormCmd(cdef.get('name'), cdef)

        for cdef in s_storm.stormcmds:
            await self._trySetStormCmd(cdef.get('name'), cdef)

    async def _initPureStormCmds(self):
        oldcmds = []
        for name, cdef in self.cmdhive.items():
            cmdiden = cdef.get('cmdconf', {}).get('svciden')
            if cmdiden and self.stormservices.get(cmdiden) is None:
                oldcmds.append(name)
            else:
                await self._trySetStormCmd(name, cdef)

        for name in oldcmds:
            logger.warning(f'Removing old command: [{name}]')
            await self.cmdhive.pop(name)

        for name, pkgdef in self.pkghive.items():
            await self._tryLoadStormPkg(pkgdef)

    async def _trySetStormCmd(self, name, cdef):
        try:
            await self._setStormCmd(cdef)
        except Exception:
            logger.exception(f'Storm command load failed: {name}')

    def _initStormLibs(self):
        '''
        Registration for built-in Storm Libraries
        '''
        self.addStormLib(('csv',), s_stormtypes.LibCsv)
        self.addStormLib(('str',), s_stormtypes.LibStr)
        self.addStormLib(('pkg',), s_stormtypes.LibPkg)
        self.addStormLib(('dmon',), s_stormtypes.LibDmon)
        self.addStormLib(('feed',), s_stormtypes.LibFeed)
        self.addStormLib(('time',), s_stormtypes.LibTime)
        self.addStormLib(('user',), s_stormtypes.LibUser)
        self.addStormLib(('vars',), s_stormtypes.LibVars)
        self.addStormLib(('view',), s_stormtypes.LibView)
        self.addStormLib(('queue',), s_stormtypes.LibQueue)
        self.addStormLib(('stats',), s_stormtypes.LibStats)
        self.addStormLib(('service',), s_stormtypes.LibService)
        self.addStormLib(('bytes',), s_stormtypes.LibBytes)
        self.addStormLib(('globals',), s_stormtypes.LibGlobals)
        self.addStormLib(('telepath',), s_stormtypes.LibTelepath)

        self.addStormLib(('inet', 'http'), s_stormhttp.LibHttp)
        self.addStormLib(('base64',), s_stormtypes.LibBase64)

    def _initSplicers(self):
        '''
        Registration for splice handlers.
        '''
        splicers = {
            'tag:add': self._onFeedTagAdd,
            'tag:del': self._onFeedTagDel,
            'node:add': self._onFeedNodeAdd,
            'node:del': self._onFeedNodeDel,
            'prop:set': self._onFeedPropSet,
            'prop:del': self._onFeedPropDel,
            'tag:prop:set': self._onFeedTagPropSet,
            'tag:prop:del': self._onFeedTagPropDel,
        }
        self.splicers.update(**splicers)

    async def _initStorCtors(self):
        '''
        Registration for built-in Layer ctors
        '''
        self.addLayrStorClass(s_layer.LayerStorage)

    async def _loadLayrStors(self):

        for iden, node in await self.hive.open(('cortex', 'storage')):
            storinfo = await node.dict()
            try:
                await self._initLayrStor(storinfo)

            except asyncio.CancelledError: # pragma: no cover
                raise

            except Exception:
                logger.exception('error loading layer storage!')

        iden = self.cellinfo.get('layr:stor:default')
        self.defstor = self.storage.get(iden)

    async def _initDefLayrStor(self):
        layr = await self.addLayrStor('local', {})
        await self.cellinfo.set('layr:stor:default', layr.iden)

    async def addLayrStor(self, typename, typeconf):

        iden = s_common.guid()
        return await self._push('storage:add', iden, typename, typeconf)

    @s_nexus.Pusher.onPush('storage:add')
    async def _onAddLayrStor(self, iden, typename, typeconf):
        clas = self.storctors.get(typename)
        if clas is None:
            raise s_exc.NoSuchStor(name=typename)

        await clas.reqValidConf(typeconf)

        node = await self.hive.open(('cortex', 'storage', iden))

        info = await node.dict()

        await info.set('iden', iden)
        await info.set('type', typename)
        await info.set('conf', typeconf)

        return await self._initLayrStor(info)

    async def _initLayrStor(self, storinfo):

        iden = storinfo.get('iden')
        typename = storinfo.get('type')

        clas = self.storctors.get(typename)

        # We don't want to persist the path, as it makes backup more difficult
        path = s_common.gendir(self.dirn, 'layers')

        layrstor = await clas.anit(storinfo, path)

        self.storage[iden] = layrstor

        self.onfini(layrstor)

        return layrstor

    def addLayrStorClass(self, clas):
        self.storctors[clas.stortype] = clas

    def _initFeedFuncs(self):
        '''
        Registration for built-in Cortex feed functions.
        '''
        self.setFeedFunc('syn.nodes', self._addSynNodes)
        self.setFeedFunc('syn.splice', self._addSynSplice)
        self.setFeedFunc('syn.ingest', self._addSynIngest)

    def _initCortexHttpApi(self):
        '''
        Registration for built-in Cortex httpapi endpoints
        '''
        self.addHttpApi('/api/v1/storm', s_httpapi.StormV1, {'cell': self})
        self.addHttpApi('/api/v1/watch', s_httpapi.WatchSockV1, {'cell': self})
        self.addHttpApi('/api/v1/storm/nodes', s_httpapi.StormNodesV1, {'cell': self})

        self.addHttpApi('/api/v1/model', s_httpapi.ModelV1, {'cell': self})
        self.addHttpApi('/api/v1/model/norm', s_httpapi.ModelNormV1, {'cell': self})

    async def getCellApi(self, link, user, path):

        if not path:
            return await CoreApi.anit(self, link, user)

        # allow an admin to directly open the cortex hive
        # (perhaps this should be a Cell() level pattern)
        if path[0] == 'hive' and user.admin:
            return await s_hive.HiveApi.anit(self.hive, user)

        if path[0] == 'layer':

            if len(path) == 1:
                # get the top layer for the default view
                layr = self.getLayer()
                return await s_layer.LayerApi.anit(self, link, user, layr)

            if len(path) == 2:
                layr = self.getLayer(path[1])
                if layr is None:
                    raise s_exc.NoSuchLayer(iden=path[1])

                return await s_layer.LayerApi.anit(self, link, user, layr)

        raise s_exc.NoSuchPath(path=path)

    async def getModelDict(self):
        return self.model.getModelDict()

    async def getModelDefs(self):
        defs = self.model.getModelDefs()
        # TODO add extended model defs
        return defs

    async def getFormCounts(self):
        '''
        Return total form counts for all existing layers
        '''
        counts = collections.defaultdict(int)
        for layr in self.layers.values():
            layrcounts = await layr.getFormCounts()
            for name, valu in layrcounts.items():
                counts[name] += valu
        return counts

    def onTagAdd(self, name, func):
        '''
        Register a callback for tag addition.

        Args:
            name (str): The name of the tag or tag glob.
            func (function): The callback func(node, tagname, tagval).

        '''
        # TODO allow name wild cards
        if '*' in name:
            self.ontagaddglobs.add(name, func)
        else:
            self.ontagadds[name].append(func)

    def offTagAdd(self, name, func):
        '''
        Unregister a callback for tag addition.

        Args:
            name (str): The name of the tag or tag glob.
            func (function): The callback func(node, tagname, tagval).

        '''
        if '*' in name:
            self.ontagaddglobs.rem(name, func)
            return

        cblist = self.ontagadds.get(name)
        if cblist is None:
            return
        try:
            cblist.remove(func)
        except ValueError:
            pass

    def onTagDel(self, name, func):
        '''
        Register a callback for tag deletion.

        Args:
            name (str): The name of the tag or tag glob.
            func (function): The callback func(node, tagname, tagval).

        '''
        if '*' in name:
            self.ontagdelglobs.add(name, func)
        else:
            self.ontagdels[name].append(func)

    def offTagDel(self, name, func):
        '''
        Unregister a callback for tag deletion.

        Args:
            name (str): The name of the tag or tag glob.
            func (function): The callback func(node, tagname, tagval).

        '''
        if '*' in name:
            self.ontagdelglobs.rem(name, func)
            return

        cblist = self.ontagdels.get(name)
        if cblist is None:
            return
        try:
            cblist.remove(func)
        except ValueError:
            pass

    def addRuntLift(self, prop, func):
        '''
        Register a runt lift helper for a given prop.

        Args:
            prop (str): Full property name for the prop to register the helper for.
            func:

        Returns:
            None: None.
        '''
        self._runtLiftFuncs[prop] = func

    async def runRuntLift(self, full, valu=None, cmpr=None):
        '''
        Execute a runt lift function.

        Args:
            full (str): Property to lift by.
            valu:
            cmpr:

        Returns:
            bytes, list: Yields bytes, list tuples where the list contains a series of
                key/value pairs which are used to construct a Node object.

        '''
        func = self._runtLiftFuncs.get(full)
        if func is not None:
            async for pode in func(full, valu, cmpr):
                yield pode

    def addRuntPropSet(self, full, func):
        '''
        Register a prop set helper for a runt form
        '''
        self._runtPropSetFuncs[full] = func

    async def runRuntPropSet(self, node, prop, valu):
        func = self._runtPropSetFuncs.get(prop.full)
        if func is None:
            raise s_exc.IsRuntForm(mesg='No prop:set func set for runt property.',
                                   prop=prop.full, valu=valu, ndef=node.ndef)
        ret = await s_coro.ornot(func, node, prop, valu)
        return ret

    def addRuntPropDel(self, full, func):
        '''
        Register a prop set helper for a runt form
        '''
        self._runtPropDelFuncs[full] = func

    async def runRuntPropDel(self, node, prop):
        func = self._runtPropDelFuncs.get(prop.full)
        if func is None:
            raise s_exc.IsRuntForm(mesg='No prop:del func set for runt property.',
                                   prop=prop.full, ndef=node.ndef)
        ret = await s_coro.ornot(func, node, prop)
        return ret

    async def _checkLayerModels(self):
        mrev = s_modelrev.ModelRev(self)
        await mrev.revCoreLayers()

    # FIXME: mirror split horizon problem with addLayer, addView
    async def _initCoreViews(self):

        defiden = self.cellinfo.get('defaultview')

        for iden, node in await self.hive.open(('cortex', 'views')):
            view = await s_view.View.anit(self, node)
            self.views[iden] = view
            if iden == defiden:
                self.view = view

        # if we have no views, we are initializing.  Add a default main view and layer.
        if not self.views:
            layr = await self.addLayer()
            view = await self.addView(self.auth.rootuser.iden, (layr.iden,))
            await self.cellinfo.set('defaultview', view.iden)
            self.view = view

    async def _migrateViewsLayers(self):
        '''
        Move directories and idens to current scheme where cortex, views, and layers all have unique idens

        Note:
            This changes directories and hive data, not existing View or Layer objects

        TODO:  due to our migration policy, remove in 0.3.0

        '''
        defiden = self.cellinfo.get('defaultview')
        if defiden is not None:
            # No need for migration; we're up-to-date
            return

        oldlayriden = self.iden
        newlayriden = s_common.guid()

        oldviewiden = self.iden
        newviewiden = s_common.guid()

        if not await self.hive.exists(('cortex', 'views', oldviewiden)):
            # No view info present; this is a fresh cortex
            return

        await self.hive.rename(('cortex', 'views', oldviewiden), ('cortex', 'views', newviewiden))
        logger.info('Migrated view from duplicate iden %s to new iden %s', oldviewiden, newviewiden)

        # Move view/layer metadata
        await self.hive.rename(('cortex', 'layers', oldlayriden), ('cortex', 'layers', newlayriden))
        logger.info('Migrated layer from duplicate iden %s to new iden %s', oldlayriden, newlayriden)

        # Move layer data
        oldpath = os.path.join(self.dirn, 'layers', oldlayriden)
        newpath = os.path.join(self.dirn, 'layers', newlayriden)
        os.rename(oldpath, newpath)

        # Replace all views' references to old layer iden with new layer iden
        node = await self.hive.open(('cortex', 'views'))
        for iden, viewnode in node:
            info = await viewnode.dict()
            layers = info.get('layers')
            newlayers = [newlayriden if layr == oldlayriden else layr for layr in layers]
            await info.set('layers', newlayers)

        await self.cellinfo.set('defaultview', newviewiden)

    async def _migrateLayerOffset(self):
        '''
        In case this is a downstream mirror, move the offsets for the old layr iden to the new layr iden

        Precondition:
            Layers and Views are initialized.  Mirror logic has not started.

        TODO:  due to our migration policy, remove in 0.3.0
        '''
        oldlayriden = self.iden
        layr = self.getLayer()
        newlayriden = layr.iden

        offs = await layr.getOffset(oldlayriden)
        if offs == 0:
            return

        await layr.setOffset(newlayriden, offs)
        await layr.delOffset(oldlayriden)

    async def getOffset(self, iden):
        '''
        '''
        return self.offs.get(iden)

    async def setOffset(self, iden, offs):
        '''
        '''
        # TODO NEXUS
        return self.offs.set(iden, offs)

    async def delOffset(self, iden):
        '''
        '''
        # TODO NEXUS
        return self.offs.delete(iden)

    async def addView(self, owner, layers, owner=None, parent=None):

        iden = s_common.guid()

        user = self.auth.user(owner)
        if user is None:
            raise s_exc.NoSuchUser(iden=owner)

        info = {
            'owner': owner,
            'parent': parent,
        }
        return await self._push('view:add', (iden, info))

<<<<<<< HEAD
    @s_nexus.Nexus.onPush('view:add')
    async def _addView(self, iden, **kwargs):

        owner = info.get('owner')
=======
    @s_nexus.Pusher.onPush('view:add')
    async def _addView(self, iden, useriden, layers, worldreadable=True):
>>>>>>> 1822471c

        user = self.auth.user(useriden)

        node = await self.hive.open(('cortex', 'views', iden))
        info = await node.dict()

        await info.set('owner', user.iden)
        await info.set('layers', layers)

        view = await s_view.View.anit(self, node)
        self.views[iden] = view

        if worldreadable:
            rulr = await self.auth.getRulerByName('all', iden=iden)
            await rulr._addRule((True, 'view:read'))

        await self.bumpSpawnPool()
        return view

    async def delView(self, iden):
        '''
        Delete a cortex view by iden.

        Note:
            This does not delete any of the view's layers
        '''
        return await self._push('view:del', iden)

    @s_nexus.Pusher.onPush('view:del')
    async def _onViewDel(self, iden):

        if iden == self.view.iden:
            raise s_exc.SynErr(mesg='Cannot delete the main view')

        for view in self.views.values():
            if view.parent is not None and view.parent.iden == iden:
                raise s_exc.SynErr(mesg='Cannot delete a view that has children')

        view = self.views.pop(iden, None)
        if view is None:
            # TODO probably need a retn convention here...
            raise s_exc.NoSuchView(iden=iden)

        if view.parent is not None:
            await self.delLayer(view.layers[0].iden)
            await view.layers[0].delete()

        await self.hive.pop(('cortex', 'views', iden))
        await view.delete()

        await self.bumpSpawnPool()

    async def delLayer(self, iden):
        return await self._push('layer:del', iden)

    @s_nexus.Pusher.onPush('layer:del')
    async def _onDelLayer(self, iden):
        layr = self.layers.get(iden, None)
        if layr is None:
            raise s_exc.NoSuchLayer(iden=iden)

        for view in self.views.values():
            if layr in view.layers:
                raise s_exc.LayerInUse(iden=iden)

        del self.layers[iden]

        await self.auth.delAuthGate(iden)

        await self.hive.pop(('cortex', 'layers', iden))

        await layr.delete()
        await self.bumpSpawnPool()

    async def setViewLayers(self, layers, iden=None):
        '''
        Args:
            layers ([str]): A top-down list of of layer guids
            iden (str): The view iden (defaults to default view).
        '''
        view = self.getView(iden)
        if view is None:
            raise s_exc.NoSuchView(iden=iden)

        await view.setLayers(layers)
        await self.bumpSpawnPool()

    def getLayer(self, iden=None):
        '''
        Get a Layer object.

        Args:
            iden (str): The layer iden to retrieve.

        Returns:
            Layer: A Layer object.
        '''
        if iden is None:
            return self.view.layers[0]

        # For backwards compatibility, resolve references to old layer iden == cortex.iden to the main layer
        # TODO:  due to our migration policy, remove in 0.3.x
        if iden == self.iden:
            return self.view.layers[0]

        return self.layers.get(iden)

    def getView(self, iden=None):
        '''
        Get a View object.

        Args:
            iden (str): The View iden to retrieve.

        Returns:
            View: A View object.
        '''
        if iden is None:
            return self.view

        # For backwards compatibility, resolve references to old view iden == cortex.iden to the main view
        # TODO:  due to our migration policy, remove in 0.3.x
        if iden == self.iden:
            return self.view

        return self.views.get(iden)

    async def addLayer(self, conf=None, stor=None):
        '''
        Add a Layer to the cortex.
        '''

        iden = s_common.guid()

        return await self._push('layer:add', iden, conf, stor)

    @s_nexus.Pusher.onPush('layer:add')
    async def _addLayer(self, iden, conf, stor):

        if conf is None:
            conf = {}

        conf.setdefault('lockmemory', self.conf.get('layers:lockmemory'))

        layrstor = self.defstor
        if stor is not None:
            layrstor = self.storage.get(stor)
            if layrstor is None:
                raise s_exc.NoSuchIden(iden=stor)

        await layrstor.reqValidLayrConf(conf)
        node = await self.hive.open(('cortex', 'layers', iden))

        layrinfo = await node.dict()

        await layrinfo.set('iden', iden)
        await layrinfo.set('conf', conf)
        await layrinfo.set('stor', layrstor.iden)

        layr = await self._initLayr(layrinfo)

        # forward wind the new layer to the current model version
        await layr.setModelVers(s_modelrev.maxvers)

        return layr

    async def _initLayr(self, layrinfo):
        '''
        Instantiate a Layer() instance via the provided layer info HiveDict.
        '''
        stor = layrinfo.get('stor')
        layrstor = self.storage.get(stor)

        if layrstor is None:
            raise s_exc.SynErr('missing layer storage')

        layr = await layrstor.initLayr(layrinfo, nexsroot=self.nexsroot)

        self.layers[layr.iden] = layr

        await self.auth.addAuthGate(layr.iden, 'layer')

        await self.bumpSpawnPool()

        return layr

    async def joinTeleLayer(self, url, indx=None):
        '''
        Convenience function to join a remote telepath layer
        into this cortex and default view.
        '''
        info = {
            'type': 'remote',
            'owner': 'root',
            'config': {
                'url': url
            }
        }

        layr = await self.addLayer(**info)
        await self.view.addLayer(layr, indx=indx)
        # FIXME: unchange this; change dist methods can return heavy objects
        return layr.iden

    async def _initCoreLayers(self):

        node = await self.hive.open(('cortex', 'layers'))

        # TODO eventually hold this and watch for changes
        for iden, node in node:
            layrinfo = await node.dict()
            await self._initLayr(layrinfo)

    def addStormCmd(self, ctor):
        '''
        Add a synapse.lib.storm.Cmd class to the cortex.
        '''
        if not s_grammar.isCmdName(ctor.name):
            raise s_exc.BadCmdName(name=ctor.name)

        self.stormcmds[ctor.name] = ctor
        self.storm_cmd_ctors[ctor.name] = ctor

    async def addStormDmon(self, ddef):
        '''
        Add a storm dmon task.
        '''
        iden = s_common.guid()
        ddef['iden'] = iden
        return await self._push('storm:dmon:add', ddef)

    @s_nexus.Pusher.onPush('storm:dmon:add')
    async def _onAddStormDmon(self, ddef):
        iden = ddef['iden']

        if ddef.get('user') is None:
            user = self.auth.getUserByName('root')
            ddef['user'] = user.iden

        dmon = await self.runStormDmon(iden, ddef)
        await self.stormdmonhive.set(iden, ddef)
        return dmon

    async def delStormDmon(self, iden):
        '''
        Stop and remove a storm dmon.
        '''
        return await self._push('storm:dmon:del', iden)

    @s_nexus.Pusher.onPush('storm:dmon:del')
    async def _onDelStormDmon(self, iden):
        ddef = await self.stormdmonhive.pop(iden)
        if ddef is None:
            mesg = f'No storm daemon exists with iden {iden}.'
            raise s_exc.NoSuchIden(mesg=mesg)

        dmon = self.stormdmons.pop(iden, None)
        if dmon is not None:
            await dmon.fini()

    def getStormCmd(self, name):
        return self.stormcmds.get(name)

    async def runStormDmon(self, iden, ddef):
        return await self._push('storm:dmon:run', iden, ddef)

    @s_nexus.Pusher.onPush('storm:dmon:run')
    async def _onRunStormDmon(self, iden, ddef):

        # validate ddef before firing task
        uidn = ddef.get('user')
        if uidn is None:
            mesg = 'Storm daemon definition requires "user".'
            raise s_exc.NeedConfValu(mesg=mesg)

        user = self.auth.user(uidn)
        if user is None:
            mesg = f'No user with iden {uidn}.'
            raise s_exc.NoSuchUser(iden=uidn, mesg=mesg)

        # raises if parser failure
        self.getStormQuery(ddef.get('storm'))

        dmon = await s_storm.StormDmon.anit(self, iden, ddef)

        self.stormdmons[iden] = dmon

        def fini():
            self.stormdmons.pop(iden, None)

        dmon.onfini(fini)
        await dmon.run()

        return dmon

    async def getStormDmon(self, iden):
        return self.stormdmons.get(iden)

    async def getStormDmons(self):
        return list(self.stormdmons.values())

    def addStormLib(self, path, ctor):

        root = self.libroot
        # (name, {kids}, {funcs})

        for name in path:
            step = root[1].get(name)
            if step is None:
                step = (name, {}, {})
                root[1][name] = step
            root = step

        root[2]['ctor'] = ctor

    def getStormLib(self, path):
        root = self.libroot
        for name in path:
            step = root[1].get(name)
            if step is None:
                return None
            root = step
        return root

    def getStormCmds(self):
        return list(self.stormcmds.items())

#    def _initPushLoop(self):
#
#        if self.conf.get('splice:sync') is None:
#            return
#
#        self.schedCoro(self._runPushLoop())
#
#    async def _runPushLoop(self):
#
#        url = self.conf.get('splice:sync')
#
#        iden = self.getCellIden()
#
#        logger.info('sync loop init: %s', url)
#
#        while not self.isfini:
#            timeout = 1
#            try:
#
#                url = self.conf.get('splice:sync')
#
#                async with await s_telepath.openurl(url) as core:
#
#                    # use our iden as the feed iden
#                    offs = await core.getFeedOffs(iden)
#
#                    while not self.isfini:
#                        layer = self.getLayer()
#
#                        items = [x async for x in layer.splices(offs, 10000)]
#
#                        if not items:
#                            await self.waitfini(timeout=1)
#                            continue
#
#                        size = len(items)
#                        indx = (await layer.stat())['splicelog_indx']
#
#                        perc = float(offs) / float(indx) * 100.0
#
#                        logger.info('splice push: %d %d/%d (%.4f%%)', size, offs, indx, perc)
#
#                        offs = await core.addFeedData('syn.splice', items, seqn=(iden, offs))
#                        await self.fire('core:splice:sync:sent')
#
#            except asyncio.CancelledError:
#                break
#
#            except Exception as e:  # pragma: no cover
#                if isinstance(e, OSError):
#                    timeout = 60
#
#                logger.exception('sync error')
#                await self.waitfini(timeout)
#
#    def _initCryoLoop(self):
#
#        tankurl = self.conf.get('splice:cryotank')
#        if tankurl is None:
#            return
#
#        self.schedCoro(self._runCryoLoop())
#
#    def _initFeedLoops(self):
#        '''
#        feeds:
#            - cryotank: tcp://cryo.vertex.link/cryo00/tank01
#              xtype: syn.splice
#        '''
#        feeds = self.conf.get('feeds', ())
#        if not feeds:
#            return
#
#        for feed in feeds:
#
#            # do some validation before we fire tasks...
#            typename = feed.get('type')
#            if self.getFeedFunc(typename) is None:
#                raise s_exc.NoSuchType(name=typename)
#
#            self.schedCoro(self._runFeedLoop(feed))
#
#    async def _runFeedLoop(self, feed):
#
#        url = feed.get('cryotank')
#        typename = feed.get('type')
#        fsize = feed.get('size', 1000)
#
#        logger.info('feed loop init: %s @ %s', typename, url)
#
#        while not self.isfini:
#            timeout = 1
#            try:
#
#                url = feed.get('cryotank')
#
#                async with await s_telepath.openurl(url) as tank:
#
#                    layer = self.getLayer()
#
#                    iden = await tank.iden()
#
#                    offs = await layer.getOffset(iden)
#
#                    while not self.isfini:
#
#                        items = [item async for item in tank.slice(offs, fsize)]
#                        if not items:
#                            await self.waitfini(timeout=2)
#                            continue
#
#                        datas = [i[1] for i in items]
#
#                        offs = await self.addFeedData(typename, datas, seqn=(iden, offs))
#                        await self.fire('core:feed:loop')
#                        logger.debug('Processed [%s] records with [%s]',
#                                     len(datas), typename)
#
#            except asyncio.CancelledError:
#                break
#
#            except Exception as e:  # pragma: no cover
#                if isinstance(e, OSError):
#                    timeout = 60
#                logger.exception('feed error')
#                await self.waitfini(timeout)
#
#    async def _runCryoLoop(self):
#
#        online = False
#        tankurl = self.conf.get('splice:cryotank')
#
#        # TODO:  what to do when write layer changes?
#
#        # push splices for our main layer
#        layr = self.getLayer()
#
#        while not self.isfini:
#            timeout = 2
#            try:
#
#                async with await s_telepath.openurl(tankurl) as tank:
#
#                    if not online:
#                        online = True
#                        logger.info('splice cryotank: online')
#
#                    offs = await tank.offset(self.iden)
#
#                    while not self.isfini:
#
#                        items = [item async for item in layr.splices(offs, 10000)]
#
#                        if not len(items):
#                            layr.spliced.clear()
#                            await s_coro.event_wait(layr.spliced, timeout=1)
#                            continue
#
#                        logger.info('tanking splices: %d', len(items))
#
#                        offs = await tank.puts(items, seqn=(self.iden, offs))
#                        await self.fire('core:splice:cryotank:sent')
#
#            except asyncio.CancelledError:  # pragma: no cover
#                break
#
#            except Exception as e:  # pragma: no cover
#                if isinstance(e, OSError):
#                    timeout = 60
#                online = False
#                logger.exception('splice cryotank offline')
#
#                await self.waitfini(timeout)

    def setFeedFunc(self, name, func):
        '''
        Set a data ingest function.

        def func(snap, items):
            loaditems...
        '''
        self.feedfuncs[name] = func

    def getFeedFunc(self, name):
        '''
        Get a data ingest function.
        '''
        return self.feedfuncs.get(name)

    async def getFeedFuncs(self):
        ret = []
        for name, ctor in self.feedfuncs.items():
            # TODO - Future support for feed functions defined via Storm.
            doc = getattr(ctor, '__doc__')
            if doc is None:
                doc = 'No feed docstring'
            doc = doc.strip()
            desc = doc.split('\n')[0]
            ret.append({'name': name,
                        'desc': desc,
                        'fulldoc': doc,
                        })
        return tuple(ret)

    async def _addSynNodes(self, snap, items):
        '''
        Add nodes to the Cortex via the packed node format.
        '''
        async for node in snap.addNodes(items):
            yield node

    async def _addSynSplice(self, snap, items):

        for item in items:
            func = self.splicers.get(item[0])

            if func is None:
                await snap.warn(f'no such splice: {item!r}')
                continue

            try:
                await func(snap, item)
            except asyncio.CancelledError:
                raise
            except Exception as e:
                logger.exception('splice error')
                await snap.warn(f'splice error: {e}')

    async def _onFeedNodeAdd(self, snap, mesg):

        ndef = mesg[1].get('ndef')

        if ndef is None:
            await snap.warn(f'Invalid Splice: {mesg!r}')
            return

        await snap.addNode(*ndef)

    async def _onFeedNodeDel(self, snap, mesg):

        ndef = mesg[1].get('ndef')

        node = await snap.getNodeByNdef(ndef)
        if node is None:
            return

        await node.delete()

    async def _onFeedPropSet(self, snap, mesg):

        ndef = mesg[1].get('ndef')
        name = mesg[1].get('prop')
        valu = mesg[1].get('valu')

        node = await snap.getNodeByNdef(ndef)
        if node is None:
            return

        await node.set(name, valu)

    async def _onFeedPropDel(self, snap, mesg):

        ndef = mesg[1].get('ndef')
        name = mesg[1].get('prop')

        node = await snap.getNodeByNdef(ndef)
        if node is None:
            return

        await node.pop(name)

    async def _onFeedTagAdd(self, snap, mesg):

        ndef = mesg[1].get('ndef')

        tag = mesg[1].get('tag')
        valu = mesg[1].get('valu')

        node = await snap.getNodeByNdef(ndef)
        if node is None:
            return

        await node.addTag(tag, valu=valu)

    async def _onFeedTagDel(self, snap, mesg):

        ndef = mesg[1].get('ndef')
        tag = mesg[1].get('tag')

        node = await snap.getNodeByNdef(ndef)
        if node is None:
            return

        await node.delTag(tag)

    async def _onFeedTagPropSet(self, snap, mesg):

        tag = mesg[1].get('tag')
        prop = mesg[1].get('prop')
        ndef = mesg[1].get('ndef')
        valu = mesg[1].get('valu')

        node = await snap.getNodeByNdef(ndef)
        if node is not None:
            await node.setTagProp(tag, prop, valu)

    async def _onFeedTagPropDel(self, snap, mesg):
        tag = mesg[1].get('tag')
        prop = mesg[1].get('prop')
        ndef = mesg[1].get('ndef')

        node = await snap.getNodeByNdef(ndef)
        if node is not None:
            await node.delTagProp(tag, prop)

    async def _addSynIngest(self, snap, items):

        for item in items:
            try:
                pnodes = self._getSynIngestNodes(item)
                logger.info('Made [%s] nodes.', len(pnodes))
                async for node in snap.addNodes(pnodes):
                    yield node
            except asyncio.CancelledError:
                raise
            except Exception:
                logger.exception('Failed to process ingest [%r]', item)
                continue

    def _getSynIngestNodes(self, item):
        '''
        Get a list of packed nodes from a ingest definition.
        '''
        pnodes = []
        seen = item.get('seen')
        # Track all the ndefs we make so we can make sources
        ndefs = []

        # Make the form nodes
        tags = item.get('tags', {})
        forms = item.get('forms', {})
        for form, valus in forms.items():
            for valu in valus:
                ndef = [form, valu]
                ndefs.append(ndef)
                obj = [ndef, {'tags': tags}]
                if seen:
                    obj[1]['props'] = {'.seen': seen}
                pnodes.append(obj)

        # Make the packed nodes
        nodes = item.get('nodes', ())
        for pnode in nodes:
            ndefs.append(pnode[0])
            pnode[1].setdefault('tags', {})
            for tag, valu in tags.items():
                # Tag in the packed node has a higher predecence
                # than the tag in the whole ingest set of data.
                pnode[1]['tags'].setdefault(tag, valu)
            if seen:
                pnode[1].setdefault('props', {})
                pnode[1]['props'].setdefault('.seen', seen)
            pnodes.append(pnode)

        # Make edges
        for srcdef, etyp, destndefs in item.get('edges', ()):
            for destndef in destndefs:
                ndef = [etyp, [srcdef, destndef]]
                ndefs.append(ndef)
                obj = [ndef, {}]
                if seen:
                    obj[1]['props'] = {'.seen': seen}
                if tags:
                    obj[1]['tags'] = tags.copy()
                pnodes.append(obj)

        # Make time based edges
        for srcdef, etyp, destndefs in item.get('time:edges', ()):
            for destndef, time in destndefs:
                ndef = [etyp, [srcdef, destndef, time]]
                ndefs.append(ndef)
                obj = [ndef, {}]
                if seen:
                    obj[1]['props'] = {'.seen': seen}
                if tags:
                    obj[1]['tags'] = tags.copy()
                pnodes.append(obj)

        # Make the source node and links
        source = item.get('source')
        if source:
            # Base object
            obj = [['meta:source', source], {}]
            pnodes.append(obj)

            # Subsequent links
            for ndef in ndefs:
                obj = [['meta:seen', (source, ndef)],
                       {'props': {'.seen': seen}}]
                pnodes.append(obj)
        return pnodes

    def getCoreMod(self, name):
        return self.modules.get(name)

    def getCoreMods(self):
        ret = []
        for modname, mod in self.modules.items():
            ret.append((modname, mod.conf))
        return ret

    def _viewFromOpts(self, opts):
        if opts is None:
            return self.view

        viewiden = opts.get('view')
        view = self.getView(viewiden)
        if view is None:
            raise s_exc.NoSuchView(iden=viewiden)

        return view

    @s_coro.genrhelp
    async def eval(self, text, opts=None, user=None):
        '''
        Evaluate a storm query and yield Nodes only.
        '''
        view = self._viewFromOpts(opts)

        async for node in view.eval(text, opts, user):
            yield node

    @s_coro.genrhelp
    async def storm(self, text, opts=None, user=None):
        '''
        Evaluate a storm query and yield (node, path) tuples.
        Yields:
            (Node, Path) tuples
        '''
        view = self._viewFromOpts(opts)

        async for mesg in view.storm(text, opts, user):
            yield mesg

    async def nodes(self, text, opts=None, user=None):
        '''
        A simple non-streaming way to return a list of nodes.
        '''
        async def nodes():
            return [n async for n in self.eval(text, opts=opts, user=user)]
        task = self.schedCoro(nodes())
        return await task

    @s_coro.genrhelp
    async def streamstorm(self, text, opts=None, user=None):
        '''
        Evaluate a storm query and yield result messages.

        Yields:
            ((str,dict)): Storm messages.
        '''
        view = self._viewFromOpts(opts)

        async for mesg in view.streamstorm(text, opts, user):
            yield mesg

    @s_coro.genrhelp
    async def iterStormPodes(self, text, opts=None, user=None):
        if user is None:
            user = self.auth.getUserByName('root')

        view = self._viewFromOpts(opts)

        info = {'query': text}
        if opts is not None:
            info['opts'] = opts

        await self.boss.promote('storm', user=user, info=info)
        async with await self.snap(user=user, view=view) as snap:
            async for pode in snap.iterStormPodes(text, opts=opts, user=user):
                yield pode

    @s_cache.memoize(size=10000)
    def getStormQuery(self, text):
        '''
        Parse storm query text and return a Query object.
        '''
        query = copy.deepcopy(s_grammar.parseQuery(text))
        query.init(self)
        return query

    def _logStormQuery(self, text, user):
        '''
        Log a storm query.
        '''
        if self.conf.get('storm:log'):
            lvl = self.conf.get('storm:log:level')
            logger.log(lvl, 'Executing storm query {%s} as [%s]', text, user.name)

    async def getNodeByNdef(self, ndef, view=None):
        '''
        Return a single Node() instance by (form,valu) tuple.
        '''
        name, valu = ndef

        form = self.model.forms.get(name)
        if form is None:
            raise s_exc.NoSuchForm(name=name)

        norm, info = form.type.norm(valu)

        buid = s_common.buid((form.name, norm))

        async with await self.snap(view=view) as snap:
            return await snap.getNodeByBuid(buid)

    # async def getNodesBy(self, full, valu, cmpr='=', view=None):
    #    '''
    #    Get nodes by a property value or lift syntax.

    #    Args:
        #    full (str): The full name of a property <form>:<prop>.
        #    valu (obj): A value that the type knows how to lift by.
        #    cmpr (str): The comparison operator you are lifting by.

    #    Some node property types allow special syntax here.

    #    Examples:

        #     simple lift by property equality
        #    core.getNodesBy('file:bytes:size', 20)

        #     The inet:ipv4 type knows about cidr syntax
        #    core.getNodesBy('inet:ipv4', '1.2.3.0/24')
    #    '''
    #    async with await self.snap(view=view) as snap:
        #    async for node in snap.getNodesBy(full, valu, cmpr=cmpr):
            #    yield node

    def getCoreInfo(self):
        return {
            'version': synapse.version,
            'modeldef': self.model.getModelDef(),
            'stormcmds': {cmd: {} for cmd in self.stormcmds.keys()},
        }

    async def addNodes(self, nodedefs, view=None):
        '''
        Quickly add/modify a list of nodes from node definition tuples.
        This API is the simplest/fastest way to add nodes, set node props,
        and add tags to nodes remotely.

        Args:

            nodedefs (list): A list of node definition tuples. See below.

        A node definition tuple is defined as:

            ( (form, valu), {'props':{}, 'tags':{})

        The "props" or "tags" keys may be omitted.

        '''
        async with await self.snap(view=view) as snap:
            snap.strict = False
            async for node in snap.addNodes(nodedefs):
                yield node

    async def addFeedData(self, name, items, seqn=None):
        '''
        Add data using a feed/parser function.

        Args:
            name (str): The name of the feed record format.
            items (list): A list of items to ingest.
            seqn ((str,int)): An (iden, offs) tuple for this feed chunk.

        Returns:
            (int): The next expected offset (or None) if seqn is None.
        '''
        async with await self.snap() as snap:
            snap.strict = False
            return await snap.addFeedData(name, items, seqn=seqn)

    # async def getFeedOffs(self, iden):
    #    return await self.getLayer().getOffset(iden)

    # async def setFeedOffs(self, iden, offs):
    #    if offs < 0:
        #    mesg = 'Offset must be >= 0.'
        #    raise s_exc.BadConfValu(mesg=mesg, offs=offs, iden=iden)

    #    return await self.getLayer().setOffset(iden, offs)

    async def snap(self, user=None, view=None):
        '''
        Return a transaction object for the default view.

        Args:
            user (str): The user to get the snap for.
            view (View): View object to use when making the snap.

        Notes:
            This must be used as an asynchronous context manager.

        Returns:
            s_snap.Snap: A Snap object for the view.
        '''

        if view is None:
            view = self.view

        if user is None:
            user = self.auth.getUserByName('root')

        snap = await view.snap(user)

        return snap

    async def loadCoreModule(self, ctor, conf=None):
        '''
        Load a single cortex module with the given ctor and conf.

        Args:
            ctor (str): The python module class path
            conf (dict):Config dictionary for the module
        '''
        if conf is None:
            conf = {}

        modu = self._loadCoreModule(ctor, conf=conf)

        try:
            await s_coro.ornot(modu.preCoreModule)
        except asyncio.CancelledError:  # pragma: no cover
            raise
        except Exception:
            logger.exception(f'module preCoreModule failed: {ctor}')
            self.modules.pop(ctor, None)
            return

        mdefs = modu.getModelDefs()
        self.model.addDataModels(mdefs)

        cmds = modu.getStormCmds()
        [self.addStormCmd(c) for c in cmds]

        try:
            await s_coro.ornot(modu.initCoreModule)
        except asyncio.CancelledError:  # pragma: no cover
            raise
        except Exception:
            logger.exception(f'module initCoreModule failed: {ctor}')
            self.modules.pop(ctor, None)
            return

        await self.fire('core:module:load', module=ctor)

        return modu

    async def _loadCoreMods(self, ctors):

        mods = []

        cmds = []
        mdefs = []

        for ctor in ctors:

            conf = None

            # allow module entry to be (ctor, conf) tuple
            if isinstance(ctor, (list, tuple)):
                ctor, conf = ctor

            modu = self._loadCoreModule(ctor, conf=conf)
            if modu is None:
                continue

            mods.append(modu)

            try:
                await s_coro.ornot(modu.preCoreModule)
            except asyncio.CancelledError:  # pragma: no cover
                raise
            except Exception:
                logger.exception(f'module preCoreModule failed: {ctor}')
                self.modules.pop(ctor, None)
                continue

            cmds.extend(modu.getStormCmds())
            mdefs.extend(modu.getModelDefs())

        self.model.addDataModels(mdefs)
        [self.addStormCmd(c) for c in cmds]

    async def _initCoreMods(self):

        for ctor, modu in list(self.modules.items()):

            try:
                await s_coro.ornot(modu.initCoreModule)
            except asyncio.CancelledError:  # pragma: no cover
                raise
            except Exception:
                logger.exception(f'module initCoreModule failed: {ctor}')
                self.modules.pop(ctor, None)

    def _loadCoreModule(self, ctor, conf=None):

        if ctor in self.modules:
            raise s_exc.ModAlreadyLoaded(mesg=f'{ctor} already loaded')
        try:
            modu = s_dyndeps.tryDynFunc(ctor, self, conf=conf)
            self.modules[ctor] = modu
            return modu

        except Exception:
            logger.exception('mod load fail: %s' % (ctor,))
            return None

    async def stat(self):
        stats = {
            'iden': self.iden,
            'layer': await self.getLayer().stat(),
            'formcounts': await self.getFormCounts(),
        }
        return stats

    async def getPropNorm(self, prop, valu):
        '''
        Get the normalized property value based on the Cortex data model.

        Args:
            prop (str): The property to normalize.
            valu: The value to normalize.

        Returns:
            (tuple): A two item tuple, containing the normed value and the info dictionary.

        Raises:
            s_exc.NoSuchProp: If the prop does not exist.
            s_exc.BadTypeValu: If the value fails to normalize.
        '''
        pobj = self.model.prop(prop)
        if pobj is None:
            raise s_exc.NoSuchProp(mesg=f'The property {prop} does not exist.',
                                   prop=prop)
        norm, info = pobj.type.norm(valu)
        return norm, info

    async def getTypeNorm(self, name, valu):
        '''
        Get the normalized type value based on the Cortex data model.

        Args:
            name (str): The type to normalize.
            valu: The value to normalize.

        Returns:
            (tuple): A two item tuple, containing the normed value and the info dictionary.

        Raises:
            s_exc.NoSuchType: If the type does not exist.
            s_exc.BadTypeValu: If the value fails to normalize.
        '''
        tobj = self.model.type(name)
        if tobj is None:
            raise s_exc.NoSuchType(mesg=f'The type {name} does not exist.',
                                   name=name)
        norm, info = tobj.norm(valu)
        return norm, info

    @staticmethod
    def _convert_reqdict(reqdict):
        return {s_agenda.TimeUnit.fromString(k): v for (k, v) in reqdict.items()}

    async def addCronJob(self, user, query, reqs, incunit=None, incval=1):
        '''
        Add a cron job to the cortex.  Convenience wrapper around agenda.add

        A cron job is a persistently-stored item that causes storm queries to be run in the future.  The specification
        for the times that the queries run can be one-shot or recurring.

        Args:
            query (str):  The storm query to execute in the future
            reqs (Union[Dict[str, Union[int, List[int]]], List[Dict[...]]]):
                Either a dict of the fixed time fields or a list of such dicts.  The keys are in the set ('year',
                'month', 'dayofmonth', 'dayofweek', 'hour', 'minute'.  The values must be positive integers, except for
                the key of 'dayofmonth' in which it may also be a negative integer which represents the number of days
                from the end of the month with -1 representing the last day of the month.  All values may also be lists
                of valid values.
            incunit (Optional[str]):
                A member of the same set as above, with an additional member 'day'.  If is None (default), then the
                appointment is one-shot and will not recur.
            incval (Union[int, List[int]):
                A integer or a list of integers of the number of units

        Returns (bytes):
            An iden that can be used to later modify, query, and delete the job.

        Notes:
            reqs must have fields present or incunit must not be None (or both)
            The incunit if not None it must be larger in unit size than all the keys in all reqs elements.
        '''
        try:
            if incunit is not None:
                if isinstance(incunit, (list, tuple)):
                    incunit = [s_agenda.TimeUnit.fromString(i) for i in incunit]
                else:
                    incunit = s_agenda.TimeUnit.fromString(incunit)
            if isinstance(reqs, Mapping):
                newreqs = self._convert_reqdict(reqs)
            else:
                newreqs = [self._convert_reqdict(req) for req in reqs]
        except KeyError:
            raise s_exc.BadConfValu('Unrecognized time unit')

        return await self._push('cron:add', user.iden, s_common.guid(), query, newreqs, incunit, incval)

    @s_nexus.Pusher.onPush('cron:add')
    async def _onAddCronJob(self, useriden, croniden, query, newreqs, incunit=None, incval=1):

        return await self.agenda.add(useriden, croniden, query, newreqs, incunit, incval)

    async def delCronJob(self, iden):
        '''
        Delete a cron job

        Args:
            iden (bytes):  The iden of the cron job to be deleted
        '''
        await self._push('cron:del', iden)

    @s_nexus.Pusher.onPush('cron:del')
    async def _onDisableTrigger(self, iden):
        await self.cell.agenda.delete(iden)

    async def updateCronJob(self, iden, query):
        '''
        Change an existing cron job's query

        Args:
            iden (bytes):  The iden of the cron job to be changed
        '''
        await self._push('cron:mod', iden)

    @s_nexus.Pusher.onPush('cron:mod')
    async def _onUpdateCronJob(self, iden, query):
        await self.cell.agenda.mod(iden, query)

    async def enableCronJob(self, iden):
        '''
        Enable a cron job

        Args:
            iden (bytes):  The iden of the cron job to be changed
        '''
        await self._push('cron:enable', iden)

    @s_nexus.Pusher.onPush('cron:enable')
    async def _onEnableCronJob(self, iden):
        await self.cell.agenda.enable(iden)

    async def disableCronJob(self, iden):
        '''
        Enable a cron job

        Args:
            iden (bytes):  The iden of the cron job to be changed
        '''
        await self._push('cron:disable', iden)

    @s_nexus.Pusher.onPush('cron:disable')
    async def _onDisableCronJob(self, iden):
        await self.cell.agenda.disable(iden)


@contextlib.asynccontextmanager
async def getTempCortex(mods=None):
    '''
    Get a proxy to a cortex backed by a temporary directory.

    Args:
        mods (list): A list of modules which are loaded into the cortex.

    Notes:
        The cortex and temporary directory are town down on exit.
        This should only be called from synchronous code.

    Returns:
        Proxy to the cortex.
    '''
    with s_common.getTempDir() as dirn:

        async with await Cortex.anit(dirn) as core:
            if mods:
                for mod in mods:
                    await core.loadCoreModule(mod)
            async with core.getLocalProxy() as prox:
                yield prox<|MERGE_RESOLUTION|>--- conflicted
+++ resolved
@@ -2285,7 +2285,7 @@
         # if we have no views, we are initializing.  Add a default main view and layer.
         if not self.views:
             layr = await self.addLayer()
-            view = await self.addView(self.auth.rootuser.iden, (layr.iden,))
+            view = await self.addView((layr.iden,), worldreadable=True)
             await self.cellinfo.set('defaultview', view.iden)
             self.view = view
 
@@ -2373,29 +2373,20 @@
         # TODO NEXUS
         return self.offs.delete(iden)
 
-    async def addView(self, owner, layers, owner=None, parent=None):
+    async def addView(self, layers, owner=None, worldreadable=True, parent=None):
 
         iden = s_common.guid()
+        if owner is None:
+            owner = self.auth.rootuser.iden
 
         user = self.auth.user(owner)
         if user is None:
             raise s_exc.NoSuchUser(iden=owner)
 
-        info = {
-            'owner': owner,
-            'parent': parent,
-        }
-        return await self._push('view:add', (iden, info))
-
-<<<<<<< HEAD
-    @s_nexus.Nexus.onPush('view:add')
-    async def _addView(self, iden, **kwargs):
-
-        owner = info.get('owner')
-=======
+        return await self._push('view:add', (iden, owner, layers))
+
     @s_nexus.Pusher.onPush('view:add')
     async def _addView(self, iden, useriden, layers, worldreadable=True):
->>>>>>> 1822471c
 
         user = self.auth.user(useriden)
 
