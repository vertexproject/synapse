--- conflicted
+++ resolved
@@ -5123,12 +5123,6 @@
                     async for node, path in runt.execute():
                         await spooldict.set(node.nid, (node.lastlayr(), node.pack()))
 
-<<<<<<< HEAD
-=======
-                    async for node, path in snap.storm(text, opts=opts):
-                        await spooldict.set(node.nid, (node.lastlayr(), node.pack()))
-
->>>>>>> 52b9cae8
                     for nid1, (stoplayr, pode1) in spooldict.items():
                         await asyncio.sleep(0)
 
@@ -5137,13 +5131,8 @@
                         for nid2, pode2 in spooldict.items():
                             await asyncio.sleep(0)
 
-<<<<<<< HEAD
                             async for verb in view.iterEdgeVerbs(nid1, nid2, stop=stoplayr):
                                 n2buid = self.getBuidByNid(nid2)
-=======
-                            async for verb in snap.iterEdgeVerbs(nid1, nid2, stop=stoplayr):
-                                n2buid = snap.core.getBuidByNid(nid2)
->>>>>>> 52b9cae8
                                 edges.append((verb, s_common.ehex(n2buid)))
 
                         if edges:
