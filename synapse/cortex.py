--- conflicted
+++ resolved
@@ -830,7 +830,6 @@
         self._initPushLoop()
         self._initFeedLoops()
 
-<<<<<<< HEAD
     async def _loadExtModel(self):
 
         self.extprops = await (await self.hive.open(('cortex', 'model', 'props'))).dict()
@@ -950,14 +949,13 @@
         self.model.delTagProp(name)
 
         await self.exttagprops.pop(name, None)
-=======
+
     async def _onCoreFini(self):
         '''
         Generic fini handler for cortex components which may change or vary at runtime.
         '''
         if self.axon:
             await self.axon.fini()
->>>>>>> af130a46
 
     async def syncLayerSplices(self, iden, offs):
         '''
