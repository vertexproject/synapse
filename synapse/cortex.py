import os
import copy
import asyncio
import logging
import contextlib
import collections

from collections.abc import Mapping

import synapse
import synapse.exc as s_exc
import synapse.axon as s_axon
import synapse.common as s_common
import synapse.telepath as s_telepath
import synapse.datamodel as s_datamodel

import synapse.lib.cell as s_cell
import synapse.lib.coro as s_coro
import synapse.lib.hive as s_hive
import synapse.lib.view as s_view
import synapse.lib.cache as s_cache
import synapse.lib.layer as s_layer
import synapse.lib.nexus as s_nexus
import synapse.lib.queue as s_queue
import synapse.lib.scope as s_scope
import synapse.lib.storm as s_storm
import synapse.lib.agenda as s_agenda
import synapse.lib.parser as s_parser
import synapse.lib.dyndeps as s_dyndeps
import synapse.lib.grammar as s_grammar
import synapse.lib.httpapi as s_httpapi
import synapse.lib.modules as s_modules
import synapse.lib.version as s_version
import synapse.lib.modelrev as s_modelrev
import synapse.lib.stormsvc as s_stormsvc
import synapse.lib.lmdbslab as s_lmdbslab
import synapse.lib.stormhttp as s_stormhttp
import synapse.lib.stormwhois as s_stormwhois
import synapse.lib.provenance as s_provenance
import synapse.lib.stormtypes as s_stormtypes

import synapse.lib.stormlib.macro as s_stormlib_macro
import synapse.lib.stormlib.model as s_stormlib_model

logger = logging.getLogger(__name__)

'''
A Cortex implements the synapse hypergraph object.
'''

reqver = '>=0.2.0,<3.0.0'

class CoreApi(s_cell.CellApi):
    '''
    The CoreApi is exposed when connecting to a Cortex over Telepath.

    Many CoreApi methods operate on packed nodes consisting of primitive data structures
    which can be serialized with msgpack/json.

    An example of a packaged Node::

        ( (<form>, <valu>), {

            "props": {
                <name>: <valu>,
                ...
            },
            "tags": {
                "foo": <time>,
                "foo.bar": <time>,
            },
        })

    '''
    @s_cell.adminapi()
    def getCoreMods(self):
        return self.cell.getCoreMods()

    def stat(self):
        self.user.confirm(('status',))
        s_common.deprecated('stat')
        return self.cell.stat()

    async def getModelDict(self):
        '''
        Return a dictionary which describes the data model.

        Returns:
            (dict): A model description dictionary.
        '''
        return await self.cell.getModelDict()

    async def getModelDefs(self):
        return await self.cell.getModelDefs()

    def getCoreInfo(self):
        '''
        Return static generic information about the cortex including model definition
        '''
        return self.cell.getCoreInfo()

    def _reqValidStormOpts(self, opts):

        if opts is None:
            opts = {}

        opts.setdefault('user', self.user.iden)
        if opts.get('user') != self.user.iden:
            self.user.confirm(('impersonate',))

        return opts

    async def callStorm(self, text, opts=None):
        '''
        Return the value expressed in a return() statement within storm.
        '''
        opts = self._reqValidStormOpts(opts)
        return await self.cell.callStorm(text, opts=opts)

    async def addCronJob(self, cdef):
        '''
        Add a cron job to the cortex

        A cron job is a persistently-stored item that causes storm queries to be run in the future.  The specification
        for the times that the queries run can be one-shot or recurring.

        Args:
            query (str):  The storm query to execute in the future
            reqs (Union[Dict[str, Union[int, List[int]]], List[Dict[...]]]):
                Either a dict of the fixed time fields or a list of such dicts.  The keys are in the set ('year',
                'month', 'dayofmonth', 'dayofweek', 'hour', 'minute'.  The values must be positive integers, except for
                the key of 'dayofmonth' in which it may also be a negative integer which represents the number of days
                from the end of the month with -1 representing the last day of the month.  All values may also be lists
                of valid values.
            incunit (Optional[str]):
                A member of the same set as above, with an additional member 'day'.  If is None (default), then the
                appointment is one-shot and will not recur.
            incvals (Union[int, List[int]):
                A integer or a list of integers of the number of units

        Returns (bytes):
            An iden that can be used to later modify, query, and delete the job.

        Notes:
            reqs must have fields present or incunit must not be None (or both)
            The incunit if not None it must be larger in unit size than all the keys in all reqs elements.
        '''
        cdef['creator'] = self.user.iden

        s_common.deprecated('addCronJob')
        self.user.confirm(('cron', 'add'), gateiden='cortex')
        return await self.cell.addCronJob(cdef)

    async def delCronJob(self, iden):
        '''
        Delete a cron job

        Args:
            iden (bytes):  The iden of the cron job to be deleted
        '''
        s_common.deprecated('delCronJob')
        self.user.confirm(('cron', 'del'), gateiden=iden)
        await self.cell.delCronJob(iden)

    async def updateCronJob(self, iden, query):
        '''
        Change an existing cron job's query

        Args:
            iden (bytes):  The iden of the cron job to be changed
        '''
        s_common.deprecated('updateCronJob')
        self.user.confirm(('cron', 'set'), gateiden=iden)
        await self.cell.updateCronJob(iden, query)

    async def enableCronJob(self, iden):
        '''
        Enable a cron job

        Args:
            iden (bytes):  The iden of the cron job to be changed
        '''
        s_common.deprecated('enableCronJob')
        self.user.confirm(('cron', 'set'), gateiden=iden)
        await self.cell.enableCronJob(iden)

    async def disableCronJob(self, iden):
        '''
        Enable a cron job

        Args:
            iden (bytes):  The iden of the cron job to be changed
        '''
        s_common.deprecated('disableCronJob')
        self.user.confirm(('cron', 'set'), gateiden=iden)
        await self.cell.disableCronJob(iden)

    async def listCronJobs(self):
        '''
        Get information about all the cron jobs accessible to the current user
        '''
        s_common.deprecated('listCronJobs')

        crons = []
        for cron in await self.cell.listCronJobs():

            if not self.user.allowed(('cron', 'get'), gateiden=cron.get('iden')):
                continue

            crons.append(cron)

        return crons

    async def setStormCmd(self, cdef):
        '''
        Set the definition of a pure storm command in the cortex.
        '''
        self.user.confirm(('admin', 'cmds'))
        return await self.cell.setStormCmd(cdef)

    async def delStormCmd(self, name):
        '''
        Remove a pure storm command from the cortex.
        '''
        self.user.confirm(('admin', 'cmds'))
        return await self.cell.delStormCmd(name)

    async def _reqDefLayerAllowed(self, perms):
        view = self.cell.getView()
        wlyr = view.layers[0]
        self.user.confirm(perms, gateiden=wlyr.iden)

    async def addNodeTag(self, iden, tag, valu=(None, None)):
        '''
        Add a tag to a node specified by iden.

        Args:
            iden (str): A hex encoded node BUID.
            tag (str):  A tag string.
            valu (tuple):  A time interval tuple or (None, None).
        '''
        s_common.deprecated('addNodeTag')
        await self._reqDefLayerAllowed(('node', 'tag', 'add', *tag.split('.')))
        return await self.cell.addNodeTag(self.user, iden, tag, valu)

    async def delNodeTag(self, iden, tag):
        '''
        Delete a tag from the node specified by iden. Deprecated in 2.0.0.

        Args:
            iden (str): A hex encoded node BUID.
            tag (str):  A tag string.
        '''
        s_common.deprecated('delNodeTag')
        await self._reqDefLayerAllowed(('node', 'tag', 'del', *tag.split('.')))
        return await self.cell.delNodeTag(self.user, iden, tag)

    async def setNodeProp(self, iden, name, valu):
        '''
        Set a property on a single node. Deprecated in 2.0.0.
        '''
        s_common.deprecated('setNodeProp')
        buid = s_common.uhex(iden)

        async with await self.cell.snap(user=self.user) as snap:

            with s_provenance.claim('coreapi', meth='prop:set', user=snap.user.iden):

                node = await snap.getNodeByBuid(buid)
                if node is None:
                    raise s_exc.NoSuchIden(iden=iden)

                prop = node.form.props.get(name)
                self.user.confirm(('node', 'prop', 'set', prop.full), gateiden=snap.wlyr.iden)

                await node.set(name, valu)
                return node.pack()

    async def delNodeProp(self, iden, name):
        '''
        Delete a property from a single node. Deprecated in 2.0.0.
        '''
        s_common.deprecated('delNodeProp')
        buid = s_common.uhex(iden)

        async with await self.cell.snap(user=self.user) as snap:

            with s_provenance.claim('coreapi', meth='prop:del', user=snap.user.iden):

                node = await snap.getNodeByBuid(buid)
                if node is None:
                    raise s_exc.NoSuchIden(iden=iden)

                prop = node.form.props.get(name)

                self.user.confirm(('node', 'prop', 'del', prop.full), gateiden=snap.wlyr.iden)

                await node.pop(name)
                return node.pack()

    async def addNode(self, form, valu, props=None):
        '''
        Deprecated in 2.0.0.
        '''
        s_common.deprecated('addNode')
        async with await self.cell.snap(user=self.user) as snap:
            self.user.confirm(('node', 'add', form), gateiden=snap.wlyr.iden)
            with s_provenance.claim('coreapi', meth='node:add', user=snap.user.iden):

                node = await snap.addNode(form, valu, props=props)
                return node.pack()

    async def addNodes(self, nodes):
        '''
        Add a list of packed nodes to the cortex.

        Args:
            nodes (list): [ ( (form, valu), {'props':{}, 'tags':{}}), ... ]

        Yields:
            (tuple): Packed node tuples ((form,valu), {'props': {}, 'tags':{}})

        Deprecated in 2.0.0
        '''
        s_common.deprecated('addNodes')

        # First check that that user may add each form
        done = {}
        for node in nodes:

            formname = node[0][0]
            if done.get(formname):
                continue

            await self._reqDefLayerAllowed(('node', 'add', formname))
            done[formname] = True

        async with await self.cell.snap(user=self.user) as snap:
            with s_provenance.claim('coreapi', meth='node:add', user=snap.user.iden):

                snap.strict = False

                async for node in snap.addNodes(nodes):

                    if node is not None:
                        node = node.pack()

                    yield node

    async def getFeedFuncs(self):
        '''
        Get a list of Cortex feed functions.

        Notes:
            Each feed dictinonary has the name of the feed function, the
            full docstring for the feed function, and the first line of
            the docstring broken out in their own keys for easy use.

        Returns:
            tuple: A tuple of dictionaries.
        '''
        return await self.cell.getFeedFuncs()

    async def addFeedData(self, name, items, *, viewiden=None):

        view = self.cell.getView(viewiden, user=self.user)
        if view is None:
            raise s_exc.NoSuchView(iden=viewiden)

        wlyr = view.layers[0]
        parts = name.split('.')

        self.user.confirm(('feed:data', *parts), gateiden=wlyr.iden)

        async with await self.cell.snap(user=self.user, view=view) as snap:
            with s_provenance.claim('feed:data', name=name, user=snap.user.iden):
                snap.strict = False
                await snap.addFeedData(name, items)

    async def count(self, text, opts=None):
        '''
        Count the number of nodes which result from a storm query.

        Args:
            text (str): Storm query text.
            opts (dict): Storm query options.

        Returns:
            (int): The number of nodes resulting from the query.
        '''
        opts = self._reqValidStormOpts(opts)
        return await self.cell.count(text, opts=opts)

    async def eval(self, text, opts=None):
        '''
        Evaluate a storm query and yield packed nodes.

        NOTE: This API is deprecated as of 2.0.0 and will be removed in 3.0.0
        '''
        s_common.deprecated('eval')
        opts = self._reqValidStormOpts(opts)
        view = self.cell._viewFromOpts(opts)
        async for pode in view.iterStormPodes(text, opts=opts):
            yield pode

    async def storm(self, text, opts=None):
        '''
        Evaluate a storm query and yield result messages.

        Yields:
            ((str,dict)): Storm messages.
        '''
        opts = self._reqValidStormOpts(opts)

        if opts.get('spawn'):
            await self._execSpawnStorm(text, opts)
            return

        async for mesg in self.cell.storm(text, opts=opts):
            yield mesg

    async def _execSpawnStorm(self, text, opts):

        view = self.cell._viewFromOpts(opts)

        link = s_scope.get('link')

        opts.pop('spawn', None)
        info = {
            'link': link.getSpawnInfo(),
            'view': view.iden,
            'user': self.user.iden,
            'storm': {
                'opts': opts,
                'query': text,
            }
        }

        tnfo = {'query': text}
        if opts:
            tnfo['opts'] = opts

        await self.cell.boss.promote('storm:spawn',
                                     user=self.user,
                                     info=tnfo)
        proc = None
        mesg = 'Spawn complete'

        try:

            async with self.cell.spawnpool.get() as proc:
                if await proc.xact(info):
                    await link.fini()

        except Exception as e:

            if not isinstance(e, asyncio.CancelledError):
                logger.exception('Error during spawned Storm execution.')

            if not self.cell.isfini:
                if proc:
                    await proc.fini()

            mesg = repr(e)
            raise

        finally:
            raise s_exc.DmonSpawn(mesg=mesg)

    async def watch(self, wdef):
        '''
        Hook cortex/view/layer watch points based on a specified watch definition.

        Example:

            wdef = { 'tags': [ 'foo.bar', 'baz.*' ] }

            async for mesg in core.watch(wdef):
                dostuff(mesg)
        '''
        iden = wdef.get('view', self.cell.view.iden)
        self.user.confirm(('watch',), gateiden=iden)

        async for mesg in self.cell.watch(wdef):
            yield mesg

    async def syncLayerNodeEdits(self, offs, layriden=None):
        '''
        Yield (indx, mesg) nodeedit sets for the given layer beginning at offset.

        Once caught up, this API will begin yielding nodeedits in real-time.
        The generator will only terminate on network disconnect or if the
        consumer falls behind the max window size of 10,000 nodeedit messages.
        '''
        layr = self.cell.getLayer(layriden)
        self.user.confirm(('sync',), gateiden=layr.iden)

        async for item in self.cell.syncLayerNodeEdits(layr.iden, offs):
            yield item

    @s_cell.adminapi()
    async def splices(self, offs=None, size=None, layriden=None):
        '''
        Return the list of splices at the given offset.
        '''
        s_common.deprecated('splices')
        layr = self.cell.getLayer(layriden)
        count = 0
        async for mesg in layr.splices(offs=offs, size=size):
            count += 1
            if not count % 1000:
                await asyncio.sleep(0)
            yield mesg

    @s_cell.adminapi()
    async def splicesBack(self, offs=None, size=None):
        '''
        Return the list of splices backwards from the given offset.
        '''
        s_common.deprecated('splicesBack')
        count = 0
        async for mesg in self.cell.view.layers[0].splicesBack(offs=offs, size=size):
            count += 1
            if not count % 1000: # pragma: no cover
                await asyncio.sleep(0)
            yield mesg

    async def spliceHistory(self):
        '''
        Yield splices backwards from the end of the splice log.

        Will only return the user's own splices unless they are an admin.
        '''
        s_common.deprecated('spliceHistory')
        async for splice in self.cell.spliceHistory(self.user):
            yield splice

    @s_cell.adminapi()
    async def provStacks(self, offs, size):
        '''
        Return stream of (iden, provenance stack) tuples at the given offset.
        '''
        count = 0
        for iden, stack in self.cell.provstor.provStacks(offs, size):
            count += 1
            if not count % 1000:
                await asyncio.sleep(0)
            yield s_common.ehex(iden), stack

    @s_cell.adminapi()
    async def getProvStack(self, iden: str):
        '''
        Return the provenance stack associated with the given iden.

        Args:
            iden (str):  the iden of the provenance stack

        Note: the iden appears on each splice entry as the 'prov' property
        '''
        if iden is None:
            return None

        return self.cell.provstor.getProvStack(s_common.uhex(iden))

    async def getPropNorm(self, prop, valu):
        '''
        Get the normalized property value based on the Cortex data model.

        Args:
            prop (str): The property to normalize.
            valu: The value to normalize.

        Returns:
            (tuple): A two item tuple, containing the normed value and the info dictionary.

        Raises:
            s_exc.NoSuchProp: If the prop does not exist.
            s_exc.BadTypeValu: If the value fails to normalize.
        '''
        return await self.cell.getPropNorm(prop, valu)

    async def getTypeNorm(self, name, valu):
        '''
        Get the normalized type value based on the Cortex data model.

        Args:
            name (str): The type to normalize.
            valu: The value to normalize.

        Returns:
            (tuple): A two item tuple, containing the normed value and the info dictionary.

        Raises:
            s_exc.NoSuchType: If the type does not exist.
            s_exc.BadTypeValu: If the value fails to normalize.
        '''
        return await self.cell.getTypeNorm(name, valu)

    async def addFormProp(self, form, prop, tdef, info):
        '''
        Add an extended property to the given form.

        Extended properties *must* begin with _
        '''
        self.user.confirm(('model', 'prop', 'add', form))
        return await self.cell.addFormProp(form, prop, tdef, info)

    async def delFormProp(self, form, name):
        '''
        Remove an extended property from the given form.
        '''
        self.user.confirm(('model', 'prop', 'del', form))
        return await self.cell.delFormProp(form, name)

    async def addUnivProp(self, name, tdef, info):
        '''
        Add an extended universal property.

        Extended properties *must* begin with _
        '''
        self.user.confirm(('model', 'univ', 'add'))
        return await self.cell.addUnivProp(name, tdef, info)

    async def delUnivProp(self, name):
        '''
        Remove an extended universal property.
        '''
        self.user.confirm(('model', 'univ', 'del'))
        return await self.cell.delUnivProp(name)

    async def addTagProp(self, name, tdef, info):
        '''
        Add a tag property to record data about tags on nodes.
        '''
        self.user.confirm(('model', 'tagprop', 'add'))
        return await self.cell.addTagProp(name, tdef, info)

    async def delTagProp(self, name):
        '''
        Remove a previously added tag property.
        '''
        self.user.confirm(('model', 'tagprop', 'del'))
        return await self.cell.delTagProp(name)

    async def addStormPkg(self, pkgdef):
        self.user.confirm(('pkg', 'add'))
        return await self.cell.addStormPkg(pkgdef)

    async def delStormPkg(self, iden):
        self.user.confirm(('pkg', 'del'))
        return await self.cell.delStormPkg(iden)

    @s_cell.adminapi()
    async def getStormPkgs(self):
        return await self.cell.getStormPkgs()

    @s_cell.adminapi()
    async def getStormPkg(self, name):
        return await self.cell.getStormPkg(name)

    @s_cell.adminapi()
    async def addStormDmon(self, ddef):
        return await self.cell.addStormDmon(ddef)

    @s_cell.adminapi()
    async def getStormDmons(self):
        return await self.cell.getStormDmons()

    @s_cell.adminapi()
    async def getStormDmonLog(self, iden):
        return await self.cell.getStormDmonLog(iden)

    @s_cell.adminapi()
    async def delStormDmon(self, iden):
        return await self.cell.delStormDmon(iden)

    @s_cell.adminapi(log=True)
    async def enableMigrationMode(self):
        await self.cell._enableMigrationMode()

    @s_cell.adminapi(log=True)
    async def disableMigrationMode(self):
        await self.cell._disableMigrationMode()

class Cortex(s_cell.Cell):  # type: ignore
    '''
    A Cortex implements the synapse hypergraph.

    The bulk of the Cortex API lives on the Snap() object which can
    be obtained by calling Cortex.snap() in a with block.  This allows
    callers to manage transaction boundaries explicitly and dramatically
    increases performance.
    '''

    # For the cortex, nexslog:en defaults to True
    confbase = copy.deepcopy(s_cell.Cell.confbase)
    confbase['nexslog:en']['default'] = True  # type: ignore

    confdefs = {
        'axon': {
            'description': 'A telepath URL for a remote axon.',
            'type': 'string'
        },
        'cron:enable': {
            'default': True,
            'description': 'Enable cron jobs running.',
            'type': 'boolean'
        },
        'trigger:enable': {
            'default': True,
            'description': 'Enable triggers running.',
            'type': 'boolean'
        },
        'layer:lmdb:map_async': {
            'default': True,
            'description': 'Set the default lmdb:map_async value in LMDB layers.',
            'type': 'boolean'
        },
        'layers:lockmemory': {
            'default': False,
            'description': 'Should new layers lock memory for performance by default.',
            'type': 'boolean'
        },
        'layers:logedits': {
            'default': True,
            'description': 'Whether nodeedits are logged in each layer.',
            'type': 'boolean'
        },
        'provenance:en': {
            'default': False,
            'description': 'Enable provenance tracking for all writes',
            'type': 'boolean'
        },
        'modules': {
            'default': [],
            'description': 'A list of module classes to load.',
            'type': 'array'
        },
        'spawn:poolsize': {
            'default': 8,
            'description': 'The max number of spare processes to keep around in the storm spawn pool.',
            'type': 'integer'
        },
        'storm:log': {
            'default': False,
            'description': 'Log storm queries via system logger.',
            'type': 'boolean'
        },
        'storm:log:level': {
            'default': 30,
            'description': 'Logging log level to emit storm logs at.',
            'type': 'integer'
        },
    }

    cellapi = CoreApi
    layerapi = s_layer.LayerApi
    hiveapi = s_hive.HiveApi

    viewctor = s_view.View.anit
    layrctor = s_layer.Layer.anit
    spawncorector = 'synapse.lib.spawn.SpawnCore'

    async def __anit__(self, dirn, conf=None):

        await s_cell.Cell.__anit__(self, dirn, conf=conf)

        # NOTE: we may not make *any* nexus changes until after postNexsAnit()

        if self.inaugural:
            await self.cellinfo.set('cortex:version', s_version.version)

        corevers = self.cellinfo.get('cortex:version')
        s_version.reqVersion(corevers, reqver, exc=s_exc.BadStorageVersion,
                             mesg='cortex version in storage is incompatible with running software')

        # share ourself via the cell dmon as "cortex"
        # for potential default remote use
        self.dmon.share('cortex', self)

        self.views = {}
        self.layers = {}
        self.modules = {}
        self.splicers = {}
        self.feedfuncs = {}
        self.stormcmds = {}

        self.spawnpool = None
        self.mirror = self.conf.get('mirror')

        self.storm_cmd_ctors = {}
        self.storm_cmd_cdefs = {}

        self.stormmods = {}     # name: mdef
        self.stormpkgs = {}     # name: pkgdef
        self.stormvars = None   # type: s_hive.HiveDict

        self.svcsbyiden = {}
        self.svcsbyname = {}
        self.stormservices = None # type: s_hive.HiveDict

        self._runtLiftFuncs = {}
        self._runtPropSetFuncs = {}
        self._runtPropDelFuncs = {}

        self.ontagadds = collections.defaultdict(list)
        self.ontagdels = collections.defaultdict(list)
        self.ontagaddglobs = s_cache.TagGlobs()
        self.ontagdelglobs = s_cache.TagGlobs()

        self.libroot = (None, {}, {})
        self.bldgbuids = {} # buid -> (Node, Event)  Nodes under construction

        self.axon = None  # type: s_axon.AxonApi
        self.axready = asyncio.Event()

        self.view = None  # The default/main view

        proven = self.conf.get('provenance:en')

        self.provstor = await s_provenance.ProvStor.anit(self.dirn, proven=proven)
        self.onfini(self.provstor.fini)

        # generic fini handler for the Cortex
        self.onfini(self._onCoreFini)

        await self._initCoreHive()
        self._initSplicers()
        self._initStormLibs()
        self._initFeedFuncs()

        self._initCortexHttpApi()

        self.model = s_datamodel.Model()

        # Perform module loading
        mods = list(s_modules.coremods)
        mods.extend(self.conf.get('modules'))
        await self._loadCoreMods(mods)
        await self._loadExtModel()
        await self._initStormCmds()

        # Initialize our storage and views
        await self._initCoreAxon()

        await self._initCoreLayers()
        await self._initCoreViews()
        self.onfini(self._finiStor)
        await self._checkLayerModels()
        await self._initCoreQueues()

        self.addHealthFunc(self._cortexHealth)

        self.stormdmons = await s_storm.DmonManager.anit(self)
        self.onfini(self.stormdmons)
        self.agenda = await s_agenda.Agenda.anit(self)
        self.onfini(self.agenda)
        await self._initStormDmons()

        self.trigson = self.conf.get('trigger:enable')

        await self._initRuntFuncs()

        cmdhive = await self.hive.open(('cortex', 'storm', 'cmds'))
        pkghive = await self.hive.open(('cortex', 'storm', 'packages'))
        svchive = await self.hive.open(('cortex', 'storm', 'services'))
        self.cmdhive = await cmdhive.dict()
        self.pkghive = await pkghive.dict()
        self.svchive = await svchive.dict()

        # Finalize coremodule loading & give stormservices a shot to load
        await self._initCoreMods()
        await self._initPureStormCmds()

        import synapse.lib.spawn as s_spawn  # get around circular dependency
        self.spawnpool = await s_spawn.SpawnPool.anit(self)
        self.onfini(self.spawnpool)
        self.on('user:mod', self._onEvtBumpSpawnPool)

        self.dynitems.update({
            'cron': self.agenda,
            'cortex': self,
            'multiqueue': self.multiqueue,
            'axon': self.axon
        })

        await self.auth.addAuthGate('cortex', 'cortex')

<<<<<<< HEAD
        await self.nexsroot.setLeader(self.mirror, self.iden)

        # Fire the leadership hook once at boot
        await self.onLeaderChange(self.nexsroot.amLeader())

    async def onLeaderChange(self, leader):
        self.isleader = leader
        # One shot to initialize storm services
        if self.stormservices is None:
            await self._initStormSvcs()
        if leader:
            return await self.startCortexLeader()
        return await self.stopCortexLeader()

    async def startCortexLeader(self):
        '''
        Run things that only a leader Cortex runs.
        '''
=======
        await self.postNexsAnit()

    async def initCellLeader(self):
>>>>>>> f33017f3
        if self.conf.get('cron:enable'):
            await self.agenda.start()
        await self._initStormSvcs()
        await self.stormdmons.start()

<<<<<<< HEAD
    async def stopCortexLeader(self):
        '''
        Stop things that only a leader Cortex runs.
        '''
=======
    async def initCellFollower(self):
>>>>>>> f33017f3
        await self.agenda.stop()
        await self._finiStormSvcs()
        await self.stormdmons.stop()

    async def _onEvtBumpSpawnPool(self, evnt):
        await self.bumpSpawnPool()

    async def bumpSpawnPool(self):
        if self.spawnpool is not None:
            await self.spawnpool.bump()

    async def addCoreQueue(self, name, info):

        if self.multiqueue.exists(name):
            mesg = f'Queue named {name} already exists!'
            raise s_exc.DupName(mesg=mesg)

        await self._push('queue:add', name, info)

    @s_nexus.Pusher.onPush('queue:add')
    async def _addCoreQueue(self, name, info):
        if self.multiqueue.exists(name):
            return

        await self.auth.addAuthGate(f'queue:{name}', 'queue')

        creator = info.get('creator')
        if creator is not None:
            user = await self.auth.reqUser(creator)
            await user.setAdmin(True, gateiden=f'queue:{name}', logged=False)

        await self.multiqueue.add(name, info)

    async def listCoreQueues(self):
        return self.multiqueue.list()

    async def getCoreQueue(self, name):
        return self.multiqueue.status(name)

    async def delCoreQueue(self, name):

        if not self.multiqueue.exists(name):
            mesg = f'No queue named {name} exists!'
            raise s_exc.NoSuchName(mesg=mesg)

        await self._push('queue:del', name)
        await self.auth.delAuthGate(f'queue:{name}')

    @s_nexus.Pusher.onPush('queue:del')
    async def _delCoreQueue(self, name):
        if not self.multiqueue.exists(name):
            return

        await self.multiqueue.rem(name)

    async def coreQueueGet(self, name, offs=0, cull=True, wait=None):
        async for item in self.multiqueue.gets(name, offs, cull=cull, wait=wait):
            return item

    async def coreQueueGets(self, name, offs=0, cull=True, wait=None, size=None):
        count = 0
        async for item in self.multiqueue.gets(name, offs, cull=cull, wait=wait):

            yield item

            count += 1
            if size is not None and count >= size:
                return

    async def coreQueuePuts(self, name, items):
        await self._push('queue:puts', name, items)

    @s_nexus.Pusher.onPush('queue:puts', passoff=True)
    async def _coreQueuePuts(self, name, items, nexsoff):
        await self.multiqueue.puts(name, items, reqid=nexsoff)

    @s_nexus.Pusher.onPushAuto('queue:cull')
    async def coreQueueCull(self, name, offs):
        await self.multiqueue.cull(name, offs)

    async def coreQueueSize(self, name):
        return self.multiqueue.size(name)

    async def getSpawnInfo(self):
        ret = {
            'iden': self.iden,
            'dirn': self.dirn,
            'conf': {
                'storm:log': self.conf.get('storm:log', False),
                'storm:log:level': self.conf.get('storm:log:level', logging.INFO),
                'trigger:enable': self.conf.get('trigger:enable', True),
            },
            'loglevel': logger.getEffectiveLevel(),
            'views': [v.getSpawnInfo() for v in self.views.values()],
            'layers': [lyr.getSpawnInfo() for lyr in self.layers.values()],
            'storm': {
                'cmds': {
                    'cdefs': list(self.storm_cmd_cdefs.items()),
                    'ctors': list(self.storm_cmd_ctors.items()),
                },
                'libs': tuple(self.libroot),
                'mods': await self.getStormMods(),
                'pkgs': await self.getStormPkgs(),
                'svcs': [svc.sdef for svc in self.getStormSvcs()],
            },
            'model': await self.getModelDefs(),
            'spawncorector': self.spawncorector,
        }
        return ret

    async def _finiStor(self):
        await asyncio.gather(*[view.fini() for view in self.views.values()])
        await asyncio.gather(*[layr.fini() for layr in self.layers.values()])

    async def _initRuntFuncs(self):

        async def onSetTrigDoc(node, prop, valu):
            valu = str(valu)
            iden = node.ndef[1]
            trig = node.snap.view.triggers.get(iden)
            node.snap.user.confirm(('trigger', 'set', 'doc'), gateiden=iden)
            await trig.set('doc', valu)
            node.props[prop.name] = valu

        async def onSetTrigName(node, prop, valu):
            valu = str(valu)
            iden = node.ndef[1]
            trig = node.snap.view.triggers.get(iden)
            node.snap.user.confirm(('trigger', 'set', 'name'), gateiden=iden)
            await trig.set('name', valu)
            node.props[prop.name] = valu

        async def onSetCronDoc(node, prop, valu):
            valu = str(valu)
            iden = node.ndef[1]
            appt = await self.agenda.get(iden)
            node.snap.user.confirm(('cron', 'set', 'doc'), gateiden=iden)
            await appt.setDoc(valu)
            node.props[prop.name] = valu

        async def onSetCronName(node, prop, valu):
            valu = str(valu)
            iden = node.ndef[1]
            appt = await self.agenda.get(iden)
            node.snap.user.confirm(('cron', 'set', 'name'), gateiden=iden)
            await appt.setName(valu)
            node.props[prop.name] = valu

        self.addRuntPropSet('syn:cron:doc', onSetCronDoc)
        self.addRuntPropSet('syn:cron:name', onSetCronName)

        self.addRuntPropSet('syn:trigger:doc', onSetTrigDoc)
        self.addRuntPropSet('syn:trigger:name', onSetTrigName)

    async def _initStormDmons(self):

        node = await self.hive.open(('cortex', 'storm', 'dmons'))

        self.stormdmonhive = await node.dict()

        for iden, ddef in self.stormdmonhive.items():
            try:
                await self.runStormDmon(iden, ddef)

            except asyncio.CancelledError:  # pragma: no cover
                raise

            except Exception as e:
                logger.warning(f'initStormDmon ({iden}) failed: {e}')

    async def _initStormSvcs(self):

        for iden, sdef in self.svchive.items():

            try:
                await self._setStormSvc(sdef)

            except asyncio.CancelledError:  # pragma: no cover
                raise

            except Exception as e:
                logger.warning(f'initStormService ({iden}) failed: {e}')

    async def _finiStormSvcs(self):
        # TODO
        pass

    async def _initCoreQueues(self):
        path = os.path.join(self.dirn, 'slabs', 'queues.lmdb')

        slab = await s_lmdbslab.Slab.anit(path)
        self.onfini(slab.fini)

        self.multiqueue = await slab.getMultiQueue('cortex:queue', nexsroot=self.nexsroot)

    @s_nexus.Pusher.onPushAuto('cmd:set')
    async def setStormCmd(self, cdef):
        '''
        Set pure storm command definition.

        Args:
            cdef (dict): A Pure Stormcmd definition dictionary.

        Notes:

            The definition dictionary is formatted like the following::

                {

                    'name': <name>,

                    'cmdargs': [
                        (<name>, <opts>),
                    ]

                    'cmdconf': {
                        <str>: <valu>
                    },

                    'storm': <text>,

                }

        '''
        name = cdef.get('name')
        await self._setStormCmd(cdef)
        await self.cmdhive.set(name, cdef)

    async def _reqStormCmd(self, cdef):

        name = cdef.get('name')
        if not s_grammar.isCmdName(name):
            raise s_exc.BadCmdName(name=name)

        self.getStormQuery(cdef.get('storm'))

    async def _setStormCmd(self, cdef):
        '''
        Note:
            No change control or persistence
        '''

        await self._reqStormCmd(cdef)

        def ctor(runt, runtsafe):
            return s_storm.PureCmd(cdef, runt, runtsafe)

        # TODO unify class ctors and func ctors vs briefs...
        def getCmdBrief():
            return cdef.get('descr', 'No description').strip().split('\n')[0]

        ctor.getCmdBrief = getCmdBrief
        ctor.pkgname = cdef.get('pkgname')
        ctor.svciden = cdef.get('cmdconf', {}).get('svciden', '')
        ctor.forms = cdef.get('forms', {})

        def getStorNode(form):
            ndef = (form.name, form.type.norm(cdef.get('name'))[0])
            buid = s_common.buid(ndef)

            props = {
                'doc': ctor.getCmdBrief()
            }

            inpt = ctor.forms.get('input')
            outp = ctor.forms.get('output')

            if inpt:
                props['input'] = tuple(inpt)

            if outp:
                props['output'] = tuple(outp)

            if ctor.svciden:
                props['svciden'] = ctor.svciden

            if ctor.pkgname:
                props['package'] = ctor.pkgname

            pnorms = {}
            for prop, valu in props.items():
                formprop = form.props.get(prop)
                if formprop is not None and valu is not None:
                    pnorms[prop] = formprop.type.norm(valu)[0]

            return (buid, {
                'ndef': ndef,
                'props': pnorms,
            })

        ctor.getStorNode = getStorNode

        name = cdef.get('name')
        self.stormcmds[name] = ctor
        self.storm_cmd_cdefs[name] = cdef

        await self.bumpSpawnPool()

        await self.fire('core:cmd:change', cmd=name, act='add')

    async def _popStormCmd(self, name):
        self.stormcmds.pop(name, None)
        await self.bumpSpawnPool()

        await self.fire('core:cmd:change', cmd=name, act='del')

    async def delStormCmd(self, name):
        '''
        Remove a previously set pure storm command.
        '''
        ctor = self.stormcmds.get(name)
        if ctor is None:
            mesg = f'No storm command named {name}.'
            raise s_exc.NoSuchCmd(name=name, mesg=mesg)

        return await self._push('cmd:del', name)

    @s_nexus.Pusher.onPush('cmd:del')
    async def _delStormCmd(self, name):
        ctor = self.stormcmds.get(name)
        if ctor is None:
            return

        cdef = self.cmdhive.get(name)
        if cdef is None:
            mesg = f'The storm command ({name}) is not dynamic.'
            raise s_exc.CantDelCmd(mesg=mesg)

        await self.cmdhive.pop(name)
        self.stormcmds.pop(name, None)
        await self.bumpSpawnPool()

        await self.fire('core:cmd:change', cmd=name, act='del')

    @s_nexus.Pusher.onPushAuto('pkg:add')
    async def addStormPkg(self, pkgdef):
        '''
        Add the given storm package to the cortex.

        This will store the package for future use.
        '''
        await self.loadStormPkg(pkgdef)
        name = pkgdef.get('name')
        await self.pkghive.set(name, pkgdef)

    async def delStormPkg(self, name):
        pkgdef = self.pkghive.get(name, None)
        if pkgdef is None:
            mesg = f'No storm package: {name}.'
            raise s_exc.NoSuchPkg(mesg=mesg)

        return await self._push('pkg:del', name)

    @s_nexus.Pusher.onPush('pkg:del')
    async def _delStormPkg(self, name):
        '''
        Delete a storm package by name.
        '''
        pkgdef = await self.pkghive.pop(name, None)
        if pkgdef is None:
            return

        await self._dropStormPkg(pkgdef)

    async def getStormPkg(self, name):
        return self.stormpkgs.get(name)

    async def getStormPkgs(self):
        return list(self.pkghive.values())

    async def getStormMods(self):
        return self.stormmods

    async def getStormMod(self, name):
        return self.stormmods.get(name)

    def getDataModel(self):
        return self.model

    async def _tryLoadStormPkg(self, pkgdef):
        try:
            await self.loadStormPkg(pkgdef)
        except asyncio.CancelledError:
            raise  # pragma: no cover

        except Exception as e:
            name = pkgdef.get('name', '')
            logger.exception(f'Error loading pkg: {name}, {str(e)}')

    async def _confirmStormPkg(self, pkgdef):
        '''
        Validate a storm package for loading.  Raises if invalid.
        '''
        # Validate package def
        s_storm.reqValidPkgdef(pkgdef)

        # Validate storm contents from modules and commands
        mods = pkgdef.get('modules', ())
        cmds = pkgdef.get('commands', ())
        svciden = pkgdef.get('svciden')
        pkgname = pkgdef.get('name')

        for mdef in mods:
            modtext = mdef.get('storm')
            self.getStormQuery(modtext)

        for cdef in cmds:
            cdef['pkgname'] = pkgname
            cdef.setdefault('cmdconf', {})
            if svciden:
                cdef['cmdconf']['svciden'] = svciden

            cmdtext = cdef.get('storm')
            self.getStormQuery(cmdtext)

    async def loadStormPkg(self, pkgdef):
        '''
        Load a storm package into the storm library for this cortex.

        NOTE: This will *not* persist the package (allowing service dynamism).
        '''
        await self._confirmStormPkg(pkgdef)
        name = pkgdef.get('name')

        mods = pkgdef.get('modules', ())
        cmds = pkgdef.get('commands', ())

        # now actually load...
        self.stormpkgs[name] = pkgdef

        # copy the mods dict and smash the ref so
        # updates are atomic and dont effect running
        # storm queries.
        stormmods = self.stormmods.copy()
        for mdef in mods:
            modname = mdef.get('name')
            stormmods[modname] = mdef

        self.stormmods = stormmods

        for cdef in cmds:
            await self._setStormCmd(cdef)

        await self.bumpSpawnPool()

    async def _dropStormPkg(self, pkgdef):
        '''
        Reverse the process of loadStormPkg()
        '''
        for mdef in pkgdef.get('modules', ()):
            modname = mdef.get('name')
            self.stormmods.pop(modname, None)

        for cdef in pkgdef.get('commands', ()):
            name = cdef.get('name')
            await self._popStormCmd(name)

        await self.bumpSpawnPool()

    def getStormSvc(self, name):

        ssvc = self.svcsbyiden.get(name)
        if ssvc is not None:
            return ssvc

        ssvc = self.svcsbyname.get(name)
        if ssvc is not None:
            return ssvc

    async def waitStormSvc(self, name, timeout=None):
        ssvc = self.getStormSvc(name)
        return await s_coro.event_wait(ssvc.ready, timeout=timeout)

    async def addStormSvc(self, sdef):
        '''
        Add a registered storm service to the cortex.
        '''
        iden = sdef.get('iden')
        if iden is None:
            iden = sdef['iden'] = s_common.guid()

        if self.svcsbyiden.get(iden) is not None:
            mesg = f'Storm service already exists: {iden}'
            raise s_exc.DupStormSvc(mesg=mesg)

        return await self._push('svc:add', sdef)

    @s_nexus.Pusher.onPush('svc:add')
    async def _addStormSvc(self, sdef):

        iden = sdef.get('iden')
        ssvc = self.svcsbyiden.get(iden)
        if ssvc is not None:
            return ssvc.sdef

        ssvc = await self._setStormSvc(sdef)
        await self.stormservices.set(iden, sdef)
        await self.bumpSpawnPool()

        return ssvc.sdef

    async def delStormSvc(self, iden):
        sdef = self.stormservices.get(iden)
        if sdef is None:
            mesg = f'No storm service with iden: {iden}'
            raise s_exc.NoSuchStormSvc(mesg=mesg, iden=iden)

        return await self._push('svc:del', iden)

    @s_nexus.Pusher.onPush('svc:del')
    async def _delStormSvc(self, iden):
        '''
        Delete a registered storm service from the cortex.
        '''
        sdef = self.stormservices.get(iden)
        if sdef is None:
            return

        try:
            if await self.isLeader():
                await self.runStormSvcEvent(iden, 'del')
        except asyncio.CancelledError:  # pragma: no cover
            raise
        except Exception as e:
            logger.exception(f'service.del hook for service {iden} failed with error: {e}')

        sdef = await self.stormservices.pop(iden)

        await self._delStormSvcPkgs(iden)

        name = sdef.get('name')
        if name is not None:
            self.svcsbyname.pop(name, None)

        ssvc = self.svcsbyiden.pop(iden, None)
        if ssvc is not None:
            await ssvc.fini()

        await self.bumpSpawnPool()

    async def _delStormSvcPkgs(self, iden):
        '''
        Delete storm packages associated with a service.
        '''
        oldpkgs = []
        for _, pdef in self.pkghive.items():
            pkgiden = pdef.get('svciden')
            if pkgiden and pkgiden == iden:
                oldpkgs.append(pdef)

        for pkg in oldpkgs:
            name = pkg.get('name')
            if name:
                await self._delStormPkg(name)

    async def setStormSvcEvents(self, iden, edef):
        '''
        Set the event callbacks for a storm service. Extends the sdef dict.

        Args:
            iden (str): The service iden.
            edef (dict): The events definition.

        Notes:

            The edef is formatted like the following::

                {
                    <name> : {
                        'storm': <storm>
                    }
                }

            where ``name`` is one of the following items:

            add

                Run the given storm '*before* the service is first added (a la service.add), but not on a reconnect.

            del

                Run the given storm *after* the service is removed (a la service.del), but not on a disconnect.

        Returns:
            dict: An updated storm service definition dictionary.
        '''
        sdef = self.stormservices.get(iden)
        if sdef is None:
            mesg = f'No storm service with iden: {iden}'
            raise s_exc.NoSuchStormSvc(mesg=mesg)

        sdef['evts'] = edef
        await self.stormservices.set(iden, sdef)
        return sdef

    async def _runStormSvcAdd(self, iden):
        sdef = self.stormservices.get(iden)
        if sdef is None:
            mesg = f'No storm service with iden: {iden}'
            raise s_exc.NoSuchStormSvc(mesg=mesg)

        if sdef.get('added', False):
            return

        try:
            await self.runStormSvcEvent(iden, 'add')
        except asyncio.CancelledError:  # pragma: no cover
            raise
        except Exception as e:
            logger.exception(f'runStormSvcEvent service.add failed with error {e}')
            return

        sdef['added'] = True
        await self.stormservices.set(iden, sdef)

    async def runStormSvcEvent(self, iden, name):
        sdef = self.stormservices.get(iden)
        if sdef is None:
            mesg = f'No storm service with iden: {iden}'
            raise s_exc.NoSuchStormSvc(mesg=mesg)

        evnt = sdef.get('evts', {}).get(name, {}).get('storm')
        if evnt is None:
            return
        await s_common.aspin(self.storm(evnt, opts={'vars': {'cmdconf': {'svciden': iden}}}))

    async def _setStormSvc(self, sdef):

        ssvc = await s_stormsvc.StormSvcClient.anit(self, sdef)

        self.onfini(ssvc)

        self.svcsbyiden[ssvc.iden] = ssvc
        self.svcsbyname[ssvc.name] = ssvc

        return ssvc

    def getStormSvcs(self):
        return list(self.svcsbyiden.values())

    # Global stormvars APIs

    async def getStormVar(self, name, default=None):
        return self.stormvars.get(name, default=default)

    @s_nexus.Pusher.onPushAuto('stormvar:pop')
    async def popStormVar(self, name, default=None):
        return await self.stormvars.pop(name, default=default)

    @s_nexus.Pusher.onPushAuto('stormvar:set')
    async def setStormVar(self, name, valu):
        return await self.stormvars.set(name, valu)

    async def itemsStormVar(self):
        for item in self.stormvars.items():
            yield item

    async def _cortexHealth(self, health):
        health.update('cortex', 'nominal')

    async def _loadExtModel(self):

        self.extprops = await (await self.hive.open(('cortex', 'model', 'props'))).dict()
        self.extunivs = await (await self.hive.open(('cortex', 'model', 'univs'))).dict()
        self.exttagprops = await (await self.hive.open(('cortex', 'model', 'tagprops'))).dict()

        for form, prop, tdef, info in self.extprops.values():
            try:
                self.model.addFormProp(form, prop, tdef, info)
            except asyncio.CancelledError:  # pragma: no cover
                raise
            except Exception as e:
                logger.warning(f'ext prop ({form}:{prop}) error: {e}')

        for prop, tdef, info in self.extunivs.values():
            try:
                self.model.addUnivProp(prop, tdef, info)
            except asyncio.CancelledError:  # pragma: no cover
                raise
            except Exception as e:
                logger.warning(f'ext univ ({prop}) error: {e}')

        for prop, tdef, info in self.exttagprops.values():
            try:
                self.model.addTagProp(prop, tdef, info)
            except asyncio.CancelledError:  # pragma: no cover
                raise
            except Exception as e:
                logger.warning(f'ext tag prop ({prop}) error: {e}')

        await self.bumpSpawnPool()

    @contextlib.asynccontextmanager
    async def watcher(self, wdef):

        iden = wdef.get('view', self.view.iden)

        view = self.views.get(iden)
        if view is None:
            raise s_exc.NoSuchView(iden=iden)

        async with await s_queue.Window.anit(maxsize=10000) as wind:

            tags = wdef.get('tags')
            if tags is not None:

                tglobs = s_cache.TagGlobs()
                [tglobs.add(t, True) for t in tags]

                async def ontag(mesg):
                    name = mesg[1].get('tag')
                    if not tglobs.get(name):
                        return

                    await wind.put(mesg)

                for layr in self.view.layers:
                    layr.on('tag:add', ontag, base=wind)
                    layr.on('tag:del', ontag, base=wind)

            yield wind

    async def watch(self, wdef):
        '''
        Hook cortex/view/layer watch points based on a specified watch definition.
        ( see CoreApi.watch() docs for details )
        '''
        async with self.watcher(wdef) as wind:
            async for mesg in wind:
                yield mesg

    @s_nexus.Pusher.onPushAuto('model:univ:add')
    async def addUnivProp(self, name, tdef, info):
        # the loading function does the actual validation...
        if not name.startswith('_'):
            mesg = 'ext univ name must start with "_"'
            raise s_exc.BadPropDef(name=name, mesg=mesg)

        self.model.addUnivProp(name, tdef, info)

        await self.extunivs.set(name, (name, tdef, info))
        await self.fire('core:extmodel:change', prop=name, act='add', type='univ')

    @s_nexus.Pusher.onPushAuto('model:prop:add')
    async def addFormProp(self, form, prop, tdef, info):
        if not prop.startswith('_'):
            mesg = 'ext prop must begin with "_"'
            raise s_exc.BadPropDef(prop=prop, mesg=mesg)

        self.model.addFormProp(form, prop, tdef, info)
        await self.extprops.set(f'{form}:{prop}', (form, prop, tdef, info))
        await self.fire('core:extmodel:change',
                        form=form, prop=prop, act='add', type='formprop')
        await self.bumpSpawnPool()

    async def delFormProp(self, form, prop):
        full = f'{form}:{prop}'
        pdef = self.extprops.get(full)

        if pdef is None:
            mesg = f'No ext prop named {full}'
            raise s_exc.NoSuchProp(form=form, prop=prop, mesg=mesg)

        return await self._push('model:prop:del', form, prop)

    @s_nexus.Pusher.onPush('model:prop:del')
    async def _delFormProp(self, form, prop):
        '''
        Remove an extended property from the cortex.
        '''
        full = f'{form}:{prop}'

        pdef = self.extprops.get(full)
        if pdef is None:
            return

        for layr in self.layers.values():
            async for item in layr.iterPropRows(form, prop):
                mesg = f'Nodes still exist with prop: {form}:{prop}'
                raise s_exc.CantDelProp(mesg=mesg)

        self.model.delFormProp(form, prop)
        await self.extprops.pop(full, None)
        await self.fire('core:extmodel:change',
                        form=form, prop=prop, act='del', type='formprop')
        await self.bumpSpawnPool()

    async def delUnivProp(self, prop):
        udef = self.extunivs.get(prop)
        if udef is None:
            mesg = f'No ext univ named {prop}'
            raise s_exc.NoSuchUniv(name=prop, mesg=mesg)

        return await self._push('model:univ:del', prop)

    @s_nexus.Pusher.onPush('model:univ:del')
    async def _delUnivProp(self, prop):
        '''
        Remove an extended universal property from the cortex.
        '''
        udef = self.extunivs.get(prop)
        if udef is None:
            return

        univname = '.' + prop
        for layr in self.layers.values():
            async for item in layr.iterUnivRows(univname):
                mesg = f'Nodes still exist with universal prop: {prop}'
                raise s_exc.CantDelUniv(mesg=mesg)

        self.model.delUnivProp(prop)
        await self.extunivs.pop(prop, None)
        await self.fire('core:extmodel:change', name=prop, act='del', type='univ')
        await self.bumpSpawnPool()

    async def addTagProp(self, name, tdef, info):
        if self.exttagprops.get(name) is not None:
            raise s_exc.DupPropName(name=name)

        return await self._push('model:tagprop:add', name, tdef, info)

    @s_nexus.Pusher.onPush('model:tagprop:add')
    async def _addTagProp(self, name, tdef, info):
        if self.exttagprops.get(name) is not None:
            return

        self.model.addTagProp(name, tdef, info)

        await self.exttagprops.set(name, (name, tdef, info))
        await self.fire('core:tagprop:change', name=name, act='add')
        await self.bumpSpawnPool()

    async def delTagProp(self, name):
        pdef = self.exttagprops.get(name)
        if pdef is None:
            mesg = f'No tag prop named {name}'
            raise s_exc.NoSuchProp(mesg=mesg, name=name)

        return await self._push('model:tagprop:del', name)

    @s_nexus.Pusher.onPush('model:tagprop:del')
    async def _delTagProp(self, name):
        pdef = self.exttagprops.get(name)
        if pdef is None:
            return

        for layr in self.layers.values():
            if await layr.hasTagProp(name):
                mesg = f'Nodes still exist with tagprop: {name}'
                raise s_exc.CantDelProp(mesg=mesg)

        self.model.delTagProp(name)

        await self.exttagprops.pop(name, None)
        await self.fire('core:tagprop:change', name=name, act='del')
        await self.bumpSpawnPool()

    async def addNodeTag(self, user, iden, tag, valu=(None, None)):
        '''
        Add a tag to a node specified by iden.

        Args:
            iden (str): A hex encoded node BUID.
            tag (str):  A tag string.
            valu (tuple):  A time interval tuple or (None, None).
        '''

        buid = s_common.uhex(iden)
        async with await self.snap(user=user) as snap:

            with s_provenance.claim('coreapi', meth='tag:add', user=snap.user.iden):

                node = await snap.getNodeByBuid(buid)
                if node is None:
                    raise s_exc.NoSuchIden(iden=iden)

                await node.addTag(tag, valu=valu)
                return node.pack()

    async def addNode(self, user, form, valu, props=None):

        async with await self.snap(user=user) as snap:
            node = await snap.addNode(form, valu, props=props)
            return node.pack()

    async def delNodeTag(self, user, iden, tag):
        '''
        Delete a tag from the node specified by iden.

        Args:
            iden (str): A hex encoded node BUID.
            tag (str):  A tag string.
        '''
        buid = s_common.uhex(iden)

        async with await self.snap(user=user) as snap:

            with s_provenance.claim('coreapi', meth='tag:del', user=snap.user.iden):

                node = await snap.getNodeByBuid(buid)
                if node is None:
                    raise s_exc.NoSuchIden(iden=iden)

                await node.delTag(tag)
                return node.pack()

    async def _onCoreFini(self):
        '''
        Generic fini handler for cortex components which may change or vary at runtime.
        '''
        if self.axon:
            await self.axon.fini()

    async def syncLayerNodeEdits(self, iden, offs):
        '''
        Yield (offs, mesg) tuples for nodeedits in a layer.
        '''
        layr = self.getLayer(iden)
        if layr is None:
            raise s_exc.NoSuchLayer(iden=iden)

        async for item in layr.syncNodeEdits(offs):
            yield item

    async def spliceHistory(self, user):
        '''
        Yield splices backwards from the end of the nodeedit log.

        Will only return user's own splices unless they are an admin.
        '''
        layr = self.view.layers[0]

        count = 0
        async for _, mesg in layr.splicesBack():
            count += 1
            if not count % 1000: # pragma: no cover
                await asyncio.sleep(0)

            if user.iden == mesg[1]['user'] or user.isAdmin():
                yield mesg

<<<<<<< HEAD
=======
    #async def _initCoreMirror(self, url):
        #'''
        #Initialize this cortex as a down-stream/follower mirror from a telepath url.

        #Note:
            #This cortex *must* be initialized from a backup of the target cortex!
        #'''
        #await self.nexsroot.setLeader(url, self.iden)

>>>>>>> f33017f3
    async def _initCoreHive(self):
        stormvarsnode = await self.hive.open(('cortex', 'storm', 'vars'))
        self.stormvars = await stormvarsnode.dict()
        self.onfini(self.stormvars)

    async def _initCoreAxon(self):
        turl = self.conf.get('axon')
        if turl is None:
            path = os.path.join(self.dirn, 'axon')
            self.axon = await s_axon.Axon.anit(path)
            self.axon.onfini(self.axready.clear)
            self.axready.set()
            return

        async def teleloop():
            self.axready.clear()
            while not self.isfini:
                try:
                    self.axon = await s_telepath.openurl(turl)
                    self.axon.onfini(teleloop)
                    self.axready.set()
                    return
                except asyncio.CancelledError:
                    raise
                except Exception as e:
                    logger.warning('remote axon error: %r' % (e,))
                await self.waitfini(1)

        self.schedCoro(teleloop())

    async def _initStormCmds(self):
        '''
        Registration for built-in Storm commands.
        '''
        self.addStormCmd(s_storm.MaxCmd)
        self.addStormCmd(s_storm.MinCmd)
        self.addStormCmd(s_storm.TeeCmd)
        self.addStormCmd(s_storm.TreeCmd)
        self.addStormCmd(s_storm.HelpCmd)
        self.addStormCmd(s_storm.IdenCmd)
        self.addStormCmd(s_storm.SpinCmd)
        self.addStormCmd(s_storm.SudoCmd)
        self.addStormCmd(s_storm.UniqCmd)
        self.addStormCmd(s_storm.CountCmd)
        self.addStormCmd(s_storm.GraphCmd)
        self.addStormCmd(s_storm.LimitCmd)
        self.addStormCmd(s_storm.SleepCmd)
        self.addStormCmd(s_storm.ScrapeCmd)
        self.addStormCmd(s_storm.DelNodeCmd)
        self.addStormCmd(s_storm.MoveTagCmd)
        self.addStormCmd(s_storm.ReIndexCmd)
        self.addStormCmd(s_storm.SpliceListCmd)
        self.addStormCmd(s_storm.SpliceUndoCmd)
        self.addStormCmd(s_stormlib_macro.MacroExecCmd)

        for cdef in s_stormsvc.stormcmds:
            await self._trySetStormCmd(cdef.get('name'), cdef)

        for cdef in s_storm.stormcmds:
            await self._trySetStormCmd(cdef.get('name'), cdef)

        for cdef in s_stormlib_macro.stormcmds:
            await self._trySetStormCmd(cdef.get('name'), cdef)

        for cdef in s_stormlib_model.stormcmds:
            await self._trySetStormCmd(cdef.get('name'), cdef)

    async def _initPureStormCmds(self):
        oldcmds = []
        for name, cdef in self.cmdhive.items():
            cmdiden = cdef.get('cmdconf', {}).get('svciden')
            if cmdiden and self.stormservices.get(cmdiden) is None:
                oldcmds.append(name)
            else:
                await self._trySetStormCmd(name, cdef)

        for name in oldcmds:
            logger.warning(f'Removing old command: [{name}]')
            await self.cmdhive.pop(name)

        for pkgdef in self.pkghive.values():
            await self._tryLoadStormPkg(pkgdef)

    async def _trySetStormCmd(self, name, cdef):
        try:
            await self._setStormCmd(cdef)
        except Exception:
            logger.exception(f'Storm command load failed: {name}')

    def _initStormLibs(self):
        '''
        Registration for built-in Storm Libraries
        '''
        self.addStormLib(('csv',), s_stormtypes.LibCsv)
        self.addStormLib(('str',), s_stormtypes.LibStr)
        self.addStormLib(('pkg',), s_stormtypes.LibPkg)
        self.addStormLib(('cron',), s_stormtypes.LibCron)
        self.addStormLib(('dmon',), s_stormtypes.LibDmon)
        self.addStormLib(('feed',), s_stormtypes.LibFeed)
        self.addStormLib(('lift',), s_stormtypes.LibLift)
        self.addStormLib(('time',), s_stormtypes.LibTime)
        self.addStormLib(('user',), s_stormtypes.LibUser)
        self.addStormLib(('vars',), s_stormtypes.LibVars)
        self.addStormLib(('view',), s_stormtypes.LibView)
        self.addStormLib(('queue',), s_stormtypes.LibQueue)
        self.addStormLib(('stats',), s_stormtypes.LibStats)
        self.addStormLib(('bytes',), s_stormtypes.LibBytes)
        self.addStormLib(('layer',), s_stormtypes.LibLayer)
        self.addStormLib(('globals',), s_stormtypes.LibGlobals)
        self.addStormLib(('trigger',), s_stormtypes.LibTrigger)
        self.addStormLib(('service',), s_stormtypes.LibService)
        self.addStormLib(('telepath',), s_stormtypes.LibTelepath)

        self.addStormLib(('macro',), s_stormlib_macro.LibMacro)
        self.addStormLib(('model',), s_stormlib_model.LibModel)

        self.addStormLib(('inet', 'http'), s_stormhttp.LibHttp)
        self.addStormLib(('inet', 'whois'), s_stormwhois.LibWhois)
        self.addStormLib(('base64',), s_stormtypes.LibBase64)

        self.addStormLib(('auth', ), s_stormtypes.LibAuth)
        self.addStormLib(('auth', 'gates'), s_stormtypes.LibGates)
        self.addStormLib(('auth', 'users'), s_stormtypes.LibUsers)
        self.addStormLib(('auth', 'roles'), s_stormtypes.LibRoles)

    def _initSplicers(self):
        '''
        Registration for splice handlers.
        '''
        splicers = {
            'tag:add': self._onFeedTagAdd,
            'tag:del': self._onFeedTagDel,
            'node:add': self._onFeedNodeAdd,
            'node:del': self._onFeedNodeDel,
            'prop:set': self._onFeedPropSet,
            'prop:del': self._onFeedPropDel,
            'tag:prop:set': self._onFeedTagPropSet,
            'tag:prop:del': self._onFeedTagPropDel,
        }
        self.splicers.update(**splicers)

    def _initFeedFuncs(self):
        '''
        Registration for built-in Cortex feed functions.
        '''
        self.setFeedFunc('syn.nodes', self._addSynNodes)
        self.setFeedFunc('syn.splice', self._addSynSplice)
        self.setFeedFunc('syn.nodeedits', self._addSynNodeEdits)

    def _initCortexHttpApi(self):
        '''
        Registration for built-in Cortex httpapi endpoints
        '''
        self.addHttpApi('/api/v1/storm', s_httpapi.StormV1, {'cell': self})
        self.addHttpApi('/api/v1/watch', s_httpapi.WatchSockV1, {'cell': self})
        self.addHttpApi('/api/v1/storm/nodes', s_httpapi.StormNodesV1, {'cell': self})

        self.addHttpApi('/api/v1/model', s_httpapi.ModelV1, {'cell': self})
        self.addHttpApi('/api/v1/model/norm', s_httpapi.ModelNormV1, {'cell': self})

    async def getCellApi(self, link, user, path):

        if not path:
            return await self.cellapi.anit(self, link, user)

        # allow an admin to directly open the cortex hive
        # (perhaps this should be a Cell() level pattern)
        if path[0] == 'hive' and user.isAdmin():
            return await self.hiveapi.anit(self.hive, user)

        if path[0] == 'layer':

            if len(path) == 1:
                # get the top layer for the default view
                layr = self.getLayer()
                return await self.layerapi.anit(self, link, user, layr)

            if len(path) == 2:
                layr = self.getLayer(path[1])
                if layr is None:
                    raise s_exc.NoSuchLayer(iden=path[1])

                return await self.layerapi.anit(self, link, user, layr)

        raise s_exc.NoSuchPath(path=path)

    async def getModelDict(self):
        return self.model.getModelDict()

    async def getModelDefs(self):
        return self.model.getModelDefs()

    async def getFormCounts(self):
        '''
        Return total form counts for all existing layers
        '''
        counts = collections.defaultdict(int)
        for layr in self.layers.values():
            layrcounts = await layr.getFormCounts()
            for name, valu in layrcounts.items():
                counts[name] += valu
        return counts

    def onTagAdd(self, name, func):
        '''
        Register a callback for tag addition.

        Args:
            name (str): The name of the tag or tag glob.
            func (function): The callback func(node, tagname, tagval).

        '''
        # TODO allow name wild cards
        if '*' in name:
            self.ontagaddglobs.add(name, func)
        else:
            self.ontagadds[name].append(func)

    def offTagAdd(self, name, func):
        '''
        Unregister a callback for tag addition.

        Args:
            name (str): The name of the tag or tag glob.
            func (function): The callback func(node, tagname, tagval).

        '''
        if '*' in name:
            self.ontagaddglobs.rem(name, func)
            return

        cblist = self.ontagadds.get(name)
        if cblist is None:
            return
        try:
            cblist.remove(func)
        except ValueError:
            pass

    def onTagDel(self, name, func):
        '''
        Register a callback for tag deletion.

        Args:
            name (str): The name of the tag or tag glob.
            func (function): The callback func(node, tagname, tagval).

        '''
        if '*' in name:
            self.ontagdelglobs.add(name, func)
        else:
            self.ontagdels[name].append(func)

    def offTagDel(self, name, func):
        '''
        Unregister a callback for tag deletion.

        Args:
            name (str): The name of the tag or tag glob.
            func (function): The callback func(node, tagname, tagval).

        '''
        if '*' in name:
            self.ontagdelglobs.rem(name, func)
            return

        cblist = self.ontagdels.get(name)
        if cblist is None:
            return
        try:
            cblist.remove(func)
        except ValueError:
            pass

    def addRuntLift(self, prop, func):
        '''
        Register a runt lift helper for a given prop.

        Args:
            prop (str): Full property name for the prop to register the helper for.
            func:

        Returns:
            None: None.
        '''
        self._runtLiftFuncs[prop] = func

    async def runRuntLift(self, full, valu=None, cmpr=None):
        '''
        Execute a runt lift function.

        Args:
            full (str): Property to lift by.
            valu:
            cmpr:

        Returns:
            bytes, list: Yields bytes, list tuples where the list contains a series of
                key/value pairs which are used to construct a Node object.

        '''
        func = self._runtLiftFuncs.get(full)
        if func is not None:
            async for pode in func(full, valu, cmpr):
                yield pode

    def addRuntPropSet(self, full, func):
        '''
        Register a prop set helper for a runt form
        '''
        self._runtPropSetFuncs[full] = func

    async def runRuntPropSet(self, node, prop, valu):
        func = self._runtPropSetFuncs.get(prop.full)
        if func is None:
            raise s_exc.IsRuntForm(mesg='No prop:set func set for runt property.',
                                   prop=prop.full, valu=valu, ndef=node.ndef)
        ret = await s_coro.ornot(func, node, prop, valu)
        return ret

    def addRuntPropDel(self, full, func):
        '''
        Register a prop set helper for a runt form
        '''
        self._runtPropDelFuncs[full] = func

    async def runRuntPropDel(self, node, prop):
        func = self._runtPropDelFuncs.get(prop.full)
        if func is None:
            raise s_exc.IsRuntForm(mesg='No prop:del func set for runt property.',
                                   prop=prop.full, ndef=node.ndef)
        ret = await s_coro.ornot(func, node, prop)
        return ret

    async def _checkLayerModels(self):
        mrev = s_modelrev.ModelRev(self)
        await mrev.revCoreLayers()

    async def _loadView(self, node):

        view = await self.viewctor(self, node)

        self.views[view.iden] = view
        self.dynitems[view.iden] = view

        async def fini():
            self.views.pop(view.iden, None)
            self.dynitems.pop(view.iden, None)

        view.onfini(fini)

        return view

    async def _initCoreViews(self):

        defiden = self.cellinfo.get('defaultview')

        for iden, node in await self.hive.open(('cortex', 'views')):
            view = await self._loadView(node)
            if iden == defiden:
                self.view = view

        for view in self.views.values():
            view.init2()

        # if we have no views, we are initializing.  Add a default main view and layer.
        if not self.views and await self.isLeader():
            ldef = await self.addLayer()
            layriden = ldef.get('iden')
            vdef = {
                'layers': (layriden,),
                'worldreadable': True,
            }
            vdef = await self.addView(vdef)
            iden = vdef.get('iden')
            await self.cellinfo.set('defaultview', iden)
            self.view = self.getView(iden)

    async def addView(self, vdef):

        vdef['iden'] = s_common.guid()
        vdef.setdefault('parent', None)
        vdef.setdefault('worldreadable', False)
        vdef.setdefault('creator', self.auth.rootuser.iden)

        s_view.reqValidVdef(vdef)

        return await self._push('view:add', vdef)

    @s_nexus.Pusher.onPush('view:add')
    async def _addView(self, vdef):

        s_view.reqValidVdef(vdef)

        iden = vdef['iden']
        if iden in self.views:
            return

        for lyriden in vdef['layers']:
            if lyriden not in self.layers:
                raise s_exc.NoSuchLayer(iden=lyriden)

        creator = vdef.get('creator', self.auth.rootuser.iden)
        user = await self.auth.reqUser(creator)

        await self.auth.addAuthGate(iden, 'view')
        await user.setAdmin(True, gateiden=iden, logged=False)

        # worldreadable is not get persisted with the view; the state ends up in perms
        worldread = vdef.pop('worldreadable', False)

        if worldread:
            role = await self.auth.getRoleByName('all')
            await role.addRule((True, ('view', 'read')), gateiden=iden, nexs=False)

        node = await self.hive.open(('cortex', 'views', iden))

        info = await node.dict()
        for name, valu in vdef.items():
            await info.set(name, valu)

        view = await self._loadView(node)
        view.init2()

        await self.bumpSpawnPool()

        return view.pack()

    async def delView(self, iden):
        view = self.views.get(iden)
        if view is None:
            raise s_exc.NoSuchView(iden=iden)

        return await self._push('view:del', iden)

    @s_nexus.Pusher.onPush('view:del')
    async def _delView(self, iden):
        '''
        Delete a cortex view by iden.

        Note:
            This does not delete any of the view's layers
        '''
        view = self.views.get(iden, None)
        if view is None:
            return

        if iden == self.view.iden:
            raise s_exc.SynErr(mesg='Cannot delete the main view')

        for cview in self.views.values():
            if cview.parent is not None and cview.parent.iden == iden:
                raise s_exc.SynErr(mesg='Cannot delete a view that has children')

        await self.hive.pop(('cortex', 'views', iden))
        await view.delete()

        await self.auth.delAuthGate(iden)

        await self.bumpSpawnPool()

    async def delLayer(self, iden):
        layr = self.layers.get(iden, None)
        if layr is None:
            raise s_exc.NoSuchLayer(iden=iden)

        return await self._push('layer:del', iden)

    @s_nexus.Pusher.onPush('layer:del')
    async def _delLayer(self, iden):
        layr = self.layers.get(iden, None)
        if layr is None:
            return

        for view in self.views.values():
            if layr in view.layers:
                raise s_exc.LayerInUse(iden=iden)

        del self.layers[iden]

        await self.auth.delAuthGate(iden)
        self.dynitems.pop(iden)

        await self.hive.pop(('cortex', 'layers', iden))

        await layr.delete()
        await self.bumpSpawnPool()

    async def setViewLayers(self, layers, iden=None):
        '''
        Args:
            layers ([str]): A top-down list of of layer guids
            iden (str): The view iden (defaults to default view).
        '''
        view = self.getView(iden)
        if view is None:
            raise s_exc.NoSuchView(iden=iden)

        await view.setLayers(layers)
        await self.bumpSpawnPool()

    def getLayer(self, iden=None):
        '''
        Get a Layer object.

        Args:
            iden (str): The layer iden to retrieve.

        Returns:
            Layer: A Layer object.
        '''
        if iden is None:
            return self.view.layers[0]

        # For backwards compatibility, resolve references to old layer iden == cortex.iden to the main layer
        # TODO:  due to our migration policy, remove in 3.0.0
        if iden == self.iden:
            return self.view.layers[0]

        return self.layers.get(iden)

    def listLayers(self):
        return self.layers.values()

    async def getLayerDef(self, iden):
        layr = self.getLayer(iden)
        if layr is not None:
            return layr.pack()

    async def getLayerDefs(self):
        return [lyr.pack() for lyr in self.layers.values()]

    def getView(self, iden=None, user=None):
        '''
        Get a View object.

        Args:
            iden (str): The View iden to retrieve.

        Returns:
            View: A View object.
        '''
        if iden is None:
            if user is not None:
                iden = user.profile.get('cortex:view')

            if iden is None:
                iden = self.view.iden

        # For backwards compatibility, resolve references to old view iden == cortex.iden to the main view
        # TODO:  due to our migration policy, remove in 3.0.0
        if iden == self.iden:
            iden = self.view.iden

        view = self.views.get(iden)
        if view is None:
            return None

        if user is not None:
            user.confirm(('view', 'read'), gateiden=iden)

        return view

    def listViews(self):
        return list(self.views.values())

    def getViewDef(self, iden):
        view = self.getView(iden=iden)
        if view is not None:
            return view.pack()

    def getViewDefs(self):
        return [v.pack() for v in self.views.values()]

    async def addLayer(self, ldef=None):
        '''
        Add a Layer to the cortex.
        '''
        ldef = ldef or {}

        ldef['iden'] = s_common.guid()
        ldef.setdefault('creator', self.auth.rootuser.iden)
        ldef.setdefault('lockmemory', self.conf.get('layers:lockmemory'))
        ldef.setdefault('logedits', self.conf.get('layers:logedits'))
        ldef.setdefault('readonly', False)

        s_layer.reqValidLdef(ldef)

        return await self._push('layer:add', ldef)

    @s_nexus.Pusher.onPush('layer:add')
    async def _addLayer(self, ldef):

        s_layer.reqValidLdef(ldef)

        iden = ldef.get('iden')
        if iden in self.layers:
            return

        layr = self.layers.get(iden)
        if layr is not None:
            return layr.pack()
        creator = ldef.get('creator')

        user = await self.auth.reqUser(creator)

        node = await self.hive.open(('cortex', 'layers', iden))

        layrinfo = await node.dict()
        for name, valu in ldef.items():
            await layrinfo.set(name, valu)

        layr = await self._initLayr(layrinfo)
        await user.setAdmin(True, gateiden=iden, logged=False)

        # forward wind the new layer to the current model version
        await layr.setModelVers(s_modelrev.maxvers)

        return layr.pack()

    async def _initLayr(self, layrinfo):
        '''
        Instantiate a Layer() instance via the provided layer info HiveDict.
        '''
        layr = await self._ctorLayr(layrinfo)

        self.layers[layr.iden] = layr
        self.dynitems[layr.iden] = layr

        await self.auth.addAuthGate(layr.iden, 'layer')

        await self.bumpSpawnPool()

        return layr

    async def _ctorLayr(self, layrinfo):
        '''
        Actually construct the Layer instance for the given HiveDict.
        '''
        iden = layrinfo.get('iden')
        path = s_common.gendir(self.dirn, 'layers', iden)
        # In case that we're a mirror follower and we have a downstream layer, disable upstream sync
        return await s_layer.Layer.anit(layrinfo, path, nexsroot=self.nexsroot, allow_upstream=not self.mirror)

    async def _initCoreLayers(self):

        node = await self.hive.open(('cortex', 'layers'))

        # TODO eventually hold this and watch for changes
        for _, node in node:
            layrinfo = await node.dict()
            await self._initLayr(layrinfo)

    def addStormCmd(self, ctor):
        '''
        Add a synapse.lib.storm.Cmd class to the cortex.
        '''
        if not s_grammar.isCmdName(ctor.name):
            raise s_exc.BadCmdName(name=ctor.name)

        self.stormcmds[ctor.name] = ctor
        self.storm_cmd_ctors[ctor.name] = ctor

    async def addStormDmon(self, ddef):
        '''
        Add a storm dmon task.
        '''
        iden = s_common.guid()
        ddef['iden'] = iden
        return await self._push('storm:dmon:add', ddef)

    @s_nexus.Pusher.onPush('storm:dmon:add')
    async def _onAddStormDmon(self, ddef):
        iden = ddef['iden']

        dmon = self.stormdmons.getDmon(iden)
        if dmon is not None:
            return dmon.pack()

        if ddef.get('user') is None:
            user = await self.auth.getUserByName('root')
            ddef['user'] = user.iden

        dmon = await self.runStormDmon(iden, ddef)

        await self.stormdmonhive.set(iden, ddef)
        return dmon.pack()

    async def delStormDmon(self, iden):
        '''
        Stop and remove a storm dmon.
        '''
        ddef = await self.stormdmonhive.pop(iden)
        if ddef is None:
            mesg = f'No storm daemon exists with iden {iden}.'
            raise s_exc.NoSuchIden(mesg=mesg)

        return await self._push('storm:dmon:del', iden)

    @s_nexus.Pusher.onPush('storm:dmon:del')
    async def _delStormDmon(self, iden):
        await self.stormdmons.popDmon(iden)

    def getStormCmd(self, name):
        return self.stormcmds.get(name)

    async def runStormDmon(self, iden, ddef):

        # validate ddef before firing task
        s_storm.reqValidDdef(ddef)

        dmon = self.stormdmons.getDmon(iden)
        if dmon is not None:
            return dmon

        await self.auth.reqUser(ddef['user'])

        # raises if parser failure
        self.getStormQuery(ddef.get('storm'))

        dmon = await self.stormdmons.addDmon(iden, ddef)

        return dmon

    async def getStormDmon(self, iden):
        return self.stormdmons.getDmonDef(iden)

    async def getStormDmons(self):
        return self.stormdmons.getDmonDefs()

    async def getStormDmonLog(self, iden):
        return self.stormdmons.getDmonRunlog(iden)

    def addStormLib(self, path, ctor):

        root = self.libroot
        # (name, {kids}, {funcs})

        for name in path:
            step = root[1].get(name)
            if step is None:
                step = (name, {}, {})
                root[1][name] = step
            root = step

        root[2]['ctor'] = ctor

    def getStormLib(self, path):
        root = self.libroot
        for name in path:
            step = root[1].get(name)
            if step is None:
                return None
            root = step
        return root

    def getStormCmds(self):
        return list(self.stormcmds.items())

    async def getAxon(self):
        await self.axready.wait()
        return self.axon.iden

    def setFeedFunc(self, name, func):
        '''
        Set a data ingest function.

        def func(snap, items):
            loaditems...
        '''
        self.feedfuncs[name] = func

    def getFeedFunc(self, name):
        '''
        Get a data ingest function.
        '''
        return self.feedfuncs.get(name)

    async def getFeedFuncs(self):
        ret = []
        for name, ctor in self.feedfuncs.items():
            # TODO - Future support for feed functions defined via Storm.
            doc = getattr(ctor, '__doc__', None)
            if doc is None:
                doc = 'No feed docstring'
            doc = doc.strip()
            desc = doc.split('\n')[0]
            ret.append({'name': name,
                        'desc': desc,
                        'fulldoc': doc,
                        })
        return tuple(ret)

    async def _addSynNodes(self, snap, items):
        '''
        Add nodes to the Cortex via the packed node format.
        '''
        async for node in snap.addNodes(items):
            yield node

    async def _addSynSplice(self, snap, items):

        for item in items:
            func = self.splicers.get(item[0])

            if func is None:
                await snap.warn(f'no such splice: {item!r}')
                continue

            try:
                await func(snap, item)
            except asyncio.CancelledError:
                raise
            except Exception as e:
                logger.exception('splice error')
                await snap.warn(f'splice error: {e}')

    async def _onFeedNodeAdd(self, snap, mesg):

        ndef = mesg[1].get('ndef')

        if ndef is None:
            await snap.warn(f'Invalid Splice: {mesg!r}')
            return

        await snap.addNode(*ndef)

    async def _onFeedNodeDel(self, snap, mesg):

        ndef = mesg[1].get('ndef')

        node = await snap.getNodeByNdef(ndef)
        if node is None:
            return

        await node.delete()

    async def _onFeedPropSet(self, snap, mesg):

        ndef = mesg[1].get('ndef')
        name = mesg[1].get('prop')
        valu = mesg[1].get('valu')

        node = await snap.getNodeByNdef(ndef)
        if node is None:
            return

        await node.set(name, valu)

    async def _onFeedPropDel(self, snap, mesg):

        ndef = mesg[1].get('ndef')
        name = mesg[1].get('prop')

        node = await snap.getNodeByNdef(ndef)
        if node is None:
            return

        await node.pop(name)

    async def _onFeedTagAdd(self, snap, mesg):

        ndef = mesg[1].get('ndef')
        tag = mesg[1].get('tag')
        valu = mesg[1].get('valu')

        node = await snap.getNodeByNdef(ndef)
        if node is None:
            return

        await node.addTag(tag, valu=valu)

    async def _onFeedTagDel(self, snap, mesg):

        ndef = mesg[1].get('ndef')
        tag = mesg[1].get('tag')

        node = await snap.getNodeByNdef(ndef)
        if node is None:
            return

        await node.delTag(tag)

    async def _onFeedTagPropSet(self, snap, mesg):

        tag = mesg[1].get('tag')
        prop = mesg[1].get('prop')
        ndef = mesg[1].get('ndef')
        valu = mesg[1].get('valu')

        node = await snap.getNodeByNdef(ndef)
        if node is not None:
            await node.setTagProp(tag, prop, valu)

    async def _onFeedTagPropDel(self, snap, mesg):

        tag = mesg[1].get('tag')
        prop = mesg[1].get('prop')
        ndef = mesg[1].get('ndef')

        node = await snap.getNodeByNdef(ndef)
        if node is not None:
            await node.delTagProp(tag, prop)

    async def _addSynNodeEdits(self, snap, items):

        for item in items:
            item = s_common.unjsonsafe_nodeedits(item)
            await snap.applyNodeEdits(item)

    def getCoreMod(self, name):
        return self.modules.get(name)

    def getCoreMods(self):
        ret = []
        for modname, mod in self.modules.items():
            ret.append((modname, mod.conf))
        return ret

    def _initStormOpts(self, opts):
        if opts is None:
            opts = {}

        opts.setdefault('user', self.auth.rootuser.iden)
        return opts

    def _viewFromOpts(self, opts):

        user = self._userFromOpts(opts)

        viewiden = opts.get('view')
        if viewiden is None:
            viewiden = user.profile.get('cortex:view')

        if viewiden is None:
            viewiden = self.view.iden

        # For backwards compatibility, resolve references to old view iden == cortex.iden to the main view
        # TODO:  due to our migration policy, remove in 3.0.0
        if viewiden == self.iden: # pragma: no cover
            viewiden = self.view.iden

        view = self.views.get(viewiden)
        if view is None:
            raise s_exc.NoSuchView(iden=viewiden)

        user.confirm(('view', 'read'), gateiden=viewiden)

        return view

    def _userFromOpts(self, opts):

        if opts is None:
            return self.auth.rootuser

        useriden = opts.get('user')
        if useriden is None:
            return self.auth.rootuser

        user = self.auth.user(useriden)
        if user is None:
            mesg = f'No user found with iden: {useriden}'
            raise s_exc.NoSuchUser(mesg, iden=useriden)

        return user

    async def count(self, text, opts=None):

        opts = self._initStormOpts(opts)

        view = self._viewFromOpts(opts)

        i = 0
        async for _ in view.eval(text, opts=opts):
            i += 1

        return i

    async def storm(self, text, opts=None):
        '''
        '''
        opts = self._initStormOpts(opts)

        view = self._viewFromOpts(opts)
        async for mesg in view.storm(text, opts=opts):
            yield mesg

    async def callStorm(self, text, opts=None):
        opts = self._initStormOpts(opts)
        view = self._viewFromOpts(opts)
        return await view.callStorm(text, opts=opts)

    async def nodes(self, text, opts=None):
        '''
        A simple non-streaming way to return a list of nodes.
        '''
        if self.isfini: # pragma: no cover
            raise s_exc.IsFini()

        opts = self._initStormOpts(opts)

        view = self._viewFromOpts(opts)
        return await view.nodes(text, opts=opts)

    async def eval(self, text, opts=None):
        '''
        Evaluate a storm query and yield packed nodes.

        NOTE: This API is deprecated as of 2.0.0 and will be removed in 3.0.0
        '''
        s_common.deprecated('eval')
        opts = self._initStormOpts(opts)
        view = self._viewFromOpts(opts)
        async for node in view.eval(text, opts=opts):
            yield node

    async def stormlist(self, text, opts=None):
        return [m async for m in self.storm(text, opts=opts)]

    @s_cache.memoize(size=10000)
    def getStormQuery(self, text, mode='storm'):
        '''
        Parse storm query text and return a Query object.
        '''
        query = copy.deepcopy(s_parser.parseQuery(text, mode=mode))
        query.init(self)
        return query

    def _logStormQuery(self, text, user):
        '''
        Log a storm query.
        '''
        if self.conf.get('storm:log'):
            lvl = self.conf.get('storm:log:level')
            logger.log(lvl, 'Executing storm query {%s} as [%s]', text, user.name)

    async def getNodeByNdef(self, ndef, view=None):
        '''
        Return a single Node() instance by (form,valu) tuple.
        '''
        name, valu = ndef

        form = self.model.forms.get(name)
        if form is None:
            raise s_exc.NoSuchForm(name=name)

        norm, info = form.type.norm(valu)

        buid = s_common.buid((form.name, norm))

        async with await self.snap(view=view) as snap:
            return await snap.getNodeByBuid(buid)

    def getCoreInfo(self):
        return {
            'version': synapse.version,
            'modeldef': self.model.getModelDefs(),
            'stormcmds': {cmd: {} for cmd in self.stormcmds.keys()},
        }

    async def addNodes(self, nodedefs, view=None):
        '''
        Quickly add/modify a list of nodes from node definition tuples.
        This API is the simplest/fastest way to add nodes, set node props,
        and add tags to nodes remotely.

        Args:

            nodedefs (list): A list of node definition tuples. See below.

        A node definition tuple is defined as:

            ( (form, valu), {'props':{}, 'tags':{})

        The "props" or "tags" keys may be omitted.

        '''
        async with await self.snap(view=view) as snap:
            snap.strict = False
            async for node in snap.addNodes(nodedefs):
                yield node

    async def addFeedData(self, name, items, *, viewiden=None):
        '''
        Add data using a feed/parser function.

        Args:
            name (str): The name of the feed record format.
            items (list): A list of items to ingest.
            iden (str): The iden of a view to use.
                If a view is not specified, the default view is used.
        '''

        view = self.getView(viewiden)
        if view is None:
            raise s_exc.NoSuchView(iden=viewiden)

        async with await self.snap(view=view) as snap:
            snap.strict = False
            await snap.addFeedData(name, items)

    async def snap(self, user=None, view=None):
        '''
        Return a transaction object for the default view.

        Args:
            user (str): The user to get the snap for.
            view (View): View object to use when making the snap.

        Notes:
            This must be used as an asynchronous context manager.

        Returns:
            s_snap.Snap: A Snap object for the view.
        '''

        if view is None:
            view = self.view

        if user is None:
            user = await self.auth.getUserByName('root')

        snap = await view.snap(user)

        return snap

    async def loadCoreModule(self, ctor, conf=None):
        '''
        Load a single cortex module with the given ctor and conf.

        Args:
            ctor (str): The python module class path
            conf (dict):Config dictionary for the module
        '''
        if conf is None:
            conf = {}

        modu = self._loadCoreModule(ctor, conf=conf)

        try:
            await s_coro.ornot(modu.preCoreModule)
        except asyncio.CancelledError:  # pragma: no cover
            raise
        except Exception:
            logger.exception(f'module preCoreModule failed: {ctor}')
            self.modules.pop(ctor, None)
            return

        mdefs = modu.getModelDefs()
        self.model.addDataModels(mdefs)

        cmds = modu.getStormCmds()
        [self.addStormCmd(c) for c in cmds]

        try:
            await s_coro.ornot(modu.initCoreModule)
        except asyncio.CancelledError:  # pragma: no cover
            raise
        except Exception:
            logger.exception(f'module initCoreModule failed: {ctor}')
            self.modules.pop(ctor, None)
            return

        await self.fire('core:module:load', module=ctor)

        return modu

    async def _loadCoreMods(self, ctors):

        mods = []

        cmds = []
        mdefs = []

        for ctor in ctors:

            conf = None

            # allow module entry to be (ctor, conf) tuple
            if isinstance(ctor, (list, tuple)):
                ctor, conf = ctor

            modu = self._loadCoreModule(ctor, conf=conf)
            if modu is None:
                continue

            mods.append(modu)

            try:
                await s_coro.ornot(modu.preCoreModule)
            except asyncio.CancelledError:  # pragma: no cover
                raise
            except Exception:
                logger.exception(f'module preCoreModule failed: {ctor}')
                self.modules.pop(ctor, None)
                continue

            cmds.extend(modu.getStormCmds())
            mdefs.extend(modu.getModelDefs())

        self.model.addDataModels(mdefs)
        [self.addStormCmd(c) for c in cmds]

    async def _initCoreMods(self):

        with s_provenance.claim('init', meth='_initCoreMods'):
            for ctor, modu in list(self.modules.items()):

                try:
                    await s_coro.ornot(modu.initCoreModule)
                except asyncio.CancelledError:  # pragma: no cover
                    raise
                except Exception:
                    logger.exception(f'module initCoreModule failed: {ctor}')
                    self.modules.pop(ctor, None)

    def _loadCoreModule(self, ctor, conf=None):

        if ctor in self.modules:
            raise s_exc.ModAlreadyLoaded(mesg=f'{ctor} already loaded')
        try:
            modu = s_dyndeps.tryDynFunc(ctor, self, conf=conf)
            self.modules[ctor] = modu
            return modu

        except Exception:
            logger.exception('mod load fail: %s' % (ctor,))
            return None

    async def stat(self):
        stats = {
            'iden': self.iden,
            'layer': await self.getLayer().stat(),
            'formcounts': await self.getFormCounts(),
        }
        return stats

    async def getPropNorm(self, prop, valu):
        '''
        Get the normalized property value based on the Cortex data model.

        Args:
            prop (str): The property to normalize.
            valu: The value to normalize.

        Returns:
            (tuple): A two item tuple, containing the normed value and the info dictionary.

        Raises:
            s_exc.NoSuchProp: If the prop does not exist.
            s_exc.BadTypeValu: If the value fails to normalize.
        '''
        pobj = self.model.prop(prop)
        if pobj is None:
            raise s_exc.NoSuchProp(mesg=f'The property {prop} does not exist.',
                                   prop=prop)
        norm, info = pobj.type.norm(valu)
        return norm, info

    async def getTypeNorm(self, name, valu):
        '''
        Get the normalized type value based on the Cortex data model.

        Args:
            name (str): The type to normalize.
            valu: The value to normalize.

        Returns:
            (tuple): A two item tuple, containing the normed value and the info dictionary.

        Raises:
            s_exc.NoSuchType: If the type does not exist.
            s_exc.BadTypeValu: If the value fails to normalize.
        '''
        tobj = self.model.type(name)
        if tobj is None:
            raise s_exc.NoSuchType(mesg=f'The type {name} does not exist.',
                                   name=name)
        norm, info = tobj.norm(valu)
        return norm, info

    @staticmethod
    def _convert_reqdict(reqdict):
        return {s_agenda.TimeUnit.fromString(k): v for (k, v) in reqdict.items()}

    async def addCronJob(self, cdef):
        '''
        Add a cron job to the cortex.  Convenience wrapper around agenda.add

        A cron job is a persistently-stored item that causes storm queries to be run in the future.  The specification
        for the times that the queries run can be one-shot or recurring.

        Args:
            query (str):  The storm query to execute in the future
            reqs (Union[Dict[str, Union[int, List[int]]], List[Dict[...]]]):
                Either a dict of the fixed time fields or a list of such dicts.  The keys are in the set ('year',
                'month', 'dayofmonth', 'dayofweek', 'hour', 'minute'.  The values must be positive integers, except for
                the key of 'dayofmonth' in which it may also be a negative integer which represents the number of days
                from the end of the month with -1 representing the last day of the month.  All values may also be lists
                of valid values.
            incunit (Optional[str]):
                A member of the same set as above, with an additional member 'day'.  If is None (default), then the
                appointment is one-shot and will not recur.
            incvals (Union[int, List[int]):
                A integer or a list of integers of the number of units

        Returns (bytes):
            An iden that can be used to later modify, query, and delete the job.

        Notes:
            reqs must have fields present or incunit must not be None (or both)
            The incunit if not None it must be larger in unit size than all the keys in all reqs elements.
        '''
        s_agenda.reqValidCdef(cdef)

        incunit = cdef.get('incunit')
        reqs = cdef.get('reqs')

        try:
            if incunit is not None:
                if isinstance(incunit, (list, tuple)):
                    incunit = [s_agenda.TimeUnit.fromString(i) for i in incunit]
                else:
                    incunit = s_agenda.TimeUnit.fromString(incunit)
                cdef['incunit'] = incunit

            if isinstance(reqs, Mapping):
                reqs = self._convert_reqdict(reqs)
            else:
                reqs = [self._convert_reqdict(req) for req in reqs]

            cdef['reqs'] = reqs
        except KeyError:
            raise s_exc.BadConfValu('Unrecognized time unit')

        cdef['iden'] = s_common.guid()

        return await self._push('cron:add', cdef)

    @s_nexus.Pusher.onPush('cron:add')
    async def _onAddCronJob(self, cdef):

        iden = cdef['iden']

        appt = self.agenda.appts.get(iden)
        if appt is not None:
            return appt.pack()

        user = await self.auth.reqUser(cdef['creator'])

        cdef = await self.agenda.add(cdef)

        await self.auth.addAuthGate(iden, 'cronjob')
        await user.setAdmin(True, gateiden=iden, logged=False)

        return cdef

    @s_nexus.Pusher.onPushAuto('cron:del')
    async def delCronJob(self, iden):
        '''
        Delete a cron job

        Args:
            iden (bytes):  The iden of the cron job to be deleted
        '''
        try:
            await self.agenda.delete(iden)
        except s_exc.NoSuchIden:
            return

        await self.auth.delAuthGate(iden)

    @s_nexus.Pusher.onPushAuto('cron:mod')
    async def updateCronJob(self, iden, query):
        '''
        Change an existing cron job's query

        Args:
            iden (bytes):  The iden of the cron job to be changed
        '''
        await self.agenda.mod(iden, query)

    @s_nexus.Pusher.onPushAuto('cron:enable')
    async def enableCronJob(self, iden):
        '''
        Enable a cron job

        Args:
            iden (bytes):  The iden of the cron job to be changed
        '''
        await self.agenda.enable(iden)

    @s_nexus.Pusher.onPushAuto('cron:disable')
    async def disableCronJob(self, iden):
        '''
        Enable a cron job

        Args:
            iden (bytes):  The iden of the cron job to be changed
        '''
        await self.agenda.disable(iden)

    async def listCronJobs(self):
        '''
        Get information about all the cron jobs accessible to the current user
        '''
        crons = []

        for _, cron in self.agenda.list():

            info = cron.pack()

            user = self.auth.user(cron.creator)
            info['username'] = user.name

            crons.append(info)

        return crons

    async def _enableMigrationMode(self):
        '''
        Prevents cron jobs and triggers from running
        '''
        self.agenda.enabled = False
        self.trigson = False

    async def _disableMigrationMode(self):
        '''
        Allows cron jobs and triggers to run
        '''
        if self.conf.get('cron:enable'):
            self.agenda.enabled = True

        if self.conf.get('trigger:enable'):
            self.trigson = True

@contextlib.asynccontextmanager
async def getTempCortex(mods=None):
    '''
    Get a proxy to a cortex backed by a temporary directory.

    Args:
        mods (list): A list of modules which are loaded into the cortex.

    Notes:
        The cortex and temporary directory are town down on exit.
        This should only be called from synchronous code.

    Returns:
        Proxy to the cortex.
    '''
    with s_common.getTempDir() as dirn:

        async with await Cortex.anit(dirn) as core:
            if mods:
                for mod in mods:
                    await core.loadCoreModule(mod)
            async with core.getLocalProxy() as prox:
                yield prox<|MERGE_RESOLUTION|>--- conflicted
+++ resolved
@@ -886,7 +886,6 @@
 
         await self.auth.addAuthGate('cortex', 'cortex')
 
-<<<<<<< HEAD
         await self.nexsroot.setLeader(self.mirror, self.iden)
 
         # Fire the leadership hook once at boot
@@ -905,24 +904,18 @@
         '''
         Run things that only a leader Cortex runs.
         '''
-=======
         await self.postNexsAnit()
 
     async def initCellLeader(self):
->>>>>>> f33017f3
         if self.conf.get('cron:enable'):
             await self.agenda.start()
         await self._initStormSvcs()
         await self.stormdmons.start()
 
-<<<<<<< HEAD
     async def stopCortexLeader(self):
         '''
         Stop things that only a leader Cortex runs.
         '''
-=======
-    async def initCellFollower(self):
->>>>>>> f33017f3
         await self.agenda.stop()
         await self._finiStormSvcs()
         await self.stormdmons.stop()
@@ -1864,18 +1857,6 @@
             if user.iden == mesg[1]['user'] or user.isAdmin():
                 yield mesg
 
-<<<<<<< HEAD
-=======
-    #async def _initCoreMirror(self, url):
-        #'''
-        #Initialize this cortex as a down-stream/follower mirror from a telepath url.
-
-        #Note:
-            #This cortex *must* be initialized from a backup of the target cortex!
-        #'''
-        #await self.nexsroot.setLeader(url, self.iden)
-
->>>>>>> f33017f3
     async def _initCoreHive(self):
         stormvarsnode = await self.hive.open(('cortex', 'storm', 'vars'))
         self.stormvars = await stormvarsnode.dict()
