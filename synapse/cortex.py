import os
import asyncio
import logging
import contextlib
import collections

from collections.abc import Mapping

import regex

import synapse
import synapse.exc as s_exc
import synapse.glob as s_glob
import synapse.common as s_common
import synapse.dyndeps as s_dyndeps
import synapse.telepath as s_telepath
import synapse.datamodel as s_datamodel

import synapse.lib.base as s_base
import synapse.lib.cell as s_cell
import synapse.lib.coro as s_coro
import synapse.lib.snap as s_snap
import synapse.lib.cache as s_cache
import synapse.lib.layer as s_layer
import synapse.lib.storm as s_storm
import synapse.lib.syntax as s_syntax
import synapse.lib.agenda as s_agenda
import synapse.lib.trigger as s_trigger
import synapse.lib.modules as s_modules
import synapse.lib.modelrev as s_modelrev
import synapse.lib.lmdblayer as s_lmdblayer
import synapse.lib.stormtypes as s_stormtypes
import synapse.lib.remotelayer as s_remotelayer

logger = logging.getLogger(__name__)

cmdre = regex.compile(r'^[\w\.]+$')

'''
A Cortex implements the synapse hypergraph object.
'''

class View(s_base.Base):
    '''
    A view represents a cortex as seen from a specific set of layers.

    The view class is used to implement Copy-On-Write layers as well as
    interact with a subset of the layers configured in a Cortex.
    '''

    async def __anit__(self, core, node):
        '''
        Async init the view.

        Args:
            core (Cortex):  The cortex that owns the view.
            node (HiveNode): The hive node containing the view info.
        '''
        await s_base.Base.__anit__(self)

        self.core = core

        self.node = node
        self.iden = node.name()

        self.borked = None

        self.info = await node.dict()
        self.info.setdefault('owner', 'root')
        self.info.setdefault('layers', ())

        self.layers = []

        for iden in self.info.get('layers'):

            layr = core.layers.get(iden)

            if layr is None:
                self.borked = iden
                logger.warning('view %r has missing layer %r' % (self.iden, iden))
                continue

            self.layers.append(layr)

    async def snap(self):

        if self.borked is not None:
            raise s_exc.NoSuchLayer(iden=self.borked)

        return await s_snap.Snap.anit(self.core, self.layers)

    def pack(self):
        return {
            'iden': self.iden,
            'owner': self.info.get('owner'),
            'layers': self.info.get('layers'),
        }

    async def addLayer(self, layr, indx=None):
        if indx is None:
            self.layers.append(layr)
        else:
            self.layers.insert(indx, layr)
        await self.info.set('layers', [l.iden for l in self.layers])

    async def setLayers(self, layers):
        '''
        Set the view layers from a list of idens.
        NOTE: view layers are stored "top down" ( write is layers[0] )
        '''
        layrs = []

        for iden in layers:
            layr = self.core.layers.get(iden)
            if layr is None:
                raise s_exc.NoSuchLayer(iden=iden)

            layrs.append(layr)

        self.borked = None
        self.layers = layrs

        await self.info.set('layers', layers)

class CoreApi(s_cell.CellApi):
    '''
    The CoreApi is exposed over telepath.

    Many CoreApi methods operate on packed nodes consisting of primitive data structures
    which can be serialized with msgpack/json.

    Example Node

    ( (<form>, <valu>), {

        "props": {
            <name>: <valu>,
            ...
        },
        "tags": {
            "foo": <time>,
            "foo.bar": <time>,
        },
    })
    '''
    @s_cell.adminapi
    def getCoreMods(self):
        return self.cell.getCoreMods()

    @s_cell.adminapi
    def stat(self):
        return self.cell.stat()

    @s_cell.adminapi
    async def joinTeleLayer(self, url, indx=None):
        ret = await self.cell.joinTeleLayer(url, indx=indx)
        return ret

    async def getNodesBy(self, full, valu, cmpr='='):
        '''
        Yield Node.pack() tuples which match the query.
        '''
        async for node in self.cell.getNodesBy(full, valu, cmpr=cmpr):
            yield node.pack()

    def allowed(self, *path):
        return self.user.allowed(path)

    def _reqUserAllowed(self, *path):
        if not self.allowed(*path):
            perm = '.'.join(path)
            raise s_exc.AuthDeny(perm=perm, user=self.user.name)

    def getModelDict(self):
        '''
        Return a dictionary which describes the data model.

        Returns:
            (dict): A model description dictionary.
        '''
        return self.cell.model.getModelDict()

    def getCoreInfo(self):
        '''
        Return static generic information about the cortex including model definition
        '''
        return self.cell.getCoreInfo()

    async def addTrigger(self, condition, query, *, info):
        '''
        Adds a trigger to the cortex
        '''
        iden = self.cell.triggers.add(self.user.name, condition, query, info=info)
        return iden

    def _auth_check(self, user):
        ''' Check that, as a non-admin, may only manipulate resources created by you. '''
        username = None if self.user is None else self.user.name
        if username is not None and (not self.user.admin) and username != user:
            raise s_exc.AuthDeny(user=self.user.name, mesg='As non-admin, may only manipulate triggers created by you')

    async def delTrigger(self, iden):
        '''
        Deletes a trigger from the cortex
        '''
        trig = self.cell.triggers.get(iden)
        self._auth_check(trig.get('user'))
        self.cell.triggers.delete(iden)

    async def updateTrigger(self, iden, query):
        '''
        Change an existing trigger's query
        '''
        trig = self.cell.triggers.get(iden)
        self._auth_check(trig.get('user'))
        self.cell.triggers.mod(iden, query)

    async def listTriggers(self):
        '''
        Lists all the triggers that the current user is authorized to access
        '''
        username = None if self.user is None else self.user.name
        return [(iden, trig) for (iden, trig) in self.cell.triggers.list()
                if username is None or self.user.admin or trig.get('user') == username]

    async def addCronJob(self, query, reqs, incunit=None, incval=1):
        '''
        Add a cron job to the cortex

        A cron job is a persistently-stored item that causes storm queries to be run in the future.  The specification
        for the times that the queries run can be one-shot or recurring.

        Args:
            query (str):  The storm query to execute in the future
            reqs (Union[Dict[str, Union[int, List[int]]], List[Dict[...]]]):
                Either a dict of the fixed time fields or a list of such dicts.  The keys are in the set ('year',
                'month', 'dayofmonth', 'dayofweek', 'hour', 'minute'.  The values must be positive integers, except for
                the key of 'dayofmonth' in which it may also be a negative integer which represents the number of days
                from the end of the month with -1 representing the last day of the month.  All values may also be lists
                of valid values.
            incunit (Optional[str]):
                A member of the same set as above, with an additional member 'day'.  If is None (default), then the
                appointment is one-shot and will not recur.
            incval (Union[int, List[int]):
                A integer or a list of integers of the number of units

        Returns (bytes):
            An iden that can be used to later modify, query, and delete the job.

        Notes:
            reqs must have fields present or incunit must not be None (or both)
            The incunit if not None it must be larger in unit size than all the keys in all reqs elements.
        '''

        def _convert_reqdict(reqdict):
            return {s_agenda.TimeUnit.fromString(k): v for (k, v) in reqdict.items()}

        try:
            if incunit is not None:
                if isinstance(incunit, (list, tuple)):
                    incunit = [s_agenda.TimeUnit.fromString(i) for i in incunit]
                else:
                    incunit = s_agenda.TimeUnit.fromString(incunit)
            if isinstance(reqs, Mapping):
                newreqs = _convert_reqdict(reqs)
            else:
                newreqs = [_convert_reqdict(req) for req in reqs]

        except KeyError:
            raise s_exc.BadConfValu('Unrecognized time unit')

        username = None if self.user is None else self.user.name
        return await self.cell.agenda.add(username, query, newreqs, incunit, incval)

    async def delCronJob(self, iden):
        '''
        Delete a cron job

        Args:
            iden (bytes):  The iden of the cron job to be deleted
        '''
        cron = self.cell.agenda.appts.get(iden)
        if cron is None:
            raise s_exc.NoSuchIden()
        self._auth_check(cron.username)
        await self.cell.agenda.delete(iden)

    async def updateCronJob(self, iden, query):
        '''
        Change an existing cron job's query

        Args:
            iden (bytes):  The iden of the cron job to be changed
        '''
        cron = self.cell.agenda.appts.get(iden)
        if cron is None:
            raise s_exc.NoSuchIden()
        self._auth_check(cron.username)
        await self.cell.agenda.mod(iden, query)

    async def listCronJobs(self):
        '''
        Get information about all the cron jobs accessible to the current user
        '''
        username = None if self.user is None else self.user.name
        return [(iden, cron) for (iden, cron) in self.cell.agenda.list()
                if username is None or self.user.admin or cron.get('user') == username]

    async def addNodeTag(self, iden, tag, valu=(None, None)):
        '''
        Add a tag to a node specified by iden.

        Args:
            iden (str): A hex encoded node BUID.
            tag (str):  A tag string.
            valu (tuple):  A time interval tuple or (None, None).
        '''
        buid = s_common.uhex(iden)

        parts = tag.split('.')
        self._reqUserAllowed('tag:add', *parts)

        async with await self.cell.snap(user=self.user) as snap:

            node = await snap.getNodeByBuid(buid)
            if node is None:
                raise s_exc.NoSuchIden(iden=iden)

            await node.addTag(tag, valu=valu)
            return node.pack()

    async def delNodeTag(self, iden, tag):
        '''
        Delete a tag from the node specified by iden.

        Args:
            iden (str): A hex encoded node BUID.
            tag (str):  A tag string.
        '''
        buid = s_common.uhex(iden)

        parts = tag.split('.')
        self._reqUserAllowed('tag:del', *parts)

        async with await self.cell.snap(user=self.user) as snap:

            node = await snap.getNodeByBuid(buid)
            if node is None:
                raise s_exc.NoSuchIden(iden=iden)

            await node.delTag(tag)
            return node.pack()

    async def setNodeProp(self, iden, name, valu):

        buid = s_common.uhex(iden)

        async with await self.cell.snap(user=self.user) as snap:

            node = await snap.getNodeByBuid(buid)
            if node is None:
                raise s_exc.NoSuchIden(iden=iden)

            prop = node.form.props.get(name)
            self._reqUserAllowed('prop:set', prop.full)

            await node.set(name, valu)
            return node.pack()

    async def addNode(self, form, valu, props=None):

        self._reqUserAllowed('node:add', form)

        async with await self.cell.snap(user=self.user) as snap:
            node = await snap.addNode(form, valu, props=props)
            return node.pack()

    async def addNodes(self, nodes):
        '''
        Add a list of packed nodes to the cortex.

        Args:
            nodes (list): [ ( (form, valu), {'props':{}, 'tags':{}}), ... ]

        Yields:
            (tuple): Packed node tuples ((form,valu), {'props': {}, 'tags':{}})

        '''

        # First check that that user may add each form

        done = {}
        for node in nodes:

            formname = node[0][0]
            if done.get(formname):
                continue

            self._reqUserAllowed('node:add', formname)
            done[formname] = True

        async with await self.cell.snap(user=self.user) as snap:

            snap.strict = False

            async for node in snap.addNodes(nodes):

                if node is not None:
                    node = node.pack()

                yield node

    async def addFeedData(self, name, items, seqn=None):

        self._reqUserAllowed('feed:data', *name.split('.'))

        async with await self.cell.snap(user=self.user) as snap:
            snap.strict = False
            return await snap.addFeedData(name, items, seqn=seqn)

    def getFeedOffs(self, iden):
        return self.cell.getFeedOffs(iden)

    @s_cell.adminapi
    def setFeedOffs(self, iden, offs):
        return self.cell.setFeedOffs(iden, offs)

    async def count(self, text, opts=None):
        '''
        Count the number of nodes which result from a storm query.

        Args:
            text (str): Storm query text.
            opts (dict): Storm query options.

        Returns:
            (int): The number of nodes resulting from the query.
        '''
        i = 0
        async for _ in self.cell.eval(text, opts=opts, user=self.user):
            i += 1
        return i

    async def eval(self, text, opts=None):
        '''
        Evalute a storm query and yield packed nodes.
        '''
        async for pode in self.cell.iterStormPodes(text, opts=opts, user=self.user):
            yield pode

    async def storm(self, text, opts=None):
        '''
        Evaluate a storm query and yield result messages.
        Yields:
            ((str,dict)): Storm messages.
        '''
        async for mesg in self.cell.streamstorm(text, opts, user=self.user):
            yield mesg

    @s_cell.adminapi
    async def splices(self, offs, size):
        '''
        Return the list of splices at the given offset.
        '''
        count = 0
        async for mesg in self.cell.layer.splices(offs, size):
            count += 1
            if not count % 1000:
                await asyncio.sleep(0)
            yield mesg

class Cortex(s_cell.Cell):
    '''
    A Cortex implements the synapse hypergraph.

    The bulk of the Cortex API lives on the Snap() object which can
    be obtained by calling Cortex.snap() in a with block.  This allows
    callers to manage transaction boundaries explicitly and dramatically
    increases performance.
    '''
    confdefs = (  # type: ignore

        ('layer:lmdb:mapsize', {
            'type': 'int', 'defval': None,
            'doc': 'The default size for a new LMDB layer map.'
        }),

        ('modules', {
            'type': 'list', 'defval': (),
            'doc': 'A list of module classes to load.'
        }),

        ('storm:log', {
            'type': 'bool', 'defval': False,
            'doc': 'Log storm queries via system logger.'
        }),

        ('storm:log:level', {
            'type': 'int',
            'defval': logging.WARNING,
            'doc': 'Logging log level to emit storm logs at.'
        }),

        ('splice:sync', {
            'type': 'str', 'defval': None,
            'doc': 'A telepath URL for an upstream cortex.'
        }),

        ('splice:cryotank', {
            'type': 'str', 'defval': None,
            'doc': 'A telepath URL for a cryotank used to archive splices.'
        }),

        ('feeds', {
            'type': 'list', 'defval': (),
            'doc': 'A list of feed dictionaries.'
        }),

        ('cron:enable', {
            'type': 'bool', 'defval': True,
            'doc': 'Enable cron jobs running.'
        }),
    ) + s_cell.Cell.confdefs

    cellapi = CoreApi

    async def __anit__(self, dirn):

        await s_cell.Cell.__anit__(self, dirn)

        # share ourself via the cell dmon as "cortex"
        # for potential default remote use
        self.dmon.share('cortex', self)

        self.views = {}
        self.layers = {}

        self.layrctors = {
            'lmdb': s_lmdblayer.LmdbLayer,
            'remote': s_remotelayer.RemoteLayer,
        }

        self.modules = {}
        self.feedfuncs = {}

        self.stormcmds = {}
        self.stormrunts = {}

        self.libroot = (None, {}, {})
        self.bldgbuids = {} # buid -> (Node, Event)  Nodes under construction

        self.addStormCmd(s_storm.MaxCmd)
        self.addStormCmd(s_storm.MinCmd)
        self.addStormCmd(s_storm.HelpCmd)
        self.addStormCmd(s_storm.IdenCmd)
        self.addStormCmd(s_storm.SpinCmd)
        self.addStormCmd(s_storm.SudoCmd)
        self.addStormCmd(s_storm.UniqCmd)
        self.addStormCmd(s_storm.CountCmd)
        self.addStormCmd(s_storm.GraphCmd)
        self.addStormCmd(s_storm.LimitCmd)
        self.addStormCmd(s_storm.SleepCmd)
        self.addStormCmd(s_storm.DelNodeCmd)
        self.addStormCmd(s_storm.MoveTagCmd)
        self.addStormCmd(s_storm.ReIndexCmd)
        self.addStormCmd(s_storm.NoderefsCmd)

        self.addStormLib(('time',), s_stormtypes.LibTime)

        self.splicers = {
            'node:add': self._onFeedNodeAdd,
            'node:del': self._onFeedNodeDel,
            'prop:set': self._onFeedPropSet,
            'prop:del': self._onFeedPropDel,
            'tag:add': self._onFeedTagAdd,
            'tag:del': self._onFeedTagDel,
        }

        self.setFeedFunc('syn.nodes', self._addSynNodes)
        self.setFeedFunc('syn.splice', self._addSynSplice)
        self.setFeedFunc('syn.ingest', self._addSynIngest)

        await self._initCoreLayers()
        await self._checkLayerModels()

        await self._initCoreViews()

        async def fini():
            await asyncio.gather(*[view.fini() for view in self.views.values()])
            await asyncio.gather(*[layr.fini() for layr in self.layers.values()])

        self.onfini(fini)

        # these may be used directly
        self.model = s_datamodel.Model()

        # our "main" view has the same iden as we do
        self.view = self.views.get(self.iden)

        self.ontagadds = collections.defaultdict(list)
        self.ontagdels = collections.defaultdict(list)

        self._runtLiftFuncs = {}
        self._runtPropSetFuncs = {}
        self._runtPropDelFuncs = {}

        mods = list(s_modules.coremods)
        mods.extend(self.conf.get('modules'))

        await self._loadCoreMods(mods)

        self._initFormCounts()

        self.triggers = s_trigger.Triggers(self)

        self.agenda = await s_agenda.Agenda.anit(self)
        self.onfini(self.agenda)

        if self.conf.get('cron:enable'):
            await self.agenda.enable()

        await self._initCoreMods()

        self._initCryoLoop()
        self._initPushLoop()
        self._initFeedLoops()

    async def getCellApi(self, link, user, path):

        if not path:
            return await CoreApi.anit(self, link, user)

        if path[0] == 'layer':

            if len(path) == 1:
                # get the main layer...
                layr = self.layers.get(self.iden)
                return await s_layer.LayerApi.anit(self, link, user, layr)

            if len(path) == 2:
                layr = self.layers.get(path[1])
                if layr is None:
                    raise s_exc.NoSuchLayer(iden=path[1])

                return await s_layer.LayerApi.anit(self, link, user, layr)

        raise s_exc.NoSuchPath(path=path)

    def _initFormCounts(self):

        self.counts = {}
        self.formcountdb = self.slab.initdb('form:counts')

        for lkey, lval in self.slab.scanByFull(db=self.formcountdb):
            form = lkey.decode('utf8')
            valu = s_common.int64un(lval)
            self.counts[form] = valu

    def pokeFormCount(self, form, valu):

        curv = self.counts.get(form, 0)
        newv = curv + valu

        self.counts[form] = newv

        byts = s_common.int64en(newv)
        self.slab.put(form.encode('utf8'), byts, db=self.formcountdb)

    async def _calcFormCounts(self):
        '''
        Recalculate form counts from scratch.
        '''
        logger.info('Calculating form counts from scratch.')
        self.counts.clear()

        nameforms = list(self.model.forms.items())
        fairiter = 5
        tcount = 0
        for i, (name, form) in enumerate(nameforms, 1):
            logger.info('Calculating form counts for [%s] [%s/%s]',
                        name, i, len(nameforms))
            count = 0

            async for buid, valu in self.layer.iterFormRows(name):

                count += 1
                tcount += 1

                if count % fairiter == 0:
                    await asyncio.sleep(0)
                    # identity check for small integer
                    if fairiter is 5 and tcount > 100000:
                        fairiter = 1000

            self.counts[name] = count

        for name, valu in self.counts.items():
            byts = s_common.int64en(valu)
            self.slab.put(name.encode('utf8'), byts, db=self.formcountdb)
        logger.info('Done calculating form counts.')

    def onTagAdd(self, name, func):
        '''
        Register a callback for tag addition.

        Args:
            name (str): The name of the tag.
            func (function): The callback func(node, tagname, tagval).

        '''
        # TODO allow name wild cards
        self.ontagadds[name].append(func)

    def offTagAdd(self, name, func):
        '''
        Unregister a callback for tag addition.

        Args:
            name (str): The name of the tag.
            func (function): The callback func(node, tagname, tagval).

        '''
        cblist = self.ontagadds.get(name)
        if cblist is None:
            return
        try:
            cblist.remove(func)
        except ValueError:
            pass

    def onTagDel(self, name, func):
        '''
        Register a callback for tag deletion.

        Args:
            name (str): The name of the tag.
            func (function): The callback func(node, tagname, tagval).

        '''
        # TODO allow name wild cards
        self.ontagdels[name].append(func)

    def offTagDel(self, name, func):
        '''
        Unregister a callback for tag deletion.

        Args:
            name (str): The name of the tag.
            func (function): The callback func(node, tagname, tagval).

        '''
        cblist = self.ontagdels.get(name)
        if cblist is None:
            return
        try:
            cblist.remove(func)
        except ValueError:
            pass

    def addRuntLift(self, prop, func):
        '''
        Register a runt lift helper for a given prop.

        Args:
            prop (str): Full property name for the prop to register the helper for.
            func:

        Returns:
            None: None.
        '''
        self._runtLiftFuncs[prop] = func

    async def runRuntLift(self, full, valu=None, cmpr=None):
        '''
        Execute a runt lift function.

        Args:
            full (str): Property to lift by.
            valu:
            cmpr:

        Returns:
            bytes, list: Yields bytes, list tuples where the list contains a series of
                key/value pairs which are used to construct a Node object.

        '''
        func = self._runtLiftFuncs.get(full)
        if func is None:
            raise s_exc.NoSuchLift(mesg='No runt lift implemented for requested property.',
                                   full=full, valu=valu, cmpr=cmpr)

        async for buid, rows in func(full, valu, cmpr):
            yield buid, rows

    def addRuntPropSet(self, prop, func):
        '''
        Register a prop set helper for a runt form
        '''
        self._runtPropSetFuncs[prop.full] = func

    async def runRuntPropSet(self, node, prop, valu):
        func = self._runtPropSetFuncs.get(prop.full)
        if func is None:
            raise s_exc.IsRuntForm(mesg='No prop:set func set for runt property.',
                                   prop=prop.full, valu=valu, ndef=node.ndef)
        ret = await s_coro.ornot(func, node, prop, valu)
        return ret

    def addRuntPropDel(self, prop, func):
        '''
        Register a prop set helper for a runt form
        '''
        self._runtPropDelFuncs[prop.full] = func

    async def runRuntPropDel(self, node, prop):
        func = self._runtPropDelFuncs.get(prop.full)
        if func is None:
            raise s_exc.IsRuntForm(mesg='No prop:del func set for runt property.',
                                   prop=prop.full, ndef=node.ndef)
        ret = await s_coro.ornot(func, node, prop)
        return ret

    async def runTagAdd(self, node, tag, valu):

        for func in self.ontagadds.get(tag, ()):
            try:
                await s_coro.ornot(func, node, tag, valu)
            except asyncio.CancelledError as e:
                raise
            except Exception as e:
                logger.exception('onTagAdd Error')

        await self.triggers.runTagAdd(node, tag)

    async def runTagDel(self, node, tag, valu):

        for func in self.ontagdels.get(tag, ()):
            try:
                await s_coro.ornot(func, node, tag, valu)
            except asyncio.CancelledError as e:
                raise
            except Exception as e:
                logger.exception('onTagDel Error')

        await self.triggers.runTagDel(node, tag)

    async def _checkLayerModels(self):
        mrev = s_modelrev.ModelRev(self)
        await mrev.revCoreLayers()

    def addLayerCtor(self, name, ctor):
        '''
        Modules may use this to register additional layer constructors.
        '''
        self.layrctors[name] = ctor

    async def _initCoreViews(self):

        for iden, node in await self.hive.open(('cortex', 'views')):
            view = await View.anit(self, node)
            self.views[iden] = view

        # if we have no views, we are initializing.  add the main view.
        if self.views.get(self.iden) is None:
            await self.addView(self.iden, 'root', (self.iden,))

    async def addView(self, iden, owner, layers):

        node = await self.hive.open(('cortex', 'views', iden))
        info = await node.dict()

        await info.set('owner', owner)
        await info.set('layers', layers)

        view = await View.anit(self, node)
        self.views[iden] = view
<<<<<<< HEAD

        return view

    async def delView(self, iden):
        '''
        Delete a cortex view by iden.
        '''
        if iden == self.iden:
            raise SynErr(mesg='cannot delete the main view')

        view = self.views.pop(iden, None)
        if view is None:
            raise s_exc.NoSuchView(iden=iden)

        await self.hive.pop(('cortex', 'views', iden))
        await view.fini()

    async def setViewLayers(self, layers, iden=None):
        '''
        Args:
            layers ([str]): A top-down list of of layer guids
            iden (str): The view iden ( defaults to default view ).
        '''
        if iden is None:
            iden = self.iden

        view = self.views.get(iden)
        if view is None:
            raise s_exc.NoSuchView(iden=iden)

        view.setLayers(layers)

    def getLayer(self, iden=None):
        if iden is None:
            iden = self.iden
        return self.layers.get(iden)

    def getView(self, iden=None):
        if iden is None:
            iden = self.iden
        return self.views.get(iden)

    async def addLayer(self, **info):
        '''
        info = {
            'iden': <str>, ( optional iden. default guid() )
            'type': <str>, ( optional type. default lmdb )
            'owner': <str>, ( optional owner. default root )
            'config': {}, # type specific config options.
        }
        '''
        iden = info.pop('iden', None)
        if iden is None:
            iden = s_common.guid()

        node = await self.hive.open(('cortex', 'layers', iden))

        layrinfo = await node.dict()
        layrconf = await (await node.open('config')).dict()

        await layrinfo.set('type', info.get('type', 'lmdb'))
        await layrinfo.set('owner', info.get('owner', 'root'))
        await layrinfo.set('name', info.get('name', '??'))

        for name, valu in info.get('config', {}).items():
            await layrconf.set(name, valu)

        return await self._layrFromNode(node)

    async def joinTeleLayer(self, url, indx=None):
        '''
        Convenience function to join a remote telepath layer
        into this cortex and default view.
        '''
        info = {
            'type': 'remote',
            'owner': 'root',
            'config': {
                'url': url
            }
        }

=======

        return view

    async def delView(self, iden):
        '''
        Delete a cortex view by iden.
        '''
        if iden == self.iden:
            raise SynErr(mesg='cannot delete the main view')

        view = self.views.pop(iden, None)
        if view is None:
            raise s_exc.NoSuchView(iden=iden)

        await self.hive.pop(('cortex', 'views', iden))
        await view.fini()

    async def setViewLayers(self, layers, iden=None):
        '''
        Args:
            layers ([str]): A top-down list of of layer guids
            iden (str): The view iden ( defaults to default view ).
        '''
        if iden is None:
            iden = self.iden

        view = self.views.get(iden)
        if view is None:
            raise s_exc.NoSuchView(iden=iden)

        view.setLayers(layers)

    def getLayer(self, iden=None):
        if iden is None:
            iden = self.iden
        return self.layers.get(iden)

    def getView(self, iden=None):
        if iden is None:
            iden = self.iden
        return self.views.get(iden)

    async def addLayer(self, **info):
        '''
        info = {
            'iden': <str>, ( optional iden. default guid() )
            'type': <str>, ( optional type. default lmdb )
            'owner': <str>, ( optional owner. default root )
            'config': {}, # type specific config options.
        }
        '''
        iden = info.pop('iden', None)
        if iden is None:
            iden = s_common.guid()

        node = await self.hive.open(('cortex', 'layers', iden))

        layrinfo = await node.dict()
        layrconf = await (await node.open('config')).dict()

        await layrinfo.set('type', info.get('type', 'lmdb'))
        await layrinfo.set('owner', info.get('owner', 'root'))
        await layrinfo.set('name', info.get('name', '??'))

        for name, valu in info.get('config', {}).items():
            await layrconf.set(name, valu)

        return await self._layrFromNode(node)

    async def joinTeleLayer(self, url, indx=None):
        '''
        Convenience function to join a remote telepath layer
        into this cortex and default view.
        '''
        info = {
            'type': 'remote',
            'owner': 'root',
            'config': {
                'url': url
            }
        }

>>>>>>> c061472b
        layr = await self.addLayer(**info)
        await self.view.addLayer(layr, indx=indx)
        return layr.iden

    async def _layrFromNode(self, node):

        info = await node.dict()

        ctor = self.layrctors.get(info.get('type'))
        if ctor is None:
            logger.warning('layer has invalid type: %r %r' % (node.name(), info.get('type')))
            return None

        layr = await ctor.anit(self, node)
        self.layers[layr.iden] = layr

        return layr

    async def _initCoreLayers(self):

        dirn = s_common.gendir(self.dirn, 'layers')
        node = await self.hive.open(('cortex', 'layers'))

        # TODO eventually hold this and watch for changes
        for iden, node in node:
            await self._layrFromNode(node)

        self._migrOrigLayer()

        if self.layers.get(self.iden) is None:
            # we have no layers.  initialize the default layer.
            await self.addLayer(iden=self.iden)

        # store our "main" layer as self.layer
        self.layer = self.layers.get(self.iden)

    def _migrOrigLayer(self):

        oldpath = os.path.join(self.dirn, 'layers', '000-default')
        if not os.path.exists(oldpath):
            return

        newpath = os.path.join(self.dirn, 'layers', self.iden)
        os.rename(oldpath, newpath)

    def addStormCmd(self, ctor):
        '''
        Add a synapse.lib.storm.Cmd class to the cortex.
        '''
        if cmdre.match(ctor.name) is None:
            raise s_exc.BadCmdName(name=ctor.name)

        self.stormcmds[ctor.name] = ctor

    def getStormCmd(self, name):
        return self.stormcmds.get(name)

    def addStormLib(self, path, ctor):

        root = self.libroot
        # (name, {kids}, {funcs})

        for name in path:
            step = root[1].get(name)
            if step is None:
                step = (name, {}, {})
                root[1][name] = step
            root = step

        root[2]['ctor'] = ctor

    def getStormLib(self, path):
        root = self.libroot
        for name in path:
            step = root[1].get(name)
            if step is None:
                return None
            root = step
        return root

    def getStormCmds(self):
        return list(self.stormcmds.items())

    def _initPushLoop(self):

        if self.conf.get('splice:sync') is None:
            return

        self.schedCoro(self._runPushLoop())

    async def _runPushLoop(self):

        url = self.conf.get('splice:sync')

        iden = self.getCellIden()

        logger.info('sync loop init: %s', url)

        while not self.isfini:
            timeout = 1
            try:

                url = self.conf.get('splice:sync')

                async with await s_telepath.openurl(url) as core:

                    # use our iden as the feed iden
                    offs = await core.getFeedOffs(iden)

                    while not self.isfini:

                        items = [x async for x in self.layer.splices(offs, 10000)]

                        if not items:
                            await self.waitfini(timeout=1)
                            continue

                        size = len(items)
                        indx = (await self.layer.stat())['splicelog_indx']

                        perc = float(offs) / float(indx) * 100.0

                        logger.info('splice push: %d %d/%d (%.4f%%)', size, offs, indx, perc)

                        offs = await core.addFeedData('syn.splice', items, seqn=(iden, offs))
                        await self.fire('core:splice:sync:sent')

            except asyncio.CancelledError:
                break

            except Exception as e:  # pragma: no cover
                if isinstance(e, OSError):
                    timeout = 60

                logger.exception('sync error')
                await self.waitfini(timeout)

    def _initCryoLoop(self):

        tankurl = self.conf.get('splice:cryotank')
        if tankurl is None:
            return

        self.schedCoro(self._runCryoLoop())

    def _initFeedLoops(self):
        '''
        feeds:
            - cryotank: tcp://cryo.vertex.link/cryo00/tank01
              type: syn.splice
        '''
        feeds = self.conf.get('feeds', ())
        if not feeds:
            return

        for feed in feeds:

            # do some validation before we fire tasks...
            typename = feed.get('type')
            if self.getFeedFunc(typename) is None:
                raise s_exc.NoSuchType(name=typename)

            self.schedCoro(self._runFeedLoop(feed))

    async def _runFeedLoop(self, feed):

        url = feed.get('cryotank')
        typename = feed.get('type')
        fsize = feed.get('size', 1000)

        logger.info('feed loop init: %s @ %s', typename, url)

        while not self.isfini:
            timeout = 1
            try:

                url = feed.get('cryotank')

                async with await s_telepath.openurl(url) as tank:

                    iden = await tank.getCellIden()

                    offs = await self.layer.getOffset(iden)

                    while not self.isfini:

                        items = [item async for item in await tank.slice(offs, fsize)]
                        if not items:
                            await self.waitfini(timeout=2)
                            continue

                        datas = [i[1] for i in items]

                        offs = await self.addFeedData(typename, datas, seqn=(iden, offs))
                        await self.fire('core:feed:loop')
                        logger.debug('Processed [%s] records with [%s]',
                                     len(datas), typename)

            except asyncio.CancelledError:
                break

            except Exception as e:  # pragma: no cover
                if isinstance(e, OSError):
                    timeout = 60
                logger.exception('feed error')
                await self.waitfini(timeout)

    async def _runCryoLoop(self):

        online = False
        tankurl = self.conf.get('splice:cryotank')

        # push splices for our main layer
        layr = self.layers.get(self.iden)

        while not self.isfini:
            timeout = 2
            try:

                async with await s_telepath.openurl(tankurl) as tank:

                    if not online:
                        online = True
                        logger.info('splice cryotank: online')

                    offs = await tank.offset(self.iden)

                    while not self.isfini:

                        items = [item async for item in layr.splices(offs, 10000)]

                        if not len(items):
                            layr.spliced.clear()
                            await s_coro.event_wait(layr.spliced, timeout=1)
                            continue

                        logger.info('tanking splices: %d', len(items))

                        offs = await tank.puts(items, seqn=(self.iden, offs))
                        await self.fire('core:splice:cryotank:sent')

            except asyncio.CancelledError:  # pragma: no cover
                break

            except Exception as e:  # pragma: no cover
                if isinstance(e, OSError):
                    timeout = 60
                online = False
                logger.exception('splice cryotank offline')

                await self.waitfini(timeout)

    def setFeedFunc(self, name, func):
        '''
        Set a data ingest function.

        def func(snap, items):
            loaditems...
        '''
        self.feedfuncs[name] = func

    def getFeedFunc(self, name):
        '''
        Get a data ingest function.
        '''
        return self.feedfuncs.get(name)

    async def _addSynNodes(self, snap, items):
        async for node in snap.addNodes(items):
            yield node

    async def _addSynSplice(self, snap, items):

        for item in items:
            func = self.splicers.get(item[0])

            if func is None:
                await snap.warn(f'no such splice: {item!r}')
                continue

            try:
                await func(snap, item)
            except asyncio.CancelledError as e:
                raise
            except Exception as e:
                logger.exception('splice error')
                await snap.warn(f'splice error: {e}')

    async def _onFeedNodeAdd(self, snap, mesg):

        ndef = mesg[1].get('ndef')

        if ndef is None:
            await snap.warn(f'Invalid Splice: {mesg!r}')
            return

        await snap.addNode(*ndef)

    async def _onFeedNodeDel(self, snap, mesg):

        ndef = mesg[1].get('ndef')

        node = await snap.getNodeByNdef(ndef)
        if node is None:
            return

        await node.delete()

    async def _onFeedPropSet(self, snap, mesg):

        ndef = mesg[1].get('ndef')
        name = mesg[1].get('prop')
        valu = mesg[1].get('valu')

        node = await snap.getNodeByNdef(ndef)
        if node is None:
            return

        await node.set(name, valu)

    async def _onFeedPropDel(self, snap, mesg):

        ndef = mesg[1].get('ndef')
        name = mesg[1].get('prop')

        node = await snap.getNodeByNdef(ndef)
        if node is None:
            return

        await node.pop(name)

    async def _onFeedTagAdd(self, snap, mesg):

        ndef = mesg[1].get('ndef')

        tag = mesg[1].get('tag')
        valu = mesg[1].get('valu')

        node = await snap.getNodeByNdef(ndef)
        if node is None:
            return

        await node.addTag(tag, valu=valu)

    async def _onFeedTagDel(self, snap, mesg):

        ndef = mesg[1].get('ndef')
        tag = mesg[1].get('tag')

        node = await snap.getNodeByNdef(ndef)
        if node is None:
            return

        await node.delTag(tag)

    # def _addSynUndo(self, snap, items):
        # TODO apply splices in reverse

    async def _addSynIngest(self, snap, items):

        for item in items:
            try:
                pnodes = self._getSynIngestNodes(item)
                logger.info('Made [%s] nodes.', len(pnodes))
                async for node in snap.addNodes(pnodes):
                    yield node
            except asyncio.CancelledError as e:
                raise
            except Exception as e:
                logger.exception('Failed to process ingest [%r]', item)
                continue

    def _getSynIngestNodes(self, item):
        '''
        Get a list of packed nodes from a ingest definition.
        '''
        pnodes = []
        seen = item.get('seen')
        # Track all the ndefs we make so we can make sources
        ndefs = []

        # Make the form nodes
        tags = item.get('tags', {})
        forms = item.get('forms', {})
        for form, valus in forms.items():
            for valu in valus:
                ndef = [form, valu]
                ndefs.append(ndef)
                obj = [ndef, {'tags': tags}]
                if seen:
                    obj[1]['props'] = {'.seen': (seen, seen)}
                pnodes.append(obj)

        # Make the packed nodes
        nodes = item.get('nodes', ())
        for pnode in nodes:
            ndefs.append(pnode[0])
            pnode[1].setdefault('tags', {})
            for tag, valu in tags.items():
                # Tag in the packed node has a higher predecence
                # than the tag in the whole ingest set of data.
                pnode[1]['tags'].setdefault(tag, valu)
            if seen:
                pnode[1].setdefault('props', {})
                pnode[1]['props'].setdefault('.seen', (seen, seen))
            pnodes.append(pnode)

        # Make edges
        for srcdef, etyp, destndefs in item.get('edges', ()):
            for destndef in destndefs:
                ndef = [etyp, [srcdef, destndef]]
                ndefs.append(ndef)
                obj = [ndef, {}]
                if seen:
                    obj[1]['props'] = {'.seen': (seen, seen)}
                if tags:
                    obj[1]['tags'] = tags.copy()
                pnodes.append(obj)

        # Make time based edges
        for srcdef, etyp, destndefs in item.get('time:edges', ()):
            for destndef, time in destndefs:
                ndef = [etyp, [srcdef, destndef, time]]
                ndefs.append(ndef)
                obj = [ndef, {}]
                if seen:
                    obj[1]['props'] = {'.seen': (seen, seen)}
                if tags:
                    obj[1]['tags'] = tags.copy()
                pnodes.append(obj)

        # Make the source node and links
        source = item.get('source')
        if source:
            # Base object
            obj = [['source', source], {}]
            pnodes.append(obj)

            # Subsequent links
            for ndef in ndefs:
                obj = [['seen', (source, ndef)],
                       {'props': {'.seen': (seen, seen)}}]
                pnodes.append(obj)
        return pnodes

    def getCoreMod(self, name):
        return self.modules.get(name)

    def getCoreMods(self):
        ret = []
        for modname, mod in self.modules.items():
            ret.append((modname, mod.conf))
        return ret

    @s_coro.genrhelp
    async def eval(self, text, opts=None, user=None):
        '''
        Evaluate a storm query and yield Nodes only.
        '''
        await self.boss.promote('storm', user=user, info={'query': text})
        async with await self.snap(user=user) as snap:
            async for node in snap.eval(text, opts=opts, user=user):
                yield node

    @s_coro.genrhelp
    async def storm(self, text, opts=None, user=None):
        '''
        Evaluate a storm query and yield (node, path) tuples.
        Yields:
            (Node, Path) tuples
        '''
        await self.boss.promote('storm', user=user, info={'query': text})
        async with await self.snap(user=user) as snap:
            async for mesg in snap.storm(text, opts=opts):
                yield mesg

    @s_coro.genrhelp
    async def streamstorm(self, text, opts=None, user=None):
        '''
        Evaluate a storm query and yield result messages.
        Yields:
            ((str,dict)): Storm messages.
        '''
        MSG_QUEUE_SIZE = 1000
        chan = asyncio.Queue(MSG_QUEUE_SIZE, loop=self.loop)

        # promote ourself to a synapse task
        synt = await self.boss.promote('storm', user=user, info={'query': text})

        async def runStorm():
            cancelled = False
            tick = s_common.now()
            count = 0
            try:
                # First, try text parsing. If this fails, we won't be able to get
                # a storm runtime in the snap, so catch and pass the `err` message
                # before handing a `fini` message along.
                self.getStormQuery(text)

                await chan.put(('init', {'tick': tick, 'text': text, 'task': synt.iden}))

                async with await self.snap(user=user) as snap:

                    snap.link(chan.put)

                    async for pode in snap.iterStormPodes(text, opts=opts, user=user):
                        await chan.put(('node', pode))
                        count += 1

            except asyncio.CancelledError:
                logger.warning('Storm runtime cancelled.')
                cancelled = True
                raise

            except Exception as e:
                logger.exception('Error during storm execution')
                enfo = s_common.err(e)
                enfo[1].pop('esrc', None)
                enfo[1].pop('ename', None)
                await chan.put(('err', enfo))

            finally:
                if cancelled:
                    return
                tock = s_common.now()
                took = tock - tick
                await chan.put(('fini', {'tock': tock, 'took': took, 'count': count}))

        await synt.worker(runStorm())

        while True:

            mesg = await chan.get()

            yield mesg

            if mesg[0] == 'fini':
                break

    @s_coro.genrhelp
    async def iterStormPodes(self, text, opts=None, user=None):
        synt = await self.boss.promote('storm', user=user, info={'query': text})
        async with await self.snap(user=user) as snap:
            async for pode in snap.iterStormPodes(text, opts=opts, user=user):
                yield pode

    @s_cache.memoize(size=10000)
    def getStormQuery(self, text):
        '''
        Parse storm query text and return a Query object.
        '''
        parseinfo = {
            'stormcmds': {cmd: {} for cmd in self.stormcmds.keys()},
            'modelinfo': self.model.getModelInfo(),
        }
        query = s_syntax.Parser(parseinfo, text).query()
        query.init(self)
        return query

    def _logStormQuery(self, text, user):
        '''
        Log a storm query.
        '''
        if self.conf.get('storm:log'):
            lvl = self.conf.get('storm:log:level')
            logger.log(lvl, 'Executing storm query {%s} as [%s]', text, user.name)

    async def getNodeByNdef(self, ndef):
        '''
        Return a single Node() instance by (form,valu) tuple.
        '''
        name, valu = ndef

        form = self.model.forms.get(name)
        if form is None:
            raise s_exc.NoSuchForm(name=name)

        norm, info = form.type.norm(valu)

        buid = s_common.buid((form.name, norm))

        async with await self.snap() as snap:
            return await snap.getNodeByBuid(buid)

    async def getNodesBy(self, full, valu, cmpr='='):
        '''
        Get nodes by a property value or lift syntax.

        Args:
            full (str): The full name of a property <form>:<prop>.
            valu (obj): A value that the type knows how to lift by.
            cmpr (str): The comparison operator you are lifting by.

        Some node property types allow special syntax here.

        Examples:

            # simple lift by property equality
            core.getNodesBy('file:bytes:size', 20)

            # The inet:ipv4 type knows about cidr syntax
            core.getNodesBy('inet:ipv4', '1.2.3.0/24')
        '''
        async with await self.snap() as snap:
            async for node in snap.getNodesBy(full, valu, cmpr=cmpr):
                yield node

    def getCoreInfo(self):
        return {
            'version': synapse.version,
            'modeldef': self.model.getModelDef(),
            'stormcmds': {cmd: {} for cmd in self.stormcmds.keys()},
        }

    async def addNodes(self, nodedefs):
        '''
        Quickly add/modify a list of nodes from node definition tuples.
        This API is the simplest/fastest way to add nodes, set node props,
        and add tags to nodes remotely.

        Args:

            nodedefs (list): A list of node definition tuples. See below.

        A node definition tuple is defined as:

            ( (form, valu), {'props':{}, 'tags':{})

        The "props" or "tags" keys may be omitted.

        '''
        async with await self.snap() as snap:
            snap.strict = False
            async for node in snap.addNodes(nodedefs):
                yield node

    async def addFeedData(self, name, items, seqn=None):
        '''
        Add data using a feed/parser function.

        Args:
            name (str): The name of the feed record format.
            items (list): A list of items to ingest.
            seqn ((str,int)): An (iden, offs) tuple for this feed chunk.

        Returns:
            (int): The next expected offset (or None) if seqn is None.
        '''
        async with await self.snap() as snap:
            snap.strict = False
            return await snap.addFeedData(name, items, seqn=seqn)

    async def getFeedOffs(self, iden):
        return await self.layer.getOffset(iden)

    async def setFeedOffs(self, iden, offs):
        if offs < 0:
            raise s_exc.BadConfValu(mesg='Offset must be greater than or equal to zero.', offs=offs,
                                    iden=iden)
        oldoffs = await self.getFeedOffs(iden)
        logger.info('Setting Feed offset for [%s] from [%s] to [%s]',
                    iden, oldoffs, offs)
        return await self.layer.setOffset(iden, offs)

    async def snap(self, user=None, view=None):
        '''
        Return a transaction object for the default view.

        Args:
            write (bool): Set to True for a write transaction.

        Returns:
            (synapse.lib.snap.Snap)

        NOTE: This must be used in a with block.
        '''

        if view is None:
            view = self.view

        snap = await self.view.snap()
        if user is not None:
            snap.setUser(user)

        return snap

    async def loadCoreModule(self, ctor, conf=None):
        '''
        Load a single cortex module with the given ctor and conf.

        Args:
            ctor (str): The python module class path
            conf (dict):Config dictionary for the module
        '''
        if conf is None:
            conf = {}

        modu = self._loadCoreModule(ctor)

        mdefs = modu.getModelDefs()
        self.model.addDataModels(mdefs)

        cmds = modu.getStormCmds()
        [self.addStormCmd(c) for c in cmds]

        await s_coro.ornot(modu.initCoreModule)
        await self.fire('core:module:load', module=ctor)

    async def _loadCoreMods(self, ctors):

        mods = []

        cmds = []
        mdefs = []

        for ctor in ctors:

            modu = self._loadCoreModule(ctor)
<<<<<<< HEAD
            if modu is None:
                continue

            mods.append(modu)
=======
            if modu is not None:
                mods.append(modu)

>>>>>>> c061472b
            cmds.extend(modu.getStormCmds())
            mdefs.extend(modu.getModelDefs())

        self.model.addDataModels(mdefs)
        [self.addStormCmd(c) for c in cmds]

    async def _initCoreMods(self):

        for name, modu in self.modules.items():

            try:
                await s_coro.ornot(modu.initCoreModule)

            except asyncio.CancelledError:
                raise

            except Exception as e:
                logger.exception(f'module init failed: {name}')

    def _loadCoreModule(self, ctor):

        try:
            modu = s_dyndeps.tryDynFunc(ctor, self)
            self.modules[ctor] = modu
            return modu

        except Exception as e:
            logger.exception('mod load fail: %s' % (ctor,))
            return None

    async def stat(self):
        stats = {
            'iden': self.iden,
            'layer': await self.layer.stat(),
            'formcounts': self.counts,
        }
        return stats

@contextlib.contextmanager
def getTempCortex(mods=None):
    '''
    Get a proxy to a cortex backed by a temporary directory.

    Args:
        mods (list): A list of modules which are loaded into the cortex.

    Notes:
        The cortex and temporary directory are town down on exit.
        This should only be called from synchronous code.

    Returns:
        Proxy to the cortex.
    '''
    with s_common.getTempDir() as dirn:
        with s_coro.AsyncToSyncCMgr(s_glob.sync, Cortex.anit(dirn)) as core:
            if mods:
                for mod in mods:
                    s_glob.sync(core.loadCoreModule(mod))
            with s_coro.AsyncToSyncCMgr(core.getLocalProxy) as prox:
                yield prox<|MERGE_RESOLUTION|>--- conflicted
+++ resolved
@@ -874,7 +874,6 @@
 
         view = await View.anit(self, node)
         self.views[iden] = view
-<<<<<<< HEAD
 
         return view
 
@@ -957,90 +956,6 @@
             }
         }
 
-=======
-
-        return view
-
-    async def delView(self, iden):
-        '''
-        Delete a cortex view by iden.
-        '''
-        if iden == self.iden:
-            raise SynErr(mesg='cannot delete the main view')
-
-        view = self.views.pop(iden, None)
-        if view is None:
-            raise s_exc.NoSuchView(iden=iden)
-
-        await self.hive.pop(('cortex', 'views', iden))
-        await view.fini()
-
-    async def setViewLayers(self, layers, iden=None):
-        '''
-        Args:
-            layers ([str]): A top-down list of of layer guids
-            iden (str): The view iden ( defaults to default view ).
-        '''
-        if iden is None:
-            iden = self.iden
-
-        view = self.views.get(iden)
-        if view is None:
-            raise s_exc.NoSuchView(iden=iden)
-
-        view.setLayers(layers)
-
-    def getLayer(self, iden=None):
-        if iden is None:
-            iden = self.iden
-        return self.layers.get(iden)
-
-    def getView(self, iden=None):
-        if iden is None:
-            iden = self.iden
-        return self.views.get(iden)
-
-    async def addLayer(self, **info):
-        '''
-        info = {
-            'iden': <str>, ( optional iden. default guid() )
-            'type': <str>, ( optional type. default lmdb )
-            'owner': <str>, ( optional owner. default root )
-            'config': {}, # type specific config options.
-        }
-        '''
-        iden = info.pop('iden', None)
-        if iden is None:
-            iden = s_common.guid()
-
-        node = await self.hive.open(('cortex', 'layers', iden))
-
-        layrinfo = await node.dict()
-        layrconf = await (await node.open('config')).dict()
-
-        await layrinfo.set('type', info.get('type', 'lmdb'))
-        await layrinfo.set('owner', info.get('owner', 'root'))
-        await layrinfo.set('name', info.get('name', '??'))
-
-        for name, valu in info.get('config', {}).items():
-            await layrconf.set(name, valu)
-
-        return await self._layrFromNode(node)
-
-    async def joinTeleLayer(self, url, indx=None):
-        '''
-        Convenience function to join a remote telepath layer
-        into this cortex and default view.
-        '''
-        info = {
-            'type': 'remote',
-            'owner': 'root',
-            'config': {
-                'url': url
-            }
-        }
-
->>>>>>> c061472b
         layr = await self.addLayer(**info)
         await self.view.addLayer(layr, indx=indx)
         return layr.iden
@@ -1759,16 +1674,11 @@
         for ctor in ctors:
 
             modu = self._loadCoreModule(ctor)
-<<<<<<< HEAD
             if modu is None:
                 continue
 
             mods.append(modu)
-=======
-            if modu is not None:
-                mods.append(modu)
-
->>>>>>> c061472b
+
             cmds.extend(modu.getStormCmds())
             mdefs.extend(modu.getModelDefs())
 
