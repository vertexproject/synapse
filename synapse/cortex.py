import os
import asyncio
import logging
import itertools
import contextlib
import collections

from collections.abc import Mapping

import synapse
import synapse.exc as s_exc
import synapse.axon as s_axon
import synapse.common as s_common
import synapse.telepath as s_telepath
import synapse.datamodel as s_datamodel

import synapse.lib.base as s_base
import synapse.lib.cell as s_cell
import synapse.lib.coro as s_coro
import synapse.lib.hive as s_hive
import synapse.lib.snap as s_snap
import synapse.lib.cache as s_cache
import synapse.lib.layer as s_layer
import synapse.lib.storm as s_storm
import synapse.lib.agenda as s_agenda
import synapse.lib.dyndeps as s_dyndeps
import synapse.lib.grammar as s_grammar
import synapse.lib.httpapi as s_httpapi
import synapse.lib.version as s_version
import synapse.lib.modules as s_modules
import synapse.lib.trigger as s_trigger
import synapse.lib.modelrev as s_modelrev
import synapse.lib.lmdblayer as s_lmdblayer
import synapse.lib.stormhttp as s_stormhttp
import synapse.lib.provenance as s_provenance
import synapse.lib.stormtypes as s_stormtypes
import synapse.lib.remotelayer as s_remotelayer

logger = logging.getLogger(__name__)

'''
A Cortex implements the synapse hypergraph object.
'''

class View(s_base.Base):
    '''
    A view represents a cortex as seen from a specific set of layers.

    The view class is used to implement Copy-On-Write layers as well as
    interact with a subset of the layers configured in a Cortex.
    '''

    async def __anit__(self, core, node):
        '''
        Async init the view.

        Args:
            core (Cortex):  The cortex that owns the view.
            node (HiveNode): The hive node containing the view info.
        '''
        await s_base.Base.__anit__(self)

        self.core = core

        self.node = node
        self.iden = node.name()

        self.borked = None

        self.info = await node.dict()
        self.info.setdefault('owner', 'root')
        self.info.setdefault('layers', ())

        self.layers = []

        for iden in self.info.get('layers'):

            layr = core.layers.get(iden)

            if layr is None:
                self.borked = iden
                logger.warning('view %r has missing layer %r' % (self.iden, iden))
                continue

            if not self.layers and layr.readonly:
                self.borked = iden
                raise s_exc.ReadOnlyLayer(mesg=f'First layer {iden} must not be read-only')

            self.layers.append(layr)

    async def snap(self, user):

        if self.borked is not None:
            raise s_exc.NoSuchLayer(iden=self.borked)

        return await s_snap.Snap.anit(self.core, self.layers, user)

    def pack(self):
        return {
            'iden': self.iden,
            'owner': self.info.get('owner'),
            'layers': self.info.get('layers'),
        }

    async def addLayer(self, layr, indx=None):
        if indx is None:
            if not self.layers and layr.readonly:
                raise s_exc.ReadOnlyLayer(mesg=f'First layer {layr.iden} must not be read-only')
            self.layers.append(layr)
        else:
            if indx == 0 and layr.readonly:
                raise s_exc.ReadOnlyLayer(mesg=f'First layer {layr.iden} must not be read-only')
            self.layers.insert(indx, layr)
        await self.info.set('layers', [l.iden for l in self.layers])

    async def setLayers(self, layers):
        '''
        Set the view layers from a list of idens.
        NOTE: view layers are stored "top down" ( write is layers[0] )
        '''
        layrs = []

        for iden in layers:
            layr = self.core.layers.get(iden)
            if layr is None:
                raise s_exc.NoSuchLayer(iden=iden)
            if not layrs and layr.readonly:
                raise s_exc.ReadOnlyLayer(mesg=f'First layer {layr.iden} must not be read-only')

            layrs.append(layr)

        self.borked = None
        self.layers = layrs

        await self.info.set('layers', layers)

class CoreApi(s_cell.CellApi):
    '''
    The CoreApi is exposed when connecting to a Cortex over Telepath.

    Many CoreApi methods operate on packed nodes consisting of primitive data structures
    which can be serialized with msgpack/json.

    An example of a packaged Node::

        ( (<form>, <valu>), {

            "props": {
                <name>: <valu>,
                ...
            },
            "tags": {
                "foo": <time>,
                "foo.bar": <time>,
            },
        })

    '''
    @s_cell.adminapi
    def getCoreMods(self):
        return self.cell.getCoreMods()

    @s_cell.adminapi
    def stat(self):
        return self.cell.stat()

    @s_cell.adminapi
    async def joinTeleLayer(self, url, indx=None):
        ret = await self.cell.joinTeleLayer(url, indx=indx)
        return ret

    async def getNodesBy(self, full, valu, cmpr='='):
        '''
        Yield Node.pack() tuples which match the query.
        '''
        async for node in self.cell.getNodesBy(full, valu, cmpr=cmpr):
            yield node.pack()

    async def getModelDict(self):
        '''
        Return a dictionary which describes the data model.

        Returns:
            (dict): A model description dictionary.
        '''
        return await self.cell.getModelDict()

    def axon(self):
        '''
        '''
        return s_axon.AxonApi.anit(self.cell.axon, self.link, self.user)

    def getCoreInfo(self):
        '''
        Return static generic information about the cortex including model definition
        '''
        return self.cell.getCoreInfo()

    async def addTrigger(self, condition, query, info, disabled=False):
        '''
        Adds a trigger to the cortex
        '''
        iden = await self.cell.addTrigger(condition, query, info, disabled,
                                          user=self.user)
        return iden

    def _trig_auth_check(self, useriden):
        ''' Check that, as a non-admin, may only manipulate resources created by you. '''
        if not self.user.admin and useriden != self.user.iden:
            mesg = 'As non-admin, may only manipulate triggers or cron jobs created by you'
            raise s_exc.AuthDeny(user=self.user.name, mesg=mesg)

    async def delTrigger(self, iden):
        '''
        Deletes a trigger from the cortex
        '''
        trig = self.cell.getTrigger(iden)
        self._trig_auth_check(trig.get('useriden'))
        await self.cell.delTrigger(iden)

    async def updateTrigger(self, iden, query):
        '''
        Change an existing trigger's query
        '''
        trig = self.cell.getTrigger(iden)
        self._trig_auth_check(trig.get('useriden'))
        await self.cell.updateTrigger(iden, query)

    async def enableTrigger(self, iden):
        '''
        Change an existing trigger's query
        '''
        trig = self.cell.getTrigger(iden)
        self._trig_auth_check(trig.get('useriden'))
        await self.cell.enableTrigger(iden)

    async def disableTrigger(self, iden):
        '''
        Change an existing trigger's query
        '''
        trig = self.cell.getTrigger(iden)
        self._trig_auth_check(trig.get('useriden'))
        await self.cell.disableTrigger(iden)

    async def listTriggers(self):
        '''
        Lists all the triggers that the current user is authorized to access
        '''
        trigs = []
        _trigs = await self.cell.listTriggers()
        for (iden, trig) in _trigs:
            useriden = trig['useriden']
            if not (self.user.admin or useriden == self.user.iden):
                continue
            trigs.append((iden, trig))

        return trigs

    async def addCronJob(self, query, reqs, incunit=None, incval=1):
        '''
        Add a cron job to the cortex

        A cron job is a persistently-stored item that causes storm queries to be run in the future.  The specification
        for the times that the queries run can be one-shot or recurring.

        Args:
            query (str):  The storm query to execute in the future
            reqs (Union[Dict[str, Union[int, List[int]]], List[Dict[...]]]):
                Either a dict of the fixed time fields or a list of such dicts.  The keys are in the set ('year',
                'month', 'dayofmonth', 'dayofweek', 'hour', 'minute'.  The values must be positive integers, except for
                the key of 'dayofmonth' in which it may also be a negative integer which represents the number of days
                from the end of the month with -1 representing the last day of the month.  All values may also be lists
                of valid values.
            incunit (Optional[str]):
                A member of the same set as above, with an additional member 'day'.  If is None (default), then the
                appointment is one-shot and will not recur.
            incval (Union[int, List[int]):
                A integer or a list of integers of the number of units

        Returns (bytes):
            An iden that can be used to later modify, query, and delete the job.

        Notes:
            reqs must have fields present or incunit must not be None (or both)
            The incunit if not None it must be larger in unit size than all the keys in all reqs elements.
        '''

        def _convert_reqdict(reqdict):
            return {s_agenda.TimeUnit.fromString(k): v for (k, v) in reqdict.items()}

        try:
            if incunit is not None:
                if isinstance(incunit, (list, tuple)):
                    incunit = [s_agenda.TimeUnit.fromString(i) for i in incunit]
                else:
                    incunit = s_agenda.TimeUnit.fromString(incunit)
            if isinstance(reqs, Mapping):
                newreqs = _convert_reqdict(reqs)
            else:
                newreqs = [_convert_reqdict(req) for req in reqs]

        except KeyError:
            raise s_exc.BadConfValu('Unrecognized time unit')

        return await self.cell.agenda.add(self.user.iden, query, newreqs, incunit, incval)

    async def delCronJob(self, iden):
        '''
        Delete a cron job

        Args:
            iden (bytes):  The iden of the cron job to be deleted
        '''
        cron = self.cell.agenda.appts.get(iden)
        if cron is None:
            raise s_exc.NoSuchIden()
        self._trig_auth_check(cron.useriden)
        await self.cell.agenda.delete(iden)

    async def updateCronJob(self, iden, query):
        '''
        Change an existing cron job's query

        Args:
            iden (bytes):  The iden of the cron job to be changed
        '''
        cron = self.cell.agenda.appts.get(iden)
        if cron is None:
            raise s_exc.NoSuchIden()
        self._trig_auth_check(cron.useriden)
        await self.cell.agenda.mod(iden, query)

    async def enableCronJob(self, iden):
        '''
        Enable a cron job

        Args:
            iden (bytes):  The iden of the cron job to be changed
        '''
        cron = self.cell.agenda.appts.get(iden)
        if cron is None:
            raise s_exc.NoSuchIden()
        self._trig_auth_check(cron.useriden)
        await self.cell.agenda.enable(iden)

    async def disableCronJob(self, iden):
        '''
        Enable a cron job

        Args:
            iden (bytes):  The iden of the cron job to be changed
        '''
        cron = self.cell.agenda.appts.get(iden)
        if cron is None:
            raise s_exc.NoSuchIden()
        self._trig_auth_check(cron.useriden)
        await self.cell.agenda.disable(iden)

    async def listCronJobs(self):
        '''
        Get information about all the cron jobs accessible to the current user
        '''
        crons = []
        for iden, cron in self.cell.agenda.list():
            useriden = cron['useriden']
            if not (self.user.admin or useriden == self.user.iden):
                continue
            user = self.cell.auth.user(useriden)
            cron['username'] = '<unknown>' if user is None else user.name
            crons.append((iden, cron))

        return crons

    async def addNodeTag(self, iden, tag, valu=(None, None)):
        '''
        Add a tag to a node specified by iden.

        Args:
            iden (str): A hex encoded node BUID.
            tag (str):  A tag string.
            valu (tuple):  A time interval tuple or (None, None).
        '''
        buid = s_common.uhex(iden)

        parts = tag.split('.')
        await self._reqUserAllowed('tag:add', *parts)

        async with await self.cell.snap(user=self.user) as snap:
            with s_provenance.claim('coreapi', meth='tag:add', user=snap.user.iden):

                node = await snap.getNodeByBuid(buid)
                if node is None:
                    raise s_exc.NoSuchIden(iden=iden)

                await node.addTag(tag, valu=valu)
                return node.pack()

    async def delNodeTag(self, iden, tag):
        '''
        Delete a tag from the node specified by iden.

        Args:
            iden (str): A hex encoded node BUID.
            tag (str):  A tag string.
        '''
        buid = s_common.uhex(iden)

        parts = tag.split('.')
        await self._reqUserAllowed('tag:del', *parts)

        async with await self.cell.snap(user=self.user) as snap:
            with s_provenance.claim('coreapi', meth='tag:del', user=snap.user.iden):

                node = await snap.getNodeByBuid(buid)
                if node is None:
                    raise s_exc.NoSuchIden(iden=iden)

                await node.delTag(tag)
                return node.pack()

    async def setNodeProp(self, iden, name, valu):
        '''
        Set a property on a single node.
        '''
        buid = s_common.uhex(iden)

        async with await self.cell.snap(user=self.user) as snap:

            with s_provenance.claim('coreapi', meth='prop:set', user=snap.user.iden):

                node = await snap.getNodeByBuid(buid)
                if node is None:
                    raise s_exc.NoSuchIden(iden=iden)

                prop = node.form.props.get(name)
                await self._reqUserAllowed('prop:set', prop.full)

                await node.set(name, valu)
                return node.pack()

    async def delNodeProp(self, iden, name):
        '''
        Delete a property from a single node.
        '''

        buid = s_common.uhex(iden)

        async with await self.cell.snap(user=self.user) as snap:

            with s_provenance.claim('coreapi', meth='prop:del', user=snap.user.iden):

                node = await snap.getNodeByBuid(buid)
                if node is None:
                    raise s_exc.NoSuchIden(iden=iden)

                prop = node.form.props.get(name)
                await self._reqUserAllowed('prop:del', prop.full)

                await node.pop(name)
                return node.pack()

    async def addNode(self, form, valu, props=None):

        await self._reqUserAllowed('node:add', form)

        async with await self.cell.snap(user=self.user) as snap:
            with s_provenance.claim('coreapi', meth='node:add', user=snap.user.iden):

                node = await snap.addNode(form, valu, props=props)
                return node.pack()

    async def addNodes(self, nodes):
        '''
        Add a list of packed nodes to the cortex.

        Args:
            nodes (list): [ ( (form, valu), {'props':{}, 'tags':{}}), ... ]

        Yields:
            (tuple): Packed node tuples ((form,valu), {'props': {}, 'tags':{}})

        '''

        # First check that that user may add each form

        done = {}
        for node in nodes:

            formname = node[0][0]
            if done.get(formname):
                continue

            await self._reqUserAllowed('node:add', formname)
            done[formname] = True

        async with await self.cell.snap(user=self.user) as snap:
            with s_provenance.claim('coreapi', meth='node:add', user=snap.user.iden):

                snap.strict = False

                async for node in snap.addNodes(nodes):

                    if node is not None:
                        node = node.pack()

                    yield node

    async def addFeedData(self, name, items, seqn=None):

        await self._reqUserAllowed('feed:data', *name.split('.'))

        with s_provenance.claim('feed:data', name=name):

            async with await self.cell.snap(user=self.user) as snap:
                snap.strict = False
                return await snap.addFeedData(name, items, seqn=seqn)

    def getFeedOffs(self, iden):
        return self.cell.getFeedOffs(iden)

    @s_cell.adminapi
    def setFeedOffs(self, iden, offs):
        return self.cell.setFeedOffs(iden, offs)

    async def count(self, text, opts=None):
        '''
        Count the number of nodes which result from a storm query.

        Args:
            text (str): Storm query text.
            opts (dict): Storm query options.

        Returns:
            (int): The number of nodes resulting from the query.
        '''
        i = 0
        async for _ in self.cell.eval(text, opts=opts, user=self.user):
            i += 1
        return i

    async def eval(self, text, opts=None):
        '''
        Evalute a storm query and yield packed nodes.
        '''
        async for pode in self.cell.iterStormPodes(text, opts=opts, user=self.user):
            yield pode

    async def storm(self, text, opts=None):
        '''
        Evaluate a storm query and yield result messages.
        Yields:
            ((str,dict)): Storm messages.
        '''
        async for mesg in self.cell.streamstorm(text, opts, user=self.user):
            yield mesg

    async def syncLayerSplices(self, iden, offs):
        '''
        Yield (indx, mesg) splices for the given layer beginning at offset.

        Once caught up, this API will begin yielding splices in real-time.
        The generator will only terminate on network disconnect or if the
        consumer falls behind the max window size of 10,000 splice messages.
        '''
        await self._reqUserAllowed('layer:sync', iden)
        async for item in self.cell.syncLayerSplices(iden, offs):
            yield item

    @s_cell.adminapi
    async def splices(self, offs, size):
        '''
        Return the list of splices at the given offset.
        '''
        count = 0
        async for mesg in self.cell.view.layers[0].splices(offs, size):
            count += 1
            if not count % 1000:
                await asyncio.sleep(0)
            yield mesg

    @s_cell.adminapi
    async def provStacks(self, offs, size):
        '''
        Return stream of (iden, provenance stack) tuples at the given offset.
        '''
        count = 0
        for iden, stack in self.cell.provstor.provStacks(offs, size):
            count += 1
            if not count % 1000:
                await asyncio.sleep(0)
            yield s_common.ehex(iden), stack

    @s_cell.adminapi
    async def getProvStack(self, iden: str):
        '''
        Return the providence stack associated with the given iden.

        Args:
            iden (str):  the iden from splice

        Note: the iden appears on each splice entry as the 'prov' property
        '''
        return self.cell.provstor.getProvStack(s_common.uhex(iden))

    async def getPropNorm(self, prop, valu):
        '''
        Get the normalized property value based on the Cortex data model.

        Args:
            prop (str): The property to normalize.
            valu: The value to normalize.

        Returns:
            (tuple): A two item tuple, containing the normed value and the info dictionary.

        Raises:
            s_exc.NoSuchProp: If the prop does not exist.
            s_exc.BadTypeValu: If the value fails to normalize.
        '''
        return await self.cell.getPropNorm(prop, valu)

    async def getTypeNorm(self, name, valu):
        '''
        Get the normalized type value based on the Cortex data model.

        Args:
            name (str): The type to normalize.
            valu: The value to normalize.

        Returns:
            (tuple): A two item tuple, containing the normed value and the info dictionary.

        Raises:
            s_exc.NoSuchType: If the type does not exist.
            s_exc.BadTypeValu: If the value fails to normalize.
        '''
        return await self.cell.getTypeNorm(name, valu)

class Cortex(s_cell.Cell):
    '''
    A Cortex implements the synapse hypergraph.

    The bulk of the Cortex API lives on the Snap() object which can
    be obtained by calling Cortex.snap() in a with block.  This allows
    callers to manage transaction boundaries explicitly and dramatically
    increases performance.
    '''
    confdefs = (  # type: ignore

        ('modules', {
            'type': 'list', 'defval': (),
            'doc': 'A list of module classes to load.'
        }),

        ('storm:log', {
            'type': 'bool', 'defval': False,
            'doc': 'Log storm queries via system logger.'
        }),

        ('storm:log:level', {
            'type': 'int',
            'defval': logging.WARNING,
            'doc': 'Logging log level to emit storm logs at.'
        }),

        ('splice:sync', {
            'type': 'str', 'defval': None,
            'doc': 'A telepath URL for an upstream cortex.'
        }),

        ('splice:cryotank', {
            'type': 'str', 'defval': None,
            'doc': 'A telepath URL for a cryotank used to archive splices.'
        }),

        ('feeds', {
            'type': 'list', 'defval': (),
            'doc': 'A list of feed dictionaries.'
        }),

        ('cron:enable', {
            'type': 'bool', 'defval': True,
            'doc': 'Enable cron jobs running.'
        }),
        ('dedicated', {
            'type': 'bool', 'defval': False,
            'doc': 'The cortex is free to use most of the resources of the system'
        })
    )

    cellapi = CoreApi

    async def __anit__(self, dirn, conf=None):

        await s_cell.Cell.__anit__(self, dirn, conf=conf)

        # share ourself via the cell dmon as "cortex"
        # for potential default remote use
        self.dmon.share('cortex', self)

        self.views = {}
        self.layers = {}
        self.counts = {}
        self.modules = {}
        self.splicers = {}
        self.layrctors = {}
        self.feedfuncs = {}
        self.stormcmds = {}
        self.stormvars = None  # type: s_hive.HiveDict
        self.stormrunts = {}

        self._runtLiftFuncs = {}
        self._runtPropSetFuncs = {}
        self._runtPropDelFuncs = {}

        self.ontagadds = collections.defaultdict(list)
        self.ontagdels = collections.defaultdict(list)
        self.ontagaddglobs = s_cache.TagGlobs()
        self.ontagdelglobs = s_cache.TagGlobs()

        self.libroot = (None, {}, {})
        self.bldgbuids = {} # buid -> (Node, Event)  Nodes under construction

        # async inits
        await self._initCoreHive()

        # sync inits
        self._initSplicers()
        self._initStormCmds()
        self._initStormLibs()
        self._initFeedFuncs()
        self._initFormCounts()
        self._initLayerCtors()
        self._initCortexHttpApi()
        self._initCoreInterfaces()

        self.model = s_datamodel.Model()

        # Perform module loading
        mods = list(s_modules.coremods)
        mods.extend(self.conf.get('modules'))
        await self._loadCoreMods(mods)

        # Initialize our storage and views
        await self._initCoreLayers()
        await self._checkLayerModels()
        await self._initCoreViews()
        # our "main" view has the same iden as we do
        self.view = self.views.get(self.iden)

        self.provstor = await s_provenance.ProvStor.anit(self.dirn)
        self.onfini(self.provstor.fini)
        self.provstor.migratePre010(self.view.layers[0])

        async def fini():
            await asyncio.gather(*[view.fini() for view in self.views.values()])
            await asyncio.gather(*[layr.fini() for layr in self.layers.values()])

        self.onfini(fini)

        self.triggers = s_trigger.Triggers(self)
        self.agenda = await s_agenda.Agenda.anit(self)
        self.onfini(self.agenda)

        if self.conf.get('cron:enable'):
            await self.agenda.start()

        await self._initCoreMods()

        # Initialize free-running tasks.
        self._initCryoLoop()
        self._initPushLoop()
        self._initFeedLoops()

    async def syncLayerSplices(self, iden, offs):
        '''
        Yield (offs, mesg) tuples for splices in a layer.
        '''
        layr = self.getLayer(iden)
        if layr is None:
            raise s_exc.NoSuchLayer(iden=iden)

        async for item in layr.syncSplices(offs):
            yield item

    async def initCoreMirror(self, url):
        '''
        Initialize this cortex as a down-stream mirror from a telepath url.

        NOTE: This cortex *must* be initialized from a backup of the target
              cortex!
        '''
        self.schedCoro(self._initCoreMirror(url))

    async def _initCoreMirror(self, url):

        while not self.isfini:

            try:

                async with await s_telepath.openurl(url) as proxy:

                    # if we really are a backup mirror, we have the same iden.
                    if self.iden != await proxy.getCellIden():
                        logger.error('remote cortex has different iden! (aborting mirror, shutting down cortex.).')
                        await self.fini()
                        return

                    # assume only the main layer for now...
                    layr = self.getLayer()

                    offs = await layr.getOffset(layr.iden)
                    logger.warning(f'mirror loop connected ({url} offset={offs})')

                    if offs == 0:
                        stat = await layr.stat()
                        offs = stat.get('splicelog_indx', 0)
                        await layr.setOffset(layr.iden, offs)

                    while not proxy.isfini:

                        # gotta do this in the loop as welll...
                        offs = await layr.getOffset(layr.iden)

                        # pump them into a queue so we can consume them in chunks
                        q = asyncio.Queue(maxsize=1000)

                        async def consume(x):
                            try:
                                async for item in proxy.syncLayerSplices(layr.iden, x):
                                    await q.put(item)
                            finally:
                                await q.put(None)

                        proxy.schedCoro(consume(offs))

                        done = False
                        while not done:

                            # get the next item so we maybe block...
                            item = await q.get()
                            if item is None:
                                break

                            items = [item]

                            # check if there are more we can eat
                            for i in range(q.qsize()):

                                nexi = await q.get()
                                if nexi is None:
                                    done = True
                                    break

                                items.append(nexi)

                            splices = [i[1] for i in items]
                            await self.addFeedData('syn.splice', splices)
                            await layr.setOffset(layr.iden, items[-1][0])

            except asyncio.CancelledError: # pragma: no cover
                return

            except Exception:
                logger.exception('error in initCoreMirror loop')
                await asyncio.sleep(1)

    async def _getWaitFor(self, name, valu):
        form = self.model.form(name)
        return form.getWaitFor(valu)

<<<<<<< HEAD
    def _initCoreInterfaces(self):
        '''
        Registration for cortex interfaces
        '''
        self.addCellInterface('cortex', s_version.version)
=======
    async def _initCoreHive(self):
        stormvars = await self.hive.open(('cortex', 'storm', 'vars'))
        self.stormvars = await stormvars.dict()
>>>>>>> e56dfcd3

    def _initStormCmds(self):
        '''
        Registration for built-in Storm commands.
        '''
        self.addStormCmd(s_storm.MaxCmd)
        self.addStormCmd(s_storm.MinCmd)
        self.addStormCmd(s_storm.HelpCmd)
        self.addStormCmd(s_storm.IdenCmd)
        self.addStormCmd(s_storm.SpinCmd)
        self.addStormCmd(s_storm.SudoCmd)
        self.addStormCmd(s_storm.UniqCmd)
        self.addStormCmd(s_storm.CountCmd)
        self.addStormCmd(s_storm.GraphCmd)
        self.addStormCmd(s_storm.LimitCmd)
        self.addStormCmd(s_storm.SleepCmd)
        self.addStormCmd(s_storm.DelNodeCmd)
        self.addStormCmd(s_storm.MoveTagCmd)
        self.addStormCmd(s_storm.ReIndexCmd)

    def _initStormLibs(self):
        '''
        Registration for built-in Storm Libraries
        '''
        self.addStormLib(('csv',), s_stormtypes.LibCsv)
        self.addStormLib(('str',), s_stormtypes.LibStr)
        self.addStormLib(('time',), s_stormtypes.LibTime)
        self.addStormLib(('user',), s_stormtypes.LibUser)
        self.addStormLib(('globals',), s_stormtypes.LibGlobals)
        self.addStormLib(('inet', 'http'), s_stormhttp.LibHttp)

    def _initSplicers(self):
        '''
        Registration for splice handlers.
        '''
        splicers = {
            'tag:add': self._onFeedTagAdd,
            'tag:del': self._onFeedTagDel,
            'node:add': self._onFeedNodeAdd,
            'node:del': self._onFeedNodeDel,
            'prop:set': self._onFeedPropSet,
            'prop:del': self._onFeedPropDel,
        }
        self.splicers.update(**splicers)

    def _initLayerCtors(self):
        '''
        Registration for built-in Layer ctors
        '''
        ctors = {
            'lmdb': s_lmdblayer.LmdbLayer,
            'remote': s_remotelayer.RemoteLayer,
        }
        self.layrctors.update(**ctors)

    def _initFeedFuncs(self):
        '''
        Registration for built-in Cortex feed functions.
        '''
        self.setFeedFunc('syn.nodes', self._addSynNodes)
        self.setFeedFunc('syn.splice', self._addSynSplice)
        self.setFeedFunc('syn.ingest', self._addSynIngest)

    def _initCortexHttpApi(self):
        '''
        Registration for built-in Cortex httpapi endpoints
        '''
        self.addHttpApi('/api/v1/storm', s_httpapi.StormV1, {'cell': self})
        self.addHttpApi('/api/v1/storm/nodes', s_httpapi.StormNodesV1, {'cell': self})

        self.addHttpApi('/api/v1/model', s_httpapi.ModelV1, {'cell': self})
        self.addHttpApi('/api/v1/model/norm', s_httpapi.ModelNormV1, {'cell': self})

    async def getCellApi(self, link, user, path):

        if not path:
            return await CoreApi.anit(self, link, user)

        # allow an admin to directly open the cortex hive
        # (perhaps this should be a Cell() level pattern)
        if path[0] == 'hive' and user.admin:
            return await s_hive.HiveApi.anit(self.hive, user)

        if path[0] == 'layer':

            if len(path) == 1:
                # get the top layer for the default view
                view = self.getView()
                layr = view.layers[0]
                return await s_layer.LayerApi.anit(self, link, user, layr)

            if len(path) == 2:
                layr = self.layers.get(path[1])
                if layr is None:
                    raise s_exc.NoSuchLayer(iden=path[1])

                return await s_layer.LayerApi.anit(self, link, user, layr)

        raise s_exc.NoSuchPath(path=path)

    async def getModelDict(self):
        return self.model.getModelDict()

    def _initFormCounts(self):

        self.formcountdb = self.slab.initdb('form:counts')

        for lkey, lval in self.slab.scanByFull(db=self.formcountdb):
            form = lkey.decode('utf8')
            valu = s_common.int64un(lval)
            self.counts[form] = valu

    def pokeFormCount(self, form, valu):

        curv = self.counts.get(form, 0)
        newv = curv + valu

        self.counts[form] = newv

        byts = s_common.int64en(newv)
        self.slab.put(form.encode('utf8'), byts, db=self.formcountdb)

    async def _calcFormCounts(self):
        '''
        Recalculate form counts from scratch.
        '''
        logger.info('Calculating form counts from scratch.')
        self.counts.clear()

        nameforms = list(self.model.forms.items())
        fairiter = 5
        tcount = 0
        for i, (name, form) in enumerate(nameforms, 1):
            logger.info('Calculating form counts for [%s] [%s/%s]',
                        name, i, len(nameforms))
            count = 0

            async for buid, valu in self.view.layers[0].iterFormRows(name):

                count += 1
                tcount += 1

                if count % fairiter == 0:
                    await asyncio.sleep(0)
                    # identity check for small integer
                    if fairiter == 5 and tcount > 100000:
                        fairiter = 1000

            self.counts[name] = count

        for name, valu in self.counts.items():
            byts = s_common.int64en(valu)
            self.slab.put(name.encode('utf8'), byts, db=self.formcountdb)
        logger.info('Done calculating form counts.')

    def onTagAdd(self, name, func):
        '''
        Register a callback for tag addition.

        Args:
            name (str): The name of the tag or tag glob.
            func (function): The callback func(node, tagname, tagval).

        '''
        # TODO allow name wild cards
        if '*' in name:
            self.ontagaddglobs.add(name, func)
        else:
            self.ontagadds[name].append(func)

    def offTagAdd(self, name, func):
        '''
        Unregister a callback for tag addition.

        Args:
            name (str): The name of the tag or tag glob.
            func (function): The callback func(node, tagname, tagval).

        '''
        if '*' in name:
            self.ontagaddglobs.rem(name, func)
            return

        cblist = self.ontagadds.get(name)
        if cblist is None:
            return
        try:
            cblist.remove(func)
        except ValueError:
            pass

    def onTagDel(self, name, func):
        '''
        Register a callback for tag deletion.

        Args:
            name (str): The name of the tag or tag glob.
            func (function): The callback func(node, tagname, tagval).

        '''
        if '*' in name:
            self.ontagdelglobs.add(name, func)
        else:
            self.ontagdels[name].append(func)

    def offTagDel(self, name, func):
        '''
        Unregister a callback for tag deletion.

        Args:
            name (str): The name of the tag or tag glob.
            func (function): The callback func(node, tagname, tagval).

        '''
        if '*' in name:
            self.ontagdelglobs.rem(name, func)
            return

        cblist = self.ontagdels.get(name)
        if cblist is None:
            return
        try:
            cblist.remove(func)
        except ValueError:
            pass

    def addRuntLift(self, prop, func):
        '''
        Register a runt lift helper for a given prop.

        Args:
            prop (str): Full property name for the prop to register the helper for.
            func:

        Returns:
            None: None.
        '''
        self._runtLiftFuncs[prop] = func

    async def runRuntLift(self, full, valu=None, cmpr=None):
        '''
        Execute a runt lift function.

        Args:
            full (str): Property to lift by.
            valu:
            cmpr:

        Returns:
            bytes, list: Yields bytes, list tuples where the list contains a series of
                key/value pairs which are used to construct a Node object.

        '''
        func = self._runtLiftFuncs.get(full)
        if func is None:
            raise s_exc.NoSuchLift(mesg='No runt lift implemented for requested property.',
                                   full=full, valu=valu, cmpr=cmpr)

        async for buid, rows in func(full, valu, cmpr):
            yield buid, rows

    def addRuntPropSet(self, prop, func):
        '''
        Register a prop set helper for a runt form
        '''
        self._runtPropSetFuncs[prop.full] = func

    async def runRuntPropSet(self, node, prop, valu):
        func = self._runtPropSetFuncs.get(prop.full)
        if func is None:
            raise s_exc.IsRuntForm(mesg='No prop:set func set for runt property.',
                                   prop=prop.full, valu=valu, ndef=node.ndef)
        ret = await s_coro.ornot(func, node, prop, valu)
        return ret

    def addRuntPropDel(self, prop, func):
        '''
        Register a prop set helper for a runt form
        '''
        self._runtPropDelFuncs[prop.full] = func

    async def runRuntPropDel(self, node, prop):
        func = self._runtPropDelFuncs.get(prop.full)
        if func is None:
            raise s_exc.IsRuntForm(mesg='No prop:del func set for runt property.',
                                   prop=prop.full, ndef=node.ndef)
        ret = await s_coro.ornot(func, node, prop)
        return ret

    async def runTagAdd(self, node, tag, valu):

        # Run the non-glob callbacks, then the glob callbacks
        funcs = itertools.chain(self.ontagadds.get(tag, ()), (x[1] for x in self.ontagaddglobs.get(tag)))
        for func in funcs:
            try:
                await s_coro.ornot(func, node, tag, valu)
            except asyncio.CancelledError:
                raise
            except Exception:
                logger.exception('onTagAdd Error')

        # Run any trigger handlers
        await self.triggers.runTagAdd(node, tag)

    async def runTagDel(self, node, tag, valu):

        funcs = itertools.chain(self.ontagdels.get(tag, ()), (x[1] for x in self.ontagdelglobs.get(tag)))
        for func in funcs:
            try:
                await s_coro.ornot(func, node, tag, valu)
            except asyncio.CancelledError:
                raise
            except Exception:
                logger.exception('onTagDel Error')

        await self.triggers.runTagDel(node, tag)

    async def _checkLayerModels(self):
        mrev = s_modelrev.ModelRev(self)
        await mrev.revCoreLayers()

    def addLayerCtor(self, name, ctor):
        '''
        Modules may use this to register additional layer constructors.
        '''
        self.layrctors[name] = ctor

    async def _initCoreViews(self):

        for iden, node in await self.hive.open(('cortex', 'views')):
            view = await View.anit(self, node)
            self.views[iden] = view

        # if we have no views, we are initializing.  add the main view.
        if self.views.get(self.iden) is None:
            await self.addView(self.iden, 'root', (self.iden,))

    async def addView(self, iden, owner, layers):

        node = await self.hive.open(('cortex', 'views', iden))
        info = await node.dict()

        await info.set('owner', owner)
        await info.set('layers', layers)

        view = await View.anit(self, node)
        self.views[iden] = view

        return view

    async def delView(self, iden):
        '''
        Delete a cortex view by iden.
        '''
        if iden == self.iden:
            raise s_exc.SynErr(mesg='cannot delete the main view')

        view = self.views.pop(iden, None)
        if view is None:
            raise s_exc.NoSuchView(iden=iden)

        await self.hive.pop(('cortex', 'views', iden))
        await view.fini()

    async def setViewLayers(self, layers, iden=None):
        '''
        Args:
            layers ([str]): A top-down list of of layer guids
            iden (str): The view iden ( defaults to default view ).
        '''
        if iden is None:
            iden = self.iden

        view = self.views.get(iden)
        if view is None:
            raise s_exc.NoSuchView(iden=iden)

        await view.setLayers(layers)

    def getLayer(self, iden=None):
        if iden is None:
            iden = self.iden
        return self.layers.get(iden)

    def getView(self, iden=None):
        '''
        Get a View object.

        Args:
            iden (str): The View iden to retrieve.

        Returns:
            View: A View object.
        '''
        if iden is None:
            iden = self.iden
        return self.views.get(iden)

    async def addLayer(self, **info):
        '''
        Add a Layer to the cortex.

        Notes:

            The addLayer ``**info`` arg is expected to be shaped like the following::

                info = {
                    'iden': <str>, ( optional iden. default guid() )
                    'type': <str>, ( optional type. default lmdb )
                    'owner': <str>, ( optional owner. default root )
                    'config': {}, # type specific config options.
                }

        '''
        iden = info.pop('iden', None)
        if iden is None:
            iden = s_common.guid()

        node = await self.hive.open(('cortex', 'layers', iden))

        layrinfo = await node.dict()
        layrconf = await (await node.open(('config',))).dict()

        await layrinfo.set('type', info.get('type', 'lmdb'))
        await layrinfo.set('owner', info.get('owner', 'root'))
        await layrinfo.set('name', info.get('name', '??'))

        for name, valu in info.get('config', {}).items():
            await layrconf.set(name, valu)

        return await self._layrFromNode(node)

    async def joinTeleLayer(self, url, indx=None):
        '''
        Convenience function to join a remote telepath layer
        into this cortex and default view.
        '''
        info = {
            'type': 'remote',
            'owner': 'root',
            'config': {
                'url': url
            }
        }

        layr = await self.addLayer(**info)
        await self.view.addLayer(layr, indx=indx)
        return layr.iden

    async def _layrFromNode(self, node):

        info = await node.dict()
        ltyp = info.get('type')

        ctor = self.layrctors.get(ltyp)
        if ctor is None:
            logger.warning('layer has invalid type: %r %r' % (node.name(), ltyp))
            return None

        layr = await ctor.anit(self, node)
        self.layers[layr.iden] = layr

        return layr

    async def _initCoreLayers(self):

        node = await self.hive.open(('cortex', 'layers'))

        # TODO eventually hold this and watch for changes
        for iden, node in node:
            await self._layrFromNode(node)

        self._migrOrigLayer()

        if self.layers.get(self.iden) is None:
            # we have no layers.  initialize the default layer.
            await self.addLayer(iden=self.iden)

    def _migrOrigLayer(self):

        oldpath = os.path.join(self.dirn, 'layers', '000-default')
        if not os.path.exists(oldpath):
            return

        newpath = os.path.join(self.dirn, 'layers', self.iden)
        os.rename(oldpath, newpath)

    def addStormCmd(self, ctor):
        '''
        Add a synapse.lib.storm.Cmd class to the cortex.
        '''
        if not s_grammar.isCmdName(ctor.name):
            raise s_exc.BadCmdName(name=ctor.name)

        self.stormcmds[ctor.name] = ctor

    def getStormCmd(self, name):
        return self.stormcmds.get(name)

    def addStormLib(self, path, ctor):

        root = self.libroot
        # (name, {kids}, {funcs})

        for name in path:
            step = root[1].get(name)
            if step is None:
                step = (name, {}, {})
                root[1][name] = step
            root = step

        root[2]['ctor'] = ctor

    def getStormLib(self, path):
        root = self.libroot
        for name in path:
            step = root[1].get(name)
            if step is None:
                return None
            root = step
        return root

    def getStormCmds(self):
        return list(self.stormcmds.items())

    def _initPushLoop(self):

        if self.conf.get('splice:sync') is None:
            return

        self.schedCoro(self._runPushLoop())

    async def _runPushLoop(self):

        url = self.conf.get('splice:sync')

        iden = self.getCellIden()

        logger.info('sync loop init: %s', url)

        while not self.isfini:
            timeout = 1
            try:

                url = self.conf.get('splice:sync')

                async with await s_telepath.openurl(url) as core:

                    # use our iden as the feed iden
                    offs = await core.getFeedOffs(iden)

                    while not self.isfini:
                        layer = self.view.layers[0]

                        items = [x async for x in layer.splices(offs, 10000)]

                        if not items:
                            await self.waitfini(timeout=1)
                            continue

                        size = len(items)
                        indx = (await layer.stat())['splicelog_indx']

                        perc = float(offs) / float(indx) * 100.0

                        logger.info('splice push: %d %d/%d (%.4f%%)', size, offs, indx, perc)

                        offs = await core.addFeedData('syn.splice', items, seqn=(iden, offs))
                        await self.fire('core:splice:sync:sent')

            except asyncio.CancelledError:
                break

            except Exception as e:  # pragma: no cover
                if isinstance(e, OSError):
                    timeout = 60

                logger.exception('sync error')
                await self.waitfini(timeout)

    def _initCryoLoop(self):

        tankurl = self.conf.get('splice:cryotank')
        if tankurl is None:
            return

        self.schedCoro(self._runCryoLoop())

    def _initFeedLoops(self):
        '''
        feeds:
            - cryotank: tcp://cryo.vertex.link/cryo00/tank01
              type: syn.splice
        '''
        feeds = self.conf.get('feeds', ())
        if not feeds:
            return

        for feed in feeds:

            # do some validation before we fire tasks...
            typename = feed.get('type')
            if self.getFeedFunc(typename) is None:
                raise s_exc.NoSuchType(name=typename)

            self.schedCoro(self._runFeedLoop(feed))

    async def _runFeedLoop(self, feed):

        url = feed.get('cryotank')
        typename = feed.get('type')
        fsize = feed.get('size', 1000)

        logger.info('feed loop init: %s @ %s', typename, url)

        while not self.isfini:
            timeout = 1
            try:

                url = feed.get('cryotank')

                async with await s_telepath.openurl(url) as tank:

                    layer = self.view.layers[0]

                    iden = await tank.iden()

                    offs = await layer.getOffset(iden)

                    while not self.isfini:

                        items = [item async for item in tank.slice(offs, fsize)]
                        if not items:
                            await self.waitfini(timeout=2)
                            continue

                        datas = [i[1] for i in items]

                        offs = await self.addFeedData(typename, datas, seqn=(iden, offs))
                        await self.fire('core:feed:loop')
                        logger.debug('Processed [%s] records with [%s]',
                                     len(datas), typename)

            except asyncio.CancelledError:
                break

            except Exception as e:  # pragma: no cover
                if isinstance(e, OSError):
                    timeout = 60
                logger.exception('feed error')
                await self.waitfini(timeout)

    async def _runCryoLoop(self):

        online = False
        tankurl = self.conf.get('splice:cryotank')

        # TODO:  what to do when write layer changes?

        # push splices for our main layer
        layr = self.view.layers[0]

        while not self.isfini:
            timeout = 2
            try:

                async with await s_telepath.openurl(tankurl) as tank:

                    if not online:
                        online = True
                        logger.info('splice cryotank: online')

                    offs = await tank.offset(self.iden)

                    while not self.isfini:

                        items = [item async for item in layr.splices(offs, 10000)]

                        if not len(items):
                            layr.spliced.clear()
                            await s_coro.event_wait(layr.spliced, timeout=1)
                            continue

                        logger.info('tanking splices: %d', len(items))

                        offs = await tank.puts(items, seqn=(self.iden, offs))
                        await self.fire('core:splice:cryotank:sent')

            except asyncio.CancelledError:  # pragma: no cover
                break

            except Exception as e:  # pragma: no cover
                if isinstance(e, OSError):
                    timeout = 60
                online = False
                logger.exception('splice cryotank offline')

                await self.waitfini(timeout)

    def setFeedFunc(self, name, func):
        '''
        Set a data ingest function.

        def func(snap, items):
            loaditems...
        '''
        self.feedfuncs[name] = func

    def getFeedFunc(self, name):
        '''
        Get a data ingest function.
        '''
        return self.feedfuncs.get(name)

    async def _addSynNodes(self, snap, items):
        async for node in snap.addNodes(items):
            yield node

    async def _addSynSplice(self, snap, items):

        for item in items:
            func = self.splicers.get(item[0])

            if func is None:
                await snap.warn(f'no such splice: {item!r}')
                continue

            try:
                await func(snap, item)
            except asyncio.CancelledError:
                raise
            except Exception as e:
                logger.exception('splice error')
                await snap.warn(f'splice error: {e}')

    async def _onFeedNodeAdd(self, snap, mesg):

        ndef = mesg[1].get('ndef')

        if ndef is None:
            await snap.warn(f'Invalid Splice: {mesg!r}')
            return

        await snap.addNode(*ndef)

    async def _onFeedNodeDel(self, snap, mesg):

        ndef = mesg[1].get('ndef')

        node = await snap.getNodeByNdef(ndef)
        if node is None:
            return

        await node.delete()

    async def _onFeedPropSet(self, snap, mesg):

        ndef = mesg[1].get('ndef')
        name = mesg[1].get('prop')
        valu = mesg[1].get('valu')

        node = await snap.getNodeByNdef(ndef)
        if node is None:
            return

        await node.set(name, valu)

    async def _onFeedPropDel(self, snap, mesg):

        ndef = mesg[1].get('ndef')
        name = mesg[1].get('prop')

        node = await snap.getNodeByNdef(ndef)
        if node is None:
            return

        await node.pop(name)

    async def _onFeedTagAdd(self, snap, mesg):

        ndef = mesg[1].get('ndef')

        tag = mesg[1].get('tag')
        valu = mesg[1].get('valu')

        node = await snap.getNodeByNdef(ndef)
        if node is None:
            return

        await node.addTag(tag, valu=valu)

    async def _onFeedTagDel(self, snap, mesg):

        ndef = mesg[1].get('ndef')
        tag = mesg[1].get('tag')

        node = await snap.getNodeByNdef(ndef)
        if node is None:
            return

        await node.delTag(tag)

    async def _addSynIngest(self, snap, items):

        for item in items:
            try:
                pnodes = self._getSynIngestNodes(item)
                logger.info('Made [%s] nodes.', len(pnodes))
                async for node in snap.addNodes(pnodes):
                    yield node
            except asyncio.CancelledError:
                raise
            except Exception:
                logger.exception('Failed to process ingest [%r]', item)
                continue

    def _getSynIngestNodes(self, item):
        '''
        Get a list of packed nodes from a ingest definition.
        '''
        pnodes = []
        seen = item.get('seen')
        # Track all the ndefs we make so we can make sources
        ndefs = []

        # Make the form nodes
        tags = item.get('tags', {})
        forms = item.get('forms', {})
        for form, valus in forms.items():
            for valu in valus:
                ndef = [form, valu]
                ndefs.append(ndef)
                obj = [ndef, {'tags': tags}]
                if seen:
                    obj[1]['props'] = {'.seen': seen}
                pnodes.append(obj)

        # Make the packed nodes
        nodes = item.get('nodes', ())
        for pnode in nodes:
            ndefs.append(pnode[0])
            pnode[1].setdefault('tags', {})
            for tag, valu in tags.items():
                # Tag in the packed node has a higher predecence
                # than the tag in the whole ingest set of data.
                pnode[1]['tags'].setdefault(tag, valu)
            if seen:
                pnode[1].setdefault('props', {})
                pnode[1]['props'].setdefault('.seen', seen)
            pnodes.append(pnode)

        # Make edges
        for srcdef, etyp, destndefs in item.get('edges', ()):
            for destndef in destndefs:
                ndef = [etyp, [srcdef, destndef]]
                ndefs.append(ndef)
                obj = [ndef, {}]
                if seen:
                    obj[1]['props'] = {'.seen': seen}
                if tags:
                    obj[1]['tags'] = tags.copy()
                pnodes.append(obj)

        # Make time based edges
        for srcdef, etyp, destndefs in item.get('time:edges', ()):
            for destndef, time in destndefs:
                ndef = [etyp, [srcdef, destndef, time]]
                ndefs.append(ndef)
                obj = [ndef, {}]
                if seen:
                    obj[1]['props'] = {'.seen': seen}
                if tags:
                    obj[1]['tags'] = tags.copy()
                pnodes.append(obj)

        # Make the source node and links
        source = item.get('source')
        if source:
            # Base object
            obj = [['meta:source', source], {}]
            pnodes.append(obj)

            # Subsequent links
            for ndef in ndefs:
                obj = [['meta:seen', (source, ndef)],
                       {'props': {'.seen': seen}}]
                pnodes.append(obj)
        return pnodes

    def getCoreMod(self, name):
        return self.modules.get(name)

    def getCoreMods(self):
        ret = []
        for modname, mod in self.modules.items():
            ret.append((modname, mod.conf))
        return ret

    @s_coro.genrhelp
    async def eval(self, text, opts=None, user=None):
        '''
        Evaluate a storm query and yield Nodes only.
        '''
        if user is None:
            user = self.auth.getUserByName('root')

        await self.boss.promote('storm', user=user, info={'query': text})
        async with await self.snap(user=user) as snap:
            async for node in snap.eval(text, opts=opts, user=user):
                yield node

    @s_coro.genrhelp
    async def storm(self, text, opts=None, user=None):
        '''
        Evaluate a storm query and yield (node, path) tuples.
        Yields:
            (Node, Path) tuples
        '''
        if user is None:
            user = self.auth.getUserByName('root')

        await self.boss.promote('storm', user=user, info={'query': text})
        async with await self.snap(user=user) as snap:
            async for mesg in snap.storm(text, opts=opts, user=user):
                yield mesg

    async def nodes(self, text, opts=None, user=None):
        '''
        A simple non-streaming way to return a list of nodes.
        '''
        return [n async for n in self.eval(text, opts=opts, user=user)]

    @s_coro.genrhelp
    async def streamstorm(self, text, opts=None, user=None):
        '''
        Evaluate a storm query and yield result messages.
        Yields:
            ((str,dict)): Storm messages.
        '''
        if opts is None:
            opts = {}

        MSG_QUEUE_SIZE = 1000
        chan = asyncio.Queue(MSG_QUEUE_SIZE, loop=self.loop)

        if user is None:
            user = self.auth.getUserByName('root')

        # promote ourself to a synapse task
        synt = await self.boss.promote('storm', user=user, info={'query': text})

        show = opts.get('show')

        async def runStorm():
            cancelled = False
            tick = s_common.now()
            count = 0
            try:
                # First, try text parsing. If this fails, we won't be able to get
                # a storm runtime in the snap, so catch and pass the `err` message
                # before handing a `fini` message along.
                self.getStormQuery(text)

                await chan.put(('init', {'tick': tick, 'text': text, 'task': synt.iden}))

                shownode = (show is None or 'node' in show)
                async with await self.snap(user=user) as snap:

                    if show is None:
                        snap.link(chan.put)

                    else:
                        [snap.on(n, chan.put) for n in show]

                    if shownode:
                        async for pode in snap.iterStormPodes(text, opts=opts, user=user):
                            await chan.put(('node', pode))
                            count += 1

                    else:
                        async for item in snap.storm(text, opts=opts, user=user):
                            count += 1

            except asyncio.CancelledError:
                logger.warning('Storm runtime cancelled.')
                cancelled = True
                raise

            except Exception as e:
                logger.exception('Error during storm execution')
                enfo = s_common.err(e)
                enfo[1].pop('esrc', None)
                enfo[1].pop('ename', None)
                await chan.put(('err', enfo))

            finally:
                if cancelled:
                    return
                tock = s_common.now()
                took = tock - tick
                await chan.put(('fini', {'tock': tock, 'took': took, 'count': count}))

        await synt.worker(runStorm())

        while True:

            mesg = await chan.get()

            yield mesg

            if mesg[0] == 'fini':
                break

    @s_coro.genrhelp
    async def iterStormPodes(self, text, opts=None, user=None):
        if user is None:
            user = self.auth.getUserByName('root')

        await self.boss.promote('storm', user=user, info={'query': text})
        async with await self.snap(user=user) as snap:
            async for pode in snap.iterStormPodes(text, opts=opts, user=user):
                yield pode

    @s_cache.memoize(size=10000)
    def getStormQuery(self, text):
        '''
        Parse storm query text and return a Query object.
        '''
        query = s_grammar.Parser(text).query()
        query.init(self)
        return query

    def _logStormQuery(self, text, user):
        '''
        Log a storm query.
        '''
        if self.conf.get('storm:log'):
            lvl = self.conf.get('storm:log:level')
            logger.log(lvl, 'Executing storm query {%s} as [%s]', text, user.name)

    async def getNodeByNdef(self, ndef):
        '''
        Return a single Node() instance by (form,valu) tuple.
        '''
        name, valu = ndef

        form = self.model.forms.get(name)
        if form is None:
            raise s_exc.NoSuchForm(name=name)

        norm, info = form.type.norm(valu)

        buid = s_common.buid((form.name, norm))

        async with await self.snap() as snap:
            return await snap.getNodeByBuid(buid)

    async def getNodesBy(self, full, valu, cmpr='='):
        '''
        Get nodes by a property value or lift syntax.

        Args:
            full (str): The full name of a property <form>:<prop>.
            valu (obj): A value that the type knows how to lift by.
            cmpr (str): The comparison operator you are lifting by.

        Some node property types allow special syntax here.

        Examples:

            # simple lift by property equality
            core.getNodesBy('file:bytes:size', 20)

            # The inet:ipv4 type knows about cidr syntax
            core.getNodesBy('inet:ipv4', '1.2.3.0/24')
        '''
        async with await self.snap() as snap:
            async for node in snap.getNodesBy(full, valu, cmpr=cmpr):
                yield node

    def getCoreInfo(self):
        return {
            'version': synapse.version,
            'modeldef': self.model.getModelDef(),
            'stormcmds': {cmd: {} for cmd in self.stormcmds.keys()},
        }

    async def addNodes(self, nodedefs):
        '''
        Quickly add/modify a list of nodes from node definition tuples.
        This API is the simplest/fastest way to add nodes, set node props,
        and add tags to nodes remotely.

        Args:

            nodedefs (list): A list of node definition tuples. See below.

        A node definition tuple is defined as:

            ( (form, valu), {'props':{}, 'tags':{})

        The "props" or "tags" keys may be omitted.

        '''
        async with await self.snap() as snap:
            snap.strict = False
            async for node in snap.addNodes(nodedefs):
                yield node

    async def addFeedData(self, name, items, seqn=None):
        '''
        Add data using a feed/parser function.

        Args:
            name (str): The name of the feed record format.
            items (list): A list of items to ingest.
            seqn ((str,int)): An (iden, offs) tuple for this feed chunk.

        Returns:
            (int): The next expected offset (or None) if seqn is None.
        '''
        async with await self.snap() as snap:
            snap.strict = False
            return await snap.addFeedData(name, items, seqn=seqn)

    async def getFeedOffs(self, iden):
        return await self.view.layers[0].getOffset(iden)

    async def setFeedOffs(self, iden, offs):

        if offs < 0:
            mesg = 'Offset must be >= 0.'
            raise s_exc.BadConfValu(mesg=mesg, offs=offs, iden=iden)

        return await self.view.layers[0].setOffset(iden, offs)

    async def snap(self, user=None, view=None):
        '''
        Return a transaction object for the default view.

        Args:
            user (str): The user to get the snap for.
            view (View): View object to use when making the snap.

        Notes:
            This must be used as an asynchronous context manager.

        Returns:
            s_snap.Snap: A Snap object for the view.
        '''

        if view is None:
            view = self.view

        if user is None:
            user = self.auth.getUserByName('root')

        snap = await view.snap(user)

        return snap

    async def loadCoreModule(self, ctor, conf=None):
        '''
        Load a single cortex module with the given ctor and conf.

        Args:
            ctor (str): The python module class path
            conf (dict):Config dictionary for the module
        '''
        if conf is None:
            conf = {}

        modu = self._loadCoreModule(ctor, conf=conf)

        try:
            await s_coro.ornot(modu.preCoreModule)
        except asyncio.CancelledError:  # pragma: no cover
            raise
        except Exception:
            logger.exception(f'module preCoreModule failed: {ctor}')
            self.modules.pop(ctor, None)
            return

        mdefs = modu.getModelDefs()
        self.model.addDataModels(mdefs)

        cmds = modu.getStormCmds()
        [self.addStormCmd(c) for c in cmds]

        try:
            await s_coro.ornot(modu.initCoreModule)
        except asyncio.CancelledError:  # pragma: no cover
            raise
        except Exception:
            logger.exception(f'module initCoreModule failed: {ctor}')
            self.modules.pop(ctor, None)
            return

        await self.fire('core:module:load', module=ctor)

        return modu

    async def _loadCoreMods(self, ctors):

        mods = []

        cmds = []
        mdefs = []

        for ctor in ctors:

            conf = None

            # allow module entry to be (ctor, conf) tuple
            if isinstance(ctor, (list, tuple)):
                ctor, conf = ctor

            modu = self._loadCoreModule(ctor, conf=conf)
            if modu is None:
                continue

            mods.append(modu)

            try:
                await s_coro.ornot(modu.preCoreModule)
            except asyncio.CancelledError:  # pragma: no cover
                raise
            except Exception:
                logger.exception(f'module preCoreModule failed: {ctor}')
                self.modules.pop(ctor, None)
                continue

            cmds.extend(modu.getStormCmds())
            mdefs.extend(modu.getModelDefs())

        self.model.addDataModels(mdefs)
        [self.addStormCmd(c) for c in cmds]

    async def _initCoreMods(self):

        for ctor, modu in list(self.modules.items()):

            try:
                await s_coro.ornot(modu.initCoreModule)
            except asyncio.CancelledError:  # pragma: no cover
                raise
            except Exception:
                logger.exception(f'module initCoreModule failed: {ctor}')
                self.modules.pop(ctor, None)

    def _loadCoreModule(self, ctor, conf=None):

        if ctor in self.modules:
            raise s_exc.ModAlreadyLoaded(mesg=f'{ctor} already loaded')
        try:
            modu = s_dyndeps.tryDynFunc(ctor, self, conf=conf)
            self.modules[ctor] = modu
            return modu

        except Exception:
            logger.exception('mod load fail: %s' % (ctor,))
            return None

    async def stat(self):
        stats = {
            'iden': self.iden,
            'layer': await self.view.layers[0].stat(),
            'formcounts': self.counts,
        }
        return stats

    async def getPropNorm(self, prop, valu):
        '''
        Get the normalized property value based on the Cortex data model.

        Args:
            prop (str): The property to normalize.
            valu: The value to normalize.

        Returns:
            (tuple): A two item tuple, containing the normed value and the info dictionary.

        Raises:
            s_exc.NoSuchProp: If the prop does not exist.
            s_exc.BadTypeValu: If the value fails to normalize.
        '''
        pobj = self.model.prop(prop)
        if pobj is None:
            raise s_exc.NoSuchProp(mesg=f'The property {prop} does not exist.',
                                   prop=prop)
        norm, info = pobj.type.norm(valu)
        return norm, info

    async def getTypeNorm(self, name, valu):
        '''
        Get the normalized type value based on the Cortex data model.

        Args:
            name (str): The type to normalize.
            valu: The value to normalize.

        Returns:
            (tuple): A two item tuple, containing the normed value and the info dictionary.

        Raises:
            s_exc.NoSuchType: If the type does not exist.
            s_exc.BadTypeValu: If the value fails to normalize.
        '''
        tobj = self.model.type(name)
        if tobj is None:
            raise s_exc.NoSuchType(mesg=f'The type {name} does not exist.',
                                   name=name)
        norm, info = tobj.norm(valu)
        return norm, info

    async def addTrigger(self, condition, query, info, disabled=False, user=None):
        '''
        Adds a trigger to the cortex
        '''
        if user is None:
            user = self.auth.getUserByName('root')

        iden = self.triggers.add(user.iden, condition, query, info=info)
        if disabled:
            self.triggers.disable(iden)
        await self.fire('core:trigger:action', iden=iden, action='add')
        return iden

    def getTrigger(self, iden):
        return self.triggers.get(iden)

    async def delTrigger(self, iden):
        '''
        Deletes a trigger from the cortex
        '''
        self.triggers.delete(iden)
        await self.fire('core:trigger:action', iden=iden, action='delete')

    async def updateTrigger(self, iden, query):
        '''
        Change an existing trigger's query
        '''
        self.triggers.mod(iden, query)
        await self.fire('core:trigger:action', iden=iden, action='mod')

    async def enableTrigger(self, iden):
        '''
        Change an existing trigger's query
        '''
        self.triggers.enable(iden)
        await self.fire('core:trigger:action', iden=iden, action='enable')

    async def disableTrigger(self, iden):
        '''
        Change an existing trigger's query
        '''
        self.triggers.disable(iden)
        await self.fire('core:trigger:action', iden=iden, action='disable')

    async def listTriggers(self):
        '''
        Lists all the triggers in the Cortex.
        '''
        trigs = []
        for (iden, trig) in self.triggers.list():
            useriden = trig['useriden']
            user = self.auth.user(useriden)
            trig['username'] = '<unknown>' if user is None else user.name
            trigs.append((iden, trig))

        return trigs

@contextlib.asynccontextmanager
async def getTempCortex(mods=None):
    '''
    Get a proxy to a cortex backed by a temporary directory.

    Args:
        mods (list): A list of modules which are loaded into the cortex.

    Notes:
        The cortex and temporary directory are town down on exit.
        This should only be called from synchronous code.

    Returns:
        Proxy to the cortex.
    '''
    with s_common.getTempDir() as dirn:

        async with await Cortex.anit(dirn) as core:
            if mods:
                for mod in mods:
                    await core.loadCoreModule(mod)
            async with core.getLocalProxy() as prox:
                yield prox<|MERGE_RESOLUTION|>--- conflicted
+++ resolved
@@ -869,17 +869,15 @@
         form = self.model.form(name)
         return form.getWaitFor(valu)
 
-<<<<<<< HEAD
-    def _initCoreInterfaces(self):
-        '''
-        Registration for cortex interfaces
-        '''
-        self.addCellInterface('cortex', s_version.version)
-=======
     async def _initCoreHive(self):
         stormvars = await self.hive.open(('cortex', 'storm', 'vars'))
         self.stormvars = await stormvars.dict()
->>>>>>> e56dfcd3
+
+    def _initCoreInterfaces(self):
+        '''
+        Registration for cortex interfaces
+        '''
+        self.addCellInterface('cortex', s_version.version)
 
     def _initStormCmds(self):
         '''
