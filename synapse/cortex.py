import os
import asyncio
import logging
import contextlib
import collections

from collections.abc import Mapping

import synapse
import synapse.exc as s_exc
import synapse.axon as s_axon
import synapse.common as s_common
import synapse.telepath as s_telepath
import synapse.datamodel as s_datamodel

import synapse.lib.cell as s_cell
import synapse.lib.coro as s_coro
import synapse.lib.hive as s_hive
import synapse.lib.view as s_view
import synapse.lib.cache as s_cache
import synapse.lib.layer as s_layer
import synapse.lib.queue as s_queue
import synapse.lib.storm as s_storm
import synapse.lib.agenda as s_agenda
import synapse.lib.dyndeps as s_dyndeps
import synapse.lib.grammar as s_grammar
import synapse.lib.httpapi as s_httpapi
import synapse.lib.modules as s_modules
import synapse.lib.trigger as s_trigger
import synapse.lib.modelrev as s_modelrev
import synapse.lib.stormsvc as s_stormsvc
import synapse.lib.lmdbslab as s_lmdbslab
import synapse.lib.lmdblayer as s_lmdblayer
import synapse.lib.stormhttp as s_stormhttp
import synapse.lib.provenance as s_provenance
import synapse.lib.stormtypes as s_stormtypes
import synapse.lib.remotelayer as s_remotelayer

logger = logging.getLogger(__name__)

'''
A Cortex implements the synapse hypergraph object.
'''

class CoreApi(s_cell.CellApi):
    '''
    The CoreApi is exposed when connecting to a Cortex over Telepath.

    Many CoreApi methods operate on packed nodes consisting of primitive data structures
    which can be serialized with msgpack/json.

    An example of a packaged Node::

        ( (<form>, <valu>), {

            "props": {
                <name>: <valu>,
                ...
            },
            "tags": {
                "foo": <time>,
                "foo.bar": <time>,
            },
        })

    '''
    @s_cell.adminapi
    def getCoreMods(self):
        return self.cell.getCoreMods()

    @s_cell.adminapi
    def stat(self):
        return self.cell.stat()

    @s_cell.adminapi
    async def joinTeleLayer(self, url, indx=None):
        ret = await self.cell.joinTeleLayer(url, indx=indx)
        return ret

    async def getNodesBy(self, full, valu, cmpr='=', view=None):
        '''
        Yield Node.pack() tuples which match the query.
        '''
        async for node in self.cell.getNodesBy(full, valu, cmpr=cmpr, view=view):
            yield node.pack()

    async def getModelDict(self):
        '''
        Return a dictionary which describes the data model.

        Returns:
            (dict): A model description dictionary.
        '''
        return await self.cell.getModelDict()

    def getCoreInfo(self):
        '''
        Return static generic information about the cortex including model definition
        '''
        return self.cell.getCoreInfo()

    async def addTrigger(self, condition, query, info, disabled=False):
        '''
        Adds a trigger to the cortex

        # TODO: accept a view or layer param
        '''
        wlyr = self.cell.view.layers[0]
        await wlyr._reqUserAllowed(self.user, ('trigger', 'add'))

        iden = await self.cell.addTrigger(condition, query, info, disabled, user=self.user)
        return iden

    async def _getViewFromOpts(self, opts):
        '''

        Args:
            opts(Optional[Dict]): opts dicts that may contain a view field

        Returns:
            view object

        Raises:
            s_exc.NoSuchView: If the view iden doesn't exist
            s_exc.AuthDeny: If the current user doesn't have read access to the view

        '''
        iden = (opts or {}).get('view')
        if iden is None:
            # This assumes everyone has access to the default view
            return self.cell.view

        view = self.cell.views.get(iden)
        if view is None:
            raise s_exc.NoSuchView(iden=iden)

        await view._reqUserAllowed(self.user, ('view', 'read'))

        return view

<<<<<<< HEAD
    async def _trig_auth_check(self, useriden, perm):
        '''
        Raise exception if doesn't have explicit perms and resource not created by that user
        '''
        isallowed = await self.allowed(perm)
        if (useriden == self.user.iden) or isallowed:
            return
        perm = '.'.join(perm)
        mesg = f'User must have permission {perm} or own the resource'
        raise s_exc.AuthDeny(mesg=mesg, user=self.user.name, perm=perm)

=======
>>>>>>> 209bb968
    async def delTrigger(self, iden):
        '''
        Deletes a trigger from the cortex
        '''
        trig = await self.cell.getTrigger(iden)
        await trig.reqAllowed(self.user, ('trigger', 'del'))
        await self.cell.delTrigger(iden)

    async def updateTrigger(self, iden, query):
        '''
        Change an existing trigger's query
        '''
        trig = await self.cell.getTrigger(iden)
        await trig.reqAllowed(self.user, ('trigger', 'set'))
        await self.cell.updateTrigger(iden, query)

    async def enableTrigger(self, iden):
        '''
        Enable an existing trigger
        '''
        trig = await self.cell.getTrigger(iden)
        await trig.reqAllowed(self.user, ('trigger', 'set'))
        await self.cell.enableTrigger(iden)

    async def disableTrigger(self, iden):
        '''
        Disable an existing trigger
        '''
        trig = await self.cell.getTrigger(iden)
        await trig.reqAllowed(self.user, ('trigger', 'set'))
        await self.cell.disableTrigger(iden)

    async def listTriggers(self):
        '''
        Lists all the triggers that the current user is authorized to access
        '''
        trigs = []
<<<<<<< HEAD
        _trigs = await self.cell.listTriggers()
        isallowed = await self.allowed(('trigger', 'get'))
        for (iden, trig) in _trigs:
            useriden = trig['useriden']
            if (useriden == self.user.iden) or isallowed:
                trigs.append((iden, trig))
=======
        for iden, trig in await self.cell.listTriggers():

            if await trig.allowed(self.user, ('trigger', 'get')):

                info = trig.pack()
                # pack the username into the return as a convenience
                info['username'] = self.cell.getUserName(trig.useriden)
                trigs.append((iden, info))
>>>>>>> 209bb968

        return trigs

    async def addCronJob(self, query, reqs, incunit=None, incval=1):
        '''
        Add a cron job to the cortex

        A cron job is a persistently-stored item that causes storm queries to be run in the future.  The specification
        for the times that the queries run can be one-shot or recurring.

        Args:
            query (str):  The storm query to execute in the future
            reqs (Union[Dict[str, Union[int, List[int]]], List[Dict[...]]]):
                Either a dict of the fixed time fields or a list of such dicts.  The keys are in the set ('year',
                'month', 'dayofmonth', 'dayofweek', 'hour', 'minute'.  The values must be positive integers, except for
                the key of 'dayofmonth' in which it may also be a negative integer which represents the number of days
                from the end of the month with -1 representing the last day of the month.  All values may also be lists
                of valid values.
            incunit (Optional[str]):
                A member of the same set as above, with an additional member 'day'.  If is None (default), then the
                appointment is one-shot and will not recur.
            incval (Union[int, List[int]):
                A integer or a list of integers of the number of units

        Returns (bytes):
            An iden that can be used to later modify, query, and delete the job.

        Notes:
            reqs must have fields present or incunit must not be None (or both)
            The incunit if not None it must be larger in unit size than all the keys in all reqs elements.
        '''
        await self._reqUserAllowed(('cron', 'add'))

        def _convert_reqdict(reqdict):
            return {s_agenda.TimeUnit.fromString(k): v for (k, v) in reqdict.items()}

        try:
            if incunit is not None:
                if isinstance(incunit, (list, tuple)):
                    incunit = [s_agenda.TimeUnit.fromString(i) for i in incunit]
                else:
                    incunit = s_agenda.TimeUnit.fromString(incunit)
            if isinstance(reqs, Mapping):
                newreqs = _convert_reqdict(reqs)
            else:
                newreqs = [_convert_reqdict(req) for req in reqs]

        except KeyError:
            raise s_exc.BadConfValu('Unrecognized time unit')

        return await self.cell.agenda.add(self.user.iden, query, newreqs, incunit, incval)

    async def delCronJob(self, iden):
        '''
        Delete a cron job

        Args:
            iden (bytes):  The iden of the cron job to be deleted
        '''
        cron = self.cell.agenda.appts.get(iden)
        await cron.reqAllowed(self.user, ('cron', 'del'))
        await self.cell.agenda.delete(iden)

    async def updateCronJob(self, iden, query):
        '''
        Change an existing cron job's query

        Args:
            iden (bytes):  The iden of the cron job to be changed
        '''
        cron = self.cell.agenda.appts.get(iden)
        await cron.reqAllowed(self.user, ('cron', 'set'))
        await self.cell.agenda.mod(iden, query)

    async def enableCronJob(self, iden):
        '''
        Enable a cron job

        Args:
            iden (bytes):  The iden of the cron job to be changed
        '''
        cron = self.cell.agenda.appts.get(iden)
        await cron.reqAllowed(self.user, ('cron', 'set'))
        await self.cell.agenda.enable(iden)

    async def disableCronJob(self, iden):
        '''
        Enable a cron job

        Args:
            iden (bytes):  The iden of the cron job to be changed
        '''
        cron = self.cell.agenda.appts.get(iden)
        await cron.reqAllowed(self.user, ('cron', 'set'))
        await self.cell.agenda.disable(iden)

    async def listCronJobs(self):
        '''
        Get information about all the cron jobs accessible to the current user
        '''
        crons = []
<<<<<<< HEAD
        isallowed = await self.allowed(('cron', 'get'))
=======

>>>>>>> 209bb968
        for iden, cron in self.cell.agenda.list():

            if not await cron.allowed(self.user, ('cron', 'get')):
                continue

            info = cron.pack()
            info['username'] = self.cell.getUserName(cron.useriden)
            crons.append((iden, info))

        return crons

    async def setStormCmd(self, cdef):
        '''
        Set the definition of a pure storm command in the cortex.
        '''
        await self._reqUserAllowed(('storm', 'admin', 'cmds'))
        return await self.cell.setStormCmd(cdef)

    async def delStormCmd(self, name):
        '''
        Remove a pure storm command from the cortex.
        '''
        await self._reqUserAllowed(('storm', 'admin', 'cmds'))
        return await self.cell.delStormCmd(name)

    async def addNodeTag(self, iden, tag, valu=(None, None)):
        '''
        Add a tag to a node specified by iden.

        Args:
            iden (str): A hex encoded node BUID.
            tag (str):  A tag string.
            valu (tuple):  A time interval tuple or (None, None).
        '''
        buid = s_common.uhex(iden)

        async with await self.cell.snap(user=self.user) as snap:

            parts = tag.split('.')
            await snap.wlyr._reqUserAllowed(self.user, ('tag:add', *parts))

            with s_provenance.claim('coreapi', meth='tag:add', user=snap.user.iden):

                node = await snap.getNodeByBuid(buid)
                if node is None:
                    raise s_exc.NoSuchIden(iden=iden)

                await node.addTag(tag, valu=valu)
                return node.pack()

    async def delNodeTag(self, iden, tag):
        '''
        Delete a tag from the node specified by iden.

        Args:
            iden (str): A hex encoded node BUID.
            tag (str):  A tag string.
        '''
        buid = s_common.uhex(iden)

        async with await self.cell.snap(user=self.user) as snap:

            parts = tag.split('.')
            await snap.wlyr._reqUserAllowed(self.user, ('tag:del', *parts))

            with s_provenance.claim('coreapi', meth='tag:del', user=snap.user.iden):

                node = await snap.getNodeByBuid(buid)
                if node is None:
                    raise s_exc.NoSuchIden(iden=iden)

                await node.delTag(tag)
                return node.pack()

    async def setNodeProp(self, iden, name, valu):
        '''
        Set a property on a single node.
        '''
        buid = s_common.uhex(iden)

        async with await self.cell.snap(user=self.user) as snap:

            with s_provenance.claim('coreapi', meth='prop:set', user=snap.user.iden):

                node = await snap.getNodeByBuid(buid)
                if node is None:
                    raise s_exc.NoSuchIden(iden=iden)

                prop = node.form.props.get(name)
                await snap.wlyr._reqUserAllowed(self.user, ('prop:set', prop.full))

                await node.set(name, valu)
                return node.pack()

    async def delNodeProp(self, iden, name):
        '''
        Delete a property from a single node.
        '''

        buid = s_common.uhex(iden)

        async with await self.cell.snap(user=self.user) as snap:

            with s_provenance.claim('coreapi', meth='prop:del', user=snap.user.iden):

                node = await snap.getNodeByBuid(buid)
                if node is None:
                    raise s_exc.NoSuchIden(iden=iden)

                prop = node.form.props.get(name)
                await snap.wlyr._reqUserAllowed(self.user, ('prop:del', prop.full))

                await node.pop(name)
                return node.pack()

    async def addNode(self, form, valu, props=None):

        async with await self.cell.snap(user=self.user) as snap:
            await snap.wlyr._reqUserAllowed(self.user, ('node:add', form))
            with s_provenance.claim('coreapi', meth='node:add', user=snap.user.iden):

                node = await snap.addNode(form, valu, props=props)
                return node.pack()

    async def addNodes(self, nodes):
        '''
        Add a list of packed nodes to the cortex.

        Args:
            nodes (list): [ ( (form, valu), {'props':{}, 'tags':{}}), ... ]

        Yields:
            (tuple): Packed node tuples ((form,valu), {'props': {}, 'tags':{}})

        '''

        # First check that that user may add each form

        done = {}
        for node in nodes:

            formname = node[0][0]
            if done.get(formname):
                continue

            await self.cell.view.layers[0]._reqUserAllowed(self.user, ('node:add', formname))
            done[formname] = True

        async with await self.cell.snap(user=self.user) as snap:
            with s_provenance.claim('coreapi', meth='node:add', user=snap.user.iden):

                snap.strict = False

                async for node in snap.addNodes(nodes):

                    if node is not None:
                        node = node.pack()

                    yield node

    async def addFeedData(self, name, items, seqn=None):

        wlyr = self.cell.view.layers[0]
        await wlyr._reqUserAllowed(self.user, ('feed:data', *name.split('.')))

        with s_provenance.claim('feed:data', name=name):

            async with await self.cell.snap(user=self.user) as snap:
                snap.strict = False
                return await snap.addFeedData(name, items, seqn=seqn)

    def getFeedOffs(self, iden):
        return self.cell.getFeedOffs(iden)

    @s_cell.adminapi
    def setFeedOffs(self, iden, offs):
        return self.cell.setFeedOffs(iden, offs)

    async def count(self, text, opts=None):
        '''
        Count the number of nodes which result from a storm query.

        Args:
            text (str): Storm query text.
            opts (dict): Storm query options.

        Returns:
            (int): The number of nodes resulting from the query.
        '''
        view = await self._getViewFromOpts(opts)

        i = 0
        async for _ in view.eval(text, opts=opts, user=self.user):
            i += 1
        return i

    async def eval(self, text, opts=None):
        '''
        Evaluate a storm query and yield packed nodes.
        '''

        view = await self._getViewFromOpts(opts)

        async for pode in view.iterStormPodes(text, opts=opts, user=self.user):
            yield pode

    async def storm(self, text, opts=None):
        '''
        Evaluate a storm query and yield result messages.

        Yields:
            ((str,dict)): Storm messages.
        '''

        view = await self._getViewFromOpts(opts)

        async for mesg in view.streamstorm(text, opts, user=self.user):
            yield mesg

    async def watch(self, wdef):
        '''
        Hook cortex/view/layer watch points based on a specified watch definition.

        Example:

            wdef = { 'tags': [ 'foo.bar', 'baz.*' ] }

            async for mesg in core.watch(wdef):
                dostuff(mesg)
        '''
        # TODO: permissions checks are currently about the view/layer.  We may need additional
        # checks when the wdef expands to include other cortex events.

        # TODO: consider perm going on the view
        iden = wdef.get('view', self.cell.view.iden)
        await self._reqUserAllowed(('watch', 'view', iden))

        async for mesg in self.cell.watch(wdef):
            yield mesg

    async def syncLayerSplices(self, iden, offs):
        '''
        Yield (indx, mesg) splices for the given layer beginning at offset.

        Once caught up, this API will begin yielding splices in real-time.
        The generator will only terminate on network disconnect or if the
        consumer falls behind the max window size of 10,000 splice messages.
        '''
        # TODO : consider perm to go on the layer now (flag day)
        await self._reqUserAllowed(('layer:sync', iden))
        async for item in self.cell.syncLayerSplices(iden, offs):
            yield item

    @s_cell.adminapi
    async def splices(self, offs, size):
        '''
        Return the list of splices at the given offset.
        '''
        count = 0
        async for mesg in self.cell.view.layers[0].splices(offs, size):
            count += 1
            if not count % 1000:
                await asyncio.sleep(0)
            yield mesg

    @s_cell.adminapi
    async def provStacks(self, offs, size):
        '''
        Return stream of (iden, provenance stack) tuples at the given offset.
        '''
        count = 0
        for iden, stack in self.cell.provstor.provStacks(offs, size):
            count += 1
            if not count % 1000:
                await asyncio.sleep(0)
            yield s_common.ehex(iden), stack

    @s_cell.adminapi
    async def getProvStack(self, iden: str):
        '''
        Return the providence stack associated with the given iden.

        Args:
            iden (str):  the iden from splice

        Note: the iden appears on each splice entry as the 'prov' property
        '''
        return self.cell.provstor.getProvStack(s_common.uhex(iden))

    async def getPropNorm(self, prop, valu):
        '''
        Get the normalized property value based on the Cortex data model.

        Args:
            prop (str): The property to normalize.
            valu: The value to normalize.

        Returns:
            (tuple): A two item tuple, containing the normed value and the info dictionary.

        Raises:
            s_exc.NoSuchProp: If the prop does not exist.
            s_exc.BadTypeValu: If the value fails to normalize.
        '''
        return await self.cell.getPropNorm(prop, valu)

    async def getTypeNorm(self, name, valu):
        '''
        Get the normalized type value based on the Cortex data model.

        Args:
            name (str): The type to normalize.
            valu: The value to normalize.

        Returns:
            (tuple): A two item tuple, containing the normed value and the info dictionary.

        Raises:
            s_exc.NoSuchType: If the type does not exist.
            s_exc.BadTypeValu: If the value fails to normalize.
        '''
        return await self.cell.getTypeNorm(name, valu)

    async def addFormProp(self, form, prop, tdef, info):
        '''
        Add an extended property to the given form.

        Extended properties *must* begin with _
        '''
        await self._reqUserAllowed(('model', 'prop', 'add', form))
        return await self.cell.addFormProp(form, prop, tdef, info)

    async def delFormProp(self, form, name):
        '''
        Remove an extended property from the given form.
        '''
        await self._reqUserAllowed(('model', 'prop', 'del', form))
        return await self.cell.delFormProp(form, name)

    async def addUnivProp(self, name, tdef, info):
        '''
        Add an extended universal property.

        Extended properties *must* begin with _
        '''
        await self._reqUserAllowed(('model', 'univ', 'add'))
        return await self.cell.addUnivProp(name, tdef, info)

    async def delUnivProp(self, name):
        '''
        Remove an extended universal property.
        '''
        await self._reqUserAllowed(('model', 'univ', 'del'))
        return await self.cell.delUnivProp(name)

    async def addTagProp(self, name, tdef, info):
        '''
        Add a tag property to record data about tags on nodes.
        '''
        await self._reqUserAllowed(('model', 'tagprop', 'add'))
        return await self.cell.addTagProp(name, tdef, info)

    async def delTagProp(self, name):
        '''
        Remove a previously added tag property.
        '''
        await self._reqUserAllowed(('model', 'tagprop', 'del'))
        return await self.cell.delTagProp(name)

class Cortex(s_cell.Cell):
    '''
    A Cortex implements the synapse hypergraph.

    The bulk of the Cortex API lives on the Snap() object which can
    be obtained by calling Cortex.snap() in a with block.  This allows
    callers to manage transaction boundaries explicitly and dramatically
    increases performance.
    '''
    confdefs = (  # type: ignore

        ('modules', {
            'type': 'list', 'defval': (),
            'doc': 'A list of module classes to load.'
        }),

        ('storm:log', {
            'type': 'bool', 'defval': False,
            'doc': 'Log storm queries via system logger.'
        }),

        ('storm:log:level', {
            'type': 'int',
            'defval': logging.WARNING,
            'doc': 'Logging log level to emit storm logs at.'
        }),

        ('splice:sync', {
            'type': 'str', 'defval': None,
            'doc': 'A telepath URL for an upstream cortex.'
        }),

        ('splice:cryotank', {
            'type': 'str', 'defval': None,
            'doc': 'A telepath URL for a cryotank used to archive splices.'
        }),

        ('feeds', {
            'type': 'list', 'defval': (),
            'doc': 'A list of feed dictionaries.'
        }),

        ('cron:enable', {
            'type': 'bool', 'defval': True,
            'doc': 'Enable cron jobs running.'
        }),

        ('dedicated', {
            'type': 'bool', 'defval': False,
            'doc': 'The cortex is free to use most of the resources of the system'
        }),

        ('layer:lmdb:map_async', {
            'type': 'bool', 'defval': False,
            'doc': 'Set the default lmdb:map_async value in LMDB layers.'
        }),

        ('axon', {
            'type': 'str', 'defval': None,
            'doc': 'A telepath URL for a remote axon.',
        }),
    )

    cellapi = CoreApi

    async def __anit__(self, dirn, conf=None):

        await s_cell.Cell.__anit__(self, dirn, conf=conf)

        # share ourself via the cell dmon as "cortex"
        # for potential default remote use
        self.dmon.share('cortex', self)

        self.views = {}
        self.layers = {}
        self.counts = {}
        self.modules = {}
        self.splicers = {}
        self.layrctors = {}
        self.feedfuncs = {}
        self.stormcmds = {}
        self.stormvars = None  # type: s_hive.HiveDict
        self.stormrunts = {}

        self.svcsbyiden = {}
        self.svcsbyname = {}

        self._runtLiftFuncs = {}
        self._runtPropSetFuncs = {}
        self._runtPropDelFuncs = {}

        self.ontagadds = collections.defaultdict(list)
        self.ontagdels = collections.defaultdict(list)
        self.ontagaddglobs = s_cache.TagGlobs()
        self.ontagdelglobs = s_cache.TagGlobs()

        self.libroot = (None, {}, {})
        self.bldgbuids = {} # buid -> (Node, Event)  Nodes under construction

        self.axon = None  # type: s_axon.AxonApi
        self.axready = asyncio.Event()

        # generic fini handler for the Cortex
        self.onfini(self._onCoreFini)

        await self._initCoreHive()
        self._initSplicers()
        await self._initStormCmds()
        self._initStormLibs()
        self._initFeedFuncs()
        self._initFormCounts()
        self._initLayerCtors()
        self._initCortexHttpApi()

        self.model = s_datamodel.Model()

        # Perform module loading
        mods = list(s_modules.coremods)
        mods.extend(self.conf.get('modules'))
        await self._loadCoreMods(mods)
        await self._loadExtModel()

        # Initialize our storage and views
        await self._initCoreAxon()
        await self._initCoreLayers()
        await self._checkLayerModels()
        await self._initCoreViews()
        await self._initCoreQueues()
        # our "main" view has the same iden as we do
        self.view = self.views.get(self.iden)

        self.provstor = await s_provenance.ProvStor.anit(self.dirn)
        self.onfini(self.provstor.fini)
        self.provstor.migratePre010(self.view.layers[0])

        self.addHealthFunc(self._cortexHealth)

        async def fini():
            await asyncio.gather(*[view.fini() for view in self.views.values()])
            await asyncio.gather(*[layr.fini() for layr in self.layers.values()])
            await asyncio.gather(*[dmon.fini() for dmon in self.stormdmons.values()])

        self.onfini(fini)

        self.trigstor = s_trigger.TriggerStorage(self)
        self.agenda = await s_agenda.Agenda.anit(self)
        self.onfini(self.agenda)

        await self._initRuntFuncs()

        # Finalize coremodule loading & give stormservices a shot to load
        await self._initCoreMods()
        await self._initStormSvcs()

        # Now start agenda and dmons after all coremodules have finished
        # loading and services have gotten a shot to be registerd.
        if self.conf.get('cron:enable'):
            await self.agenda.start()
        await self._initStormDmons()

        # Initialize free-running tasks.
        self._initCryoLoop()
        self._initPushLoop()
        self._initFeedLoops()

    async def _initRuntFuncs(self):

        async def onSetTrigDoc(node, prop, valu):
            valu = str(valu)
            iden = node.ndef[1]
            trig = await node.snap.view.triggers.get(iden)
            await trig.reqAllowed(node.snap.user, ('trigger', 'set', 'doc'))
            await trig.setDoc(valu)
            node.props[prop.name] = valu

        async def onSetCronDoc(node, prop, valu):
            valu = str(valu)
            iden = node.ndef[1]
            appt = await self.agenda.get(iden)
            await appt.reqAllowed(node.snap.user, ('cron', 'set', 'doc'))
            await appt.setDoc(valu)
            node.props[prop.name] = valu

        self.addRuntLift('syn:cron', self.agenda.onLiftRunts)

        self.addRuntPropSet('syn:cron:doc', onSetCronDoc)
        self.addRuntPropSet('syn:trigger:doc', onSetTrigDoc)

    async def _initStormDmons(self):

        node = await self.hive.open(('cortex', 'storm', 'dmons'))

        self.stormdmons = {}
        self.stormdmonhive = await node.dict()

        for iden, ddef in self.stormdmonhive.items():
            try:
                await self.runStormDmon(iden, ddef)

            except asyncio.CancelledError:  # pragma: no cover
                raise

            except Exception as e:
                logger.warning(f'initStormDmon ({iden}) failed: {e}')

    async def _initStormSvcs(self):

        node = await self.hive.open(('cortex', 'storm', 'services'))

        self.stormservices = await node.dict()

        for iden, sdef in self.stormservices.items():

            try:
                await self._setStormSvc(sdef)

            except asyncio.CancelledError:  # pragma: no cover
                raise

            except Exception as e:
                logger.warning(f'initStormService ({iden}) failed: {e}')

    async def _initCoreQueues(self):
        path = os.path.join(self.dirn, 'slabs', 'queues.lmdb')

        slab = await s_lmdbslab.Slab.anit(path, map_async=True)
        self.onfini(slab.fini)

        self.multiqueue = slab.getMultiQueue('cortex:queue')

    async def setStormCmd(self, cdef):
        '''
        Set pure storm command definition.

        cdef = {

            'name': <name>,

            'cmdopts': [
                (<name>, <opts>),
            ]

            'cmdconf': {
                <str>: <valu>
            },

            'storm': <text>,

        }
        '''
        name = cdef.get('name')
        await self._setStormCmd(cdef)
        await self.cmdhive.set(name, cdef)

    async def _setStormCmd(self, cdef):

        name = cdef.get('name')
        if not s_grammar.isCmdName(name):
            raise s_exc.BadCmdName(name=name)

        self.getStormQuery(cdef.get('storm'))

        def ctor(argv):
            return s_storm.PureCmd(cdef, argv)

        # TODO unify class ctors and func ctors vs briefs...
        def getCmdBrief():
            return cdef.get('descr', 'No description').split('\n')[0]

        ctor.getCmdBrief = getCmdBrief

        self.stormcmds[name] = ctor

    async def delStormCmd(self, name):
        '''
        Remove a previously set pure storm command.
        '''
        ctor = self.stormcmds.get(name)
        if ctor is None:
            mesg = f'No storm command named {name}.'
            raise s_exc.NoSuchCmd(name=name, mesg=mesg)

        cdef = self.cmdhive.get(name)
        if cdef is None:
            mesg = f'The storm command is not dynamic.'
            raise s_exc.CantDelCmd(mesg=mesg)

        await self.cmdhive.pop(name)
        self.stormcmds.pop(name, None)

    def getStormSvc(self, name):

        ssvc = self.svcsbyiden.get(name)
        if ssvc is not None:
            return ssvc

        ssvc = self.svcsbyname.get(name)
        if ssvc is not None:
            return ssvc

    async def addStormSvc(self, sdef):
        '''
        Add a registered storm service to the cortex.
        '''
        if sdef.get('iden') is None:
            sdef['iden'] = s_common.guid()

        iden = sdef.get('iden')
        if self.svcsbyiden.get(iden) is not None:
            mesg = f'Storm service already exists: {iden}'
            raise s_exc.DupStormSvc(mesg=mesg)

        ssvc = await self._setStormSvc(sdef)
        await self.stormservices.set(iden, sdef)

        return ssvc

    async def delStormSvc(self, iden):
        '''
        Delete a registered storm service from the cortex.
        '''

        sdef = await self.stormservices.pop(iden, None)
        if sdef is None:
            mesg = f'No storm service with iden: {iden}'
            raise s_exc.NoSuchStormSvc(mesg=mesg)

        name = sdef.get('name')
        if name is not None:
            self.svcsbyname.pop(name, None)

        ssvc = self.svcsbyiden.pop(iden, None)
        if ssvc is not None:
            await ssvc.fini()

    async def _setStormSvc(self, sdef):

        ssvc = await s_stormsvc.StormSvcClient.anit(self, sdef)

        self.onfini(ssvc)

        self.svcsbyiden[ssvc.iden] = ssvc
        self.svcsbyname[ssvc.name] = ssvc

        return ssvc

    def getStormSvcs(self):
        return list(self.svcsbyiden.values())

    async def _cortexHealth(self, health):
        health.update('cortex', 'nominal')

    async def _loadExtModel(self):

        self.extprops = await (await self.hive.open(('cortex', 'model', 'props'))).dict()
        self.extunivs = await (await self.hive.open(('cortex', 'model', 'univs'))).dict()
        self.exttagprops = await (await self.hive.open(('cortex', 'model', 'tagprops'))).dict()

        for form, prop, tdef, info in self.extprops.values():
            try:
                self.model.addFormProp(form, prop, tdef, info)
            except asyncio.CancelledError:  # pragma: no cover
                raise
            except Exception as e:
                logger.warning(f'ext prop ({form}:{prop}) error: {e}')

        for prop, tdef, info in self.extunivs.values():
            try:
                self.model.addUnivProp(prop, tdef, info)
            except asyncio.CancelledError:  # pragma: no cover
                raise
            except Exception as e:
                logger.warning(f'ext univ ({prop}) error: {e}')

        for prop, tdef, info in self.exttagprops.values():
            try:
                self.model.addTagProp(prop, tdef, info)
            except asyncio.CancelledError:  # pragma: no cover
                raise
            except Exception as e:
                logger.warning(f'ext tag prop ({prop}) error: {e}')

    @contextlib.asynccontextmanager
    async def watcher(self, wdef):

        iden = wdef.get('view', self.view.iden)

        view = self.views.get(iden)
        if view is None:
            raise s_exc.NoSuchView(iden=iden)

        async with await s_queue.Window.anit(maxsize=10000) as wind:

            tags = wdef.get('tags')
            if tags is not None:

                tglobs = s_cache.TagGlobs()
                [tglobs.add(t, True) for t in tags]

                async def ontag(mesg):
                    name = mesg[1].get('tag')
                    if not tglobs.get(name):
                        return

                    await wind.put(mesg)

                for layr in self.view.layers:
                    layr.on('tag:add', ontag, base=wind)
                    layr.on('tag:del', ontag, base=wind)

            yield wind

    async def watch(self, wdef):
        '''
        Hook cortex/view/layer watch points based on a specified watch definition.
        ( see CoreApi.watch() docs for details )
        '''
        async with self.watcher(wdef) as wind:
            async for mesg in wind:
                yield mesg

    async def addUnivProp(self, name, tdef, info):

        # the loading function does the actual validation...
        if not name.startswith('_'):
            mesg = 'ext univ name must start with "_"'
            raise s_exc.BadPropDef(name=name, mesg=mesg)

        if info.get('defval', s_common.novalu) is not s_common.novalu:
            mesg = 'Ext univ may not (yet) have a default value.'
            raise s_exc.BadPropDef(name=name, mesg=mesg)

        self.model.addUnivProp(name, tdef, info)

        await self.extunivs.set(name, (name, tdef, info))
        await self.fire('core:extmodel:change', prop=name, act='add', type='univ')

    async def addFormProp(self, form, prop, tdef, info):

        if not prop.startswith('_'):
            mesg = 'ext prop must begin with "_"'
            raise s_exc.BadPropDef(prop=prop, mesg=mesg)

        if info.get('defval', s_common.novalu) is not s_common.novalu:
            mesg = 'Ext prop may not (yet) have a default value.'
            raise s_exc.BadPropDef(prop=prop, mesg=mesg)

        self.model.addFormProp(form, prop, tdef, info)
        await self.extprops.set(f'{form}:{prop}', (form, prop, tdef, info))
        await self.fire('core:extmodel:change',
                        form=form, prop=prop, act='add', type='formprop')

    async def delFormProp(self, form, prop):
        '''
        Remove an extended property from the cortex.
        '''
        full = f'{form}:{prop}'

        pdef = self.extprops.get(full)
        if pdef is None:
            mesg = f'No ext prop named {full}'
            raise s_exc.NoSuchProp(form=form, prop=prop, mesg=mesg)

        for layr in self.layers.values():
            async for item in layr.iterPropRows(form, prop):
                mesg = f'Nodes still exist with prop: {form}:{prop}'
                raise s_exc.CantDelProp(mesg=mesg)

        self.model.delFormProp(form, prop)
        await self.extprops.pop(full, None)
        await self.fire('core:extmodel:change',
                        form=form, prop=prop, act='del', type='formprop')

    async def delUnivProp(self, prop):
        '''
        Remove an extended universal property from the cortex.
        '''
        udef = self.extunivs.get(prop)
        if udef is None:
            mesg = f'No ext univ named {prop}'
            raise s_exc.NoSuchUniv(name=prop, mesg=mesg)

        univname = '.' + prop
        for layr in self.layers.values():
            async for item in layr.iterUnivRows(univname):
                mesg = f'Nodes still exist with universal prop: {prop}'
                raise s_exc.CantDelUniv(mesg=mesg)

        self.model.delUnivProp(prop)
        await self.extunivs.pop(prop, None)
        await self.fire('core:extmodel:change', name=prop, act='del', type='univ')

    async def addTagProp(self, name, tdef, info):

        if self.exttagprops.get(name) is not None:
            raise s_exc.DupPropName(name=name)

        self.model.addTagProp(name, tdef, info)

        await self.exttagprops.set(name, (name, tdef, info))
        await self.fire('core:tagprop:change', name=name, act='add')

    async def delTagProp(self, name):

        pdef = self.exttagprops.get(name)
        if pdef is None:
            mesg = f'No tag prop named {name}'
            raise s_exc.NoSuchProp(mesg=mesg, name=name)

        for layr in self.layers.values():
            if await layr.hasTagProp(name):
                mesg = f'Nodes still exist with tagprop: {name}'
                raise s_exc.CantDelProp(mesg=mesg)

        self.model.delTagProp(name)

        await self.exttagprops.pop(name, None)
        await self.fire('core:tagprop:change', name=name, act='del')

    async def _onCoreFini(self):
        '''
        Generic fini handler for cortex components which may change or vary at runtime.
        '''
        if self.axon:
            await self.axon.fini()

    async def syncLayerSplices(self, iden, offs):
        '''
        Yield (offs, mesg) tuples for splices in a layer.
        '''
        layr = self.getLayer(iden)
        if layr is None:
            raise s_exc.NoSuchLayer(iden=iden)

        async for item in layr.syncSplices(offs):
            yield item

    async def initCoreMirror(self, url):
        '''
        Initialize this cortex as a down-stream mirror from a telepath url.

        NOTE: This cortex *must* be initialized from a backup of the target
              cortex!
        '''
        self.schedCoro(self._initCoreMirror(url))

    async def _initCoreMirror(self, url):

        while not self.isfini:

            try:

                async with await s_telepath.openurl(url) as proxy:

                    # if we really are a backup mirror, we have the same iden.
                    if self.iden != await proxy.getCellIden():
                        logger.error('remote cortex has different iden! (aborting mirror, shutting down cortex.).')
                        await self.fini()
                        return

                    # assume only the main layer for now...
                    layr = self.getLayer()

                    offs = await layr.getOffset(layr.iden)
                    logger.warning(f'mirror loop connected ({url} offset={offs})')

                    if offs == 0:
                        stat = await layr.stat()
                        offs = stat.get('splicelog_indx', 0)
                        await layr.setOffset(layr.iden, offs)

                    while not proxy.isfini:

                        # gotta do this in the loop as welll...
                        offs = await layr.getOffset(layr.iden)

                        # pump them into a queue so we can consume them in chunks
                        q = asyncio.Queue(maxsize=1000)

                        async def consume(x):
                            try:
                                async for item in proxy.syncLayerSplices(layr.iden, x):
                                    await q.put(item)
                            finally:
                                await q.put(None)

                        proxy.schedCoro(consume(offs))

                        done = False
                        while not done:

                            # get the next item so we maybe block...
                            item = await q.get()
                            if item is None:
                                break

                            items = [item]

                            # check if there are more we can eat
                            for i in range(q.qsize()):

                                nexi = await q.get()
                                if nexi is None:
                                    done = True
                                    break

                                items.append(nexi)

                            splices = [i[1] for i in items]
                            await self.addFeedData('syn.splice', splices)
                            await layr.setOffset(layr.iden, items[-1][0])

            except asyncio.CancelledError: # pragma: no cover
                return

            except Exception:
                logger.exception('error in initCoreMirror loop')

            await self.waitfini(1)

    async def _getWaitFor(self, name, valu):
        form = self.model.form(name)
        return form.getWaitFor(valu)

    async def _initCoreHive(self):
        stormvars = await self.hive.open(('cortex', 'storm', 'vars'))
        self.stormvars = await stormvars.dict()

    async def _initCoreAxon(self):
        turl = self.conf.get('axon')
        if turl is None:
            path = os.path.join(self.dirn, 'axon')
            self.axon = await s_axon.Axon.anit(path)
            self.axon.onfini(self.axready.clear)
            self.axready.set()
            return

        async def teleloop():
            self.axready.clear()
            while not self.isfini:
                try:
                    self.axon = await s_telepath.openurl(turl)
                    self.axon.onfini(teleloop)
                    self.axready.set()
                    return
                except asyncio.CancelledError:
                    raise
                except Exception as e:
                    logger.warning('remote axon error: %r' % (e,))
                await self.waitfini(1)

        self.schedCoro(teleloop())

    async def _initStormCmds(self):
        '''
        Registration for built-in Storm commands.
        '''
        self.addStormCmd(s_storm.MaxCmd)
        self.addStormCmd(s_storm.MinCmd)
        self.addStormCmd(s_storm.TeeCmd)
        self.addStormCmd(s_storm.HelpCmd)
        self.addStormCmd(s_storm.IdenCmd)
        self.addStormCmd(s_storm.SpinCmd)
        self.addStormCmd(s_storm.SudoCmd)
        self.addStormCmd(s_storm.UniqCmd)
        self.addStormCmd(s_storm.CountCmd)
        self.addStormCmd(s_storm.GraphCmd)
        self.addStormCmd(s_storm.LimitCmd)
        self.addStormCmd(s_storm.SleepCmd)
        self.addStormCmd(s_storm.ScrapeCmd)
        self.addStormCmd(s_storm.DelNodeCmd)
        self.addStormCmd(s_storm.MoveTagCmd)
        self.addStormCmd(s_storm.ReIndexCmd)

        for cdef in s_stormsvc.stormcmds:
            await self._trySetStormCmd(cdef.get('name'), cdef)

        for cdef in s_storm.stormcmds:
            await self._trySetStormCmd(cdef.get('name'), cdef)

        cmdhive = await self.hive.open(('cortex', 'storm', 'cmds'))

        self.cmdhive = await cmdhive.dict()

        for name, cdef in self.cmdhive.items():
            await self._trySetStormCmd(name, cdef)

    async def _trySetStormCmd(self, name, cdef):
        try:
            await self._setStormCmd(cdef)
        except Exception as e:
            logger.warning(f'Storm command ({name}) load failed: {e}')

    def _initStormLibs(self):
        '''
        Registration for built-in Storm Libraries
        '''
        self.addStormLib(('csv',), s_stormtypes.LibCsv)
        self.addStormLib(('str',), s_stormtypes.LibStr)
        self.addStormLib(('dmon',), s_stormtypes.LibDmon)
        self.addStormLib(('time',), s_stormtypes.LibTime)
        self.addStormLib(('user',), s_stormtypes.LibUser)
        self.addStormLib(('vars',), s_stormtypes.LibVars)
        self.addStormLib(('queue',), s_stormtypes.LibQueue)
        self.addStormLib(('service',), s_stormtypes.LibService)
        self.addStormLib(('bytes',), s_stormtypes.LibBytes)
        self.addStormLib(('globals',), s_stormtypes.LibGlobals)
        self.addStormLib(('telepath',), s_stormtypes.LibTelepath)

        self.addStormLib(('inet', 'http'), s_stormhttp.LibHttp)
        self.addStormLib(('base64',), s_stormtypes.LibBase64)

    def _initSplicers(self):
        '''
        Registration for splice handlers.
        '''
        splicers = {
            'tag:add': self._onFeedTagAdd,
            'tag:del': self._onFeedTagDel,
            'node:add': self._onFeedNodeAdd,
            'node:del': self._onFeedNodeDel,
            'prop:set': self._onFeedPropSet,
            'prop:del': self._onFeedPropDel,
            'tag:prop:set': self._onFeedTagPropSet,
            'tag:prop:del': self._onFeedTagPropDel,
        }
        self.splicers.update(**splicers)

    def _initLayerCtors(self):
        '''
        Registration for built-in Layer ctors
        '''
        ctors = {
            'lmdb': s_lmdblayer.LmdbLayer,
            'remote': s_remotelayer.RemoteLayer,
        }
        self.layrctors.update(**ctors)

    def _initFeedFuncs(self):
        '''
        Registration for built-in Cortex feed functions.
        '''
        self.setFeedFunc('syn.nodes', self._addSynNodes)
        self.setFeedFunc('syn.splice', self._addSynSplice)
        self.setFeedFunc('syn.ingest', self._addSynIngest)

    def _initCortexHttpApi(self):
        '''
        Registration for built-in Cortex httpapi endpoints
        '''
        self.addHttpApi('/api/v1/storm', s_httpapi.StormV1, {'cell': self})
        self.addHttpApi('/api/v1/watch', s_httpapi.WatchSockV1, {'cell': self})
        self.addHttpApi('/api/v1/storm/nodes', s_httpapi.StormNodesV1, {'cell': self})

        self.addHttpApi('/api/v1/model', s_httpapi.ModelV1, {'cell': self})
        self.addHttpApi('/api/v1/model/norm', s_httpapi.ModelNormV1, {'cell': self})

    async def getCellApi(self, link, user, path):

        if not path:
            return await CoreApi.anit(self, link, user)

        # allow an admin to directly open the cortex hive
        # (perhaps this should be a Cell() level pattern)
        if path[0] == 'hive' and user.admin:
            return await s_hive.HiveApi.anit(self.hive, user)

        if path[0] == 'layer':

            if len(path) == 1:
                # get the top layer for the default view
                view = self.getView()
                layr = view.layers[0]
                return await s_layer.LayerApi.anit(self, link, user, layr)

            if len(path) == 2:
                layr = self.layers.get(path[1])
                if layr is None:
                    raise s_exc.NoSuchLayer(iden=path[1])

                return await s_layer.LayerApi.anit(self, link, user, layr)

        raise s_exc.NoSuchPath(path=path)

    async def getModelDict(self):
        return self.model.getModelDict()

    def _initFormCounts(self):

        self.formcountdb = self.slab.initdb('form:counts')

        for lkey, lval in self.slab.scanByFull(db=self.formcountdb):
            form = lkey.decode('utf8')
            valu = s_common.int64un(lval)
            self.counts[form] = valu

    def pokeFormCount(self, form, valu):

        curv = self.counts.get(form, 0)
        newv = curv + valu

        self.counts[form] = newv

        byts = s_common.int64en(newv)
        self.slab.put(form.encode('utf8'), byts, db=self.formcountdb)

    async def _calcFormCounts(self):
        '''
        Recalculate form counts from scratch.

        Note:  this only counts nodes in the main view
        '''
        logger.info('Calculating form counts from scratch.')
        self.counts.clear()

        nameforms = list(self.model.forms.items())
        fairiter = 5
        tcount = 0
        for i, (name, form) in enumerate(nameforms, 1):
            logger.info('Calculating form counts for [%s] [%s/%s]',
                        name, i, len(nameforms))
            count = 0

            async for buid, valu in self.view.layers[0].iterFormRows(name):

                count += 1
                tcount += 1

                if count % fairiter == 0:
                    await asyncio.sleep(0)
                    # identity check for small integer
                    if fairiter == 5 and tcount > 100000:
                        fairiter = 1000

            self.counts[name] = count

        for name, valu in self.counts.items():
            byts = s_common.int64en(valu)
            self.slab.put(name.encode('utf8'), byts, db=self.formcountdb)
        logger.info('Done calculating form counts.')

    def onTagAdd(self, name, func):
        '''
        Register a callback for tag addition.

        Args:
            name (str): The name of the tag or tag glob.
            func (function): The callback func(node, tagname, tagval).

        '''
        # TODO allow name wild cards
        if '*' in name:
            self.ontagaddglobs.add(name, func)
        else:
            self.ontagadds[name].append(func)

    def offTagAdd(self, name, func):
        '''
        Unregister a callback for tag addition.

        Args:
            name (str): The name of the tag or tag glob.
            func (function): The callback func(node, tagname, tagval).

        '''
        if '*' in name:
            self.ontagaddglobs.rem(name, func)
            return

        cblist = self.ontagadds.get(name)
        if cblist is None:
            return
        try:
            cblist.remove(func)
        except ValueError:
            pass

    def onTagDel(self, name, func):
        '''
        Register a callback for tag deletion.

        Args:
            name (str): The name of the tag or tag glob.
            func (function): The callback func(node, tagname, tagval).

        '''
        if '*' in name:
            self.ontagdelglobs.add(name, func)
        else:
            self.ontagdels[name].append(func)

    def offTagDel(self, name, func):
        '''
        Unregister a callback for tag deletion.

        Args:
            name (str): The name of the tag or tag glob.
            func (function): The callback func(node, tagname, tagval).

        '''
        if '*' in name:
            self.ontagdelglobs.rem(name, func)
            return

        cblist = self.ontagdels.get(name)
        if cblist is None:
            return
        try:
            cblist.remove(func)
        except ValueError:
            pass

    def addRuntLift(self, prop, func):
        '''
        Register a runt lift helper for a given prop.

        Args:
            prop (str): Full property name for the prop to register the helper for.
            func:

        Returns:
            None: None.
        '''
        self._runtLiftFuncs[prop] = func

    async def runRuntLift(self, full, valu=None, cmpr=None):
        '''
        Execute a runt lift function.

        Args:
            full (str): Property to lift by.
            valu:
            cmpr:

        Returns:
            bytes, list: Yields bytes, list tuples where the list contains a series of
                key/value pairs which are used to construct a Node object.

        '''
        func = self._runtLiftFuncs.get(full)
        if func is None:
            raise s_exc.NoSuchLift(mesg='No runt lift implemented for requested property.',
                                   full=full, valu=valu, cmpr=cmpr)

        async for buid, rows in func(full, valu, cmpr):
            yield buid, rows

    def addRuntPropSet(self, full, func):
        '''
        Register a prop set helper for a runt form
        '''
        self._runtPropSetFuncs[full] = func

    async def runRuntPropSet(self, node, prop, valu):
        func = self._runtPropSetFuncs.get(prop.full)
        if func is None:
            raise s_exc.IsRuntForm(mesg='No prop:set func set for runt property.',
                                   prop=prop.full, valu=valu, ndef=node.ndef)
        ret = await s_coro.ornot(func, node, prop, valu)
        return ret

    def addRuntPropDel(self, full, func):
        '''
        Register a prop set helper for a runt form
        '''
        self._runtPropDelFuncs[full] = func

    async def runRuntPropDel(self, node, prop):
        func = self._runtPropDelFuncs.get(prop.full)
        if func is None:
            raise s_exc.IsRuntForm(mesg='No prop:del func set for runt property.',
                                   prop=prop.full, ndef=node.ndef)
        ret = await s_coro.ornot(func, node, prop)
        return ret

    async def _checkLayerModels(self):
        mrev = s_modelrev.ModelRev(self)
        await mrev.revCoreLayers()

    def addLayerCtor(self, name, ctor):
        '''
        Modules may use this to register additional layer constructors.
        '''
        self.layrctors[name] = ctor

    async def _initCoreViews(self):

        for iden, node in await self.hive.open(('cortex', 'views')):
            view = await s_view.View.anit(self, node)
            self.views[iden] = view

        # if we have no views, we are initializing.  add the main view.
        if self.views.get(self.iden) is None:
            await self.addView(self.iden, 'root', (self.iden,))

    async def addView(self, iden, owner, layers):

        node = await self.hive.open(('cortex', 'views', iden))
        info = await node.dict()

        await info.set('owner', owner)
        await info.set('layers', layers)

        view = await s_view.View.anit(self, node)
        self.views[iden] = view

        return view

    async def delView(self, iden):
        '''
        Delete a cortex view by iden.
        '''
        if iden == self.iden:
            raise s_exc.SynErr(mesg='cannot delete the main view')

        view = self.views.pop(iden, None)
        if view is None:
            raise s_exc.NoSuchView(iden=iden)

        layeriden = view.iden if view.parent is not None and view.layers[0].iden == view.iden else None

        await self.hive.pop(('cortex', 'views', iden))
        await view.fini()

        if layeriden is not None:
            await self.delLayer(iden)

    async def delLayer(self, iden):
        layr = self.layers.get(iden, None)
        if layr is None:
            raise s_exc.NoSuchLayer(iden=iden)

        for view in self.views.values():
            if layr in view.layers:
                raise s_exc.LayerInUse(iden=iden)

        del self.layers[iden]

        await self.hive.pop(('cortex', 'layers', iden))

        # TODO: actually delete the storage for the data
        await layr.fini()

    async def setViewLayers(self, layers, iden=None):
        '''
        Args:
            layers ([str]): A top-down list of of layer guids
            iden (str): The view iden (defaults to default view).
        '''
        if iden is None:
            iden = self.iden

        view = self.views.get(iden)
        if view is None:
            raise s_exc.NoSuchView(iden=iden)

        await view.setLayers(layers)

    def getLayer(self, iden=None):
        if iden is None:
            iden = self.iden
        return self.layers.get(iden)

    def getView(self, iden=None):
        '''
        Get a View object.

        Args:
            iden (str): The View iden to retrieve.

        Returns:
            View: A View object.
        '''
        if iden is None:
            iden = self.iden
        return self.views.get(iden)

    async def addLayer(self, **info):
        '''
        Add a Layer to the cortex.

        Args:
            iden (str): optional iden. default: guid() )
            type (str): optional type. default: lmdb )
            owner (str): optional owner. default: root )
            config (dict): type specific config options
        '''
        iden = info.pop('iden', None)
        if iden is None:
            iden = s_common.guid()

        node = await self.hive.open(('cortex', 'layers', iden))

        layrinfo = await node.dict()
        layrconf = await (await node.open(('config',))).dict()

        await layrinfo.set('type', info.get('type', 'lmdb'))
        await layrinfo.set('owner', info.get('owner', 'root'))
        await layrinfo.set('name', info.get('name', '??'))

        for name, valu in info.get('config', {}).items():
            await layrconf.set(name, valu)

        return await self._layrFromNode(node)

    async def joinTeleLayer(self, url, indx=None):
        '''
        Convenience function to join a remote telepath layer
        into this cortex and default view.
        '''
        info = {
            'type': 'remote',
            'owner': 'root',
            'config': {
                'url': url
            }
        }

        layr = await self.addLayer(**info)
        await self.view.addLayer(layr, indx=indx)
        return layr.iden

    async def _layrFromNode(self, node):

        info = await node.dict()
        ltyp = info.get('type')

        ctor = self.layrctors.get(ltyp)
        if ctor is None:
            logger.warning('layer has invalid type: %r %r' % (node.name(), ltyp))
            return None

        layr = await ctor.anit(self, node)
        self.layers[layr.iden] = layr

        return layr

    async def _initCoreLayers(self):

        node = await self.hive.open(('cortex', 'layers'))

        # TODO eventually hold this and watch for changes
        for iden, node in node:
            await self._layrFromNode(node)

        self._migrOrigLayer()

        if self.layers.get(self.iden) is None:
            # we have no layers.  initialize the default layer.
            await self.addLayer(iden=self.iden)

    def _migrOrigLayer(self):

        oldpath = os.path.join(self.dirn, 'layers', '000-default')
        if not os.path.exists(oldpath):
            return

        newpath = os.path.join(self.dirn, 'layers', self.iden)
        os.rename(oldpath, newpath)

    def addStormCmd(self, ctor):
        '''
        Add a synapse.lib.storm.Cmd class to the cortex.
        '''
        if not s_grammar.isCmdName(ctor.name):
            raise s_exc.BadCmdName(name=ctor.name)

        self.stormcmds[ctor.name] = ctor

    async def addStormDmon(self, ddef):
        '''
        Add a storm dmon task.
        '''
        iden = s_common.guid()
        ddef['iden'] = iden

        if ddef.get('user') is None:
            user = self.auth.getUserByName('root')
            ddef['user'] = user.iden

        dmon = await self.runStormDmon(iden, ddef)
        await self.stormdmonhive.set(iden, ddef)
        return dmon

    async def delStormDmon(self, iden):
        '''
        Stop and remove a storm dmon.
        '''
        ddef = await self.stormdmonhive.pop(iden)
        if ddef is None:
            mesg = f'No storm daemon exists with iden {iden}.'
            raise s_exc.NoSuchIden(mesg=mesg)

        dmon = self.stormdmons.pop(iden, None)
        if dmon is not None:
            await dmon.fini()

    def getStormCmd(self, name):
        return self.stormcmds.get(name)

    async def runStormDmon(self, iden, ddef):

        # validate ddef before firing task
        uidn = ddef.get('user')
        if uidn is None:
            mesg = 'Storm daemon definition requires "user".'
            raise s_exc.NeedConfValu(mesg=mesg)

        user = self.auth.user(uidn)
        if user is None:
            mesg = f'No user with iden {uidn}.'
            raise s_exc.NoSuchUser(iden=uidn, mesg=mesg)

        # raises if parser failure
        self.getStormQuery(ddef.get('storm'))

        dmon = await s_storm.StormDmon.anit(self, iden, ddef)

        self.stormdmons[iden] = dmon

        def fini():
            self.stormdmons.pop(iden, None)

        dmon.onfini(fini)
        await dmon.run()

        return dmon

    async def getStormDmon(self, iden):
        return self.stormdmons.get(iden)

    async def getStormDmons(self):
        return list(self.stormdmons.values())

    def addStormLib(self, path, ctor):

        root = self.libroot
        # (name, {kids}, {funcs})

        for name in path:
            step = root[1].get(name)
            if step is None:
                step = (name, {}, {})
                root[1][name] = step
            root = step

        root[2]['ctor'] = ctor

    def getStormLib(self, path):
        root = self.libroot
        for name in path:
            step = root[1].get(name)
            if step is None:
                return None
            root = step
        return root

    def getStormCmds(self):
        return list(self.stormcmds.items())

    def _initPushLoop(self):

        if self.conf.get('splice:sync') is None:
            return

        self.schedCoro(self._runPushLoop())

    async def _runPushLoop(self):

        url = self.conf.get('splice:sync')

        iden = self.getCellIden()

        logger.info('sync loop init: %s', url)

        while not self.isfini:
            timeout = 1
            try:

                url = self.conf.get('splice:sync')

                async with await s_telepath.openurl(url) as core:

                    # use our iden as the feed iden
                    offs = await core.getFeedOffs(iden)

                    while not self.isfini:
                        layer = self.view.layers[0]

                        items = [x async for x in layer.splices(offs, 10000)]

                        if not items:
                            await self.waitfini(timeout=1)
                            continue

                        size = len(items)
                        indx = (await layer.stat())['splicelog_indx']

                        perc = float(offs) / float(indx) * 100.0

                        logger.info('splice push: %d %d/%d (%.4f%%)', size, offs, indx, perc)

                        offs = await core.addFeedData('syn.splice', items, seqn=(iden, offs))
                        await self.fire('core:splice:sync:sent')

            except asyncio.CancelledError:
                break

            except Exception as e:  # pragma: no cover
                if isinstance(e, OSError):
                    timeout = 60

                logger.exception('sync error')
                await self.waitfini(timeout)

    def _initCryoLoop(self):

        tankurl = self.conf.get('splice:cryotank')
        if tankurl is None:
            return

        self.schedCoro(self._runCryoLoop())

    def _initFeedLoops(self):
        '''
        feeds:
            - cryotank: tcp://cryo.vertex.link/cryo00/tank01
              type: syn.splice
        '''
        feeds = self.conf.get('feeds', ())
        if not feeds:
            return

        for feed in feeds:

            # do some validation before we fire tasks...
            typename = feed.get('type')
            if self.getFeedFunc(typename) is None:
                raise s_exc.NoSuchType(name=typename)

            self.schedCoro(self._runFeedLoop(feed))

    async def _runFeedLoop(self, feed):

        url = feed.get('cryotank')
        typename = feed.get('type')
        fsize = feed.get('size', 1000)

        logger.info('feed loop init: %s @ %s', typename, url)

        while not self.isfini:
            timeout = 1
            try:

                url = feed.get('cryotank')

                async with await s_telepath.openurl(url) as tank:

                    layer = self.view.layers[0]

                    iden = await tank.iden()

                    offs = await layer.getOffset(iden)

                    while not self.isfini:

                        items = [item async for item in tank.slice(offs, fsize)]
                        if not items:
                            await self.waitfini(timeout=2)
                            continue

                        datas = [i[1] for i in items]

                        offs = await self.addFeedData(typename, datas, seqn=(iden, offs))
                        await self.fire('core:feed:loop')
                        logger.debug('Processed [%s] records with [%s]',
                                     len(datas), typename)

            except asyncio.CancelledError:
                break

            except Exception as e:  # pragma: no cover
                if isinstance(e, OSError):
                    timeout = 60
                logger.exception('feed error')
                await self.waitfini(timeout)

    async def _runCryoLoop(self):

        online = False
        tankurl = self.conf.get('splice:cryotank')

        # TODO:  what to do when write layer changes?

        # push splices for our main layer
        layr = self.view.layers[0]

        while not self.isfini:
            timeout = 2
            try:

                async with await s_telepath.openurl(tankurl) as tank:

                    if not online:
                        online = True
                        logger.info('splice cryotank: online')

                    offs = await tank.offset(self.iden)

                    while not self.isfini:

                        items = [item async for item in layr.splices(offs, 10000)]

                        if not len(items):
                            layr.spliced.clear()
                            await s_coro.event_wait(layr.spliced, timeout=1)
                            continue

                        logger.info('tanking splices: %d', len(items))

                        offs = await tank.puts(items, seqn=(self.iden, offs))
                        await self.fire('core:splice:cryotank:sent')

            except asyncio.CancelledError:  # pragma: no cover
                break

            except Exception as e:  # pragma: no cover
                if isinstance(e, OSError):
                    timeout = 60
                online = False
                logger.exception('splice cryotank offline')

                await self.waitfini(timeout)

    def setFeedFunc(self, name, func):
        '''
        Set a data ingest function.

        def func(snap, items):
            loaditems...
        '''
        self.feedfuncs[name] = func

    def getFeedFunc(self, name):
        '''
        Get a data ingest function.
        '''
        return self.feedfuncs.get(name)

    async def _addSynNodes(self, snap, items):
        async for node in snap.addNodes(items):
            yield node

    async def _addSynSplice(self, snap, items):

        for item in items:
            func = self.splicers.get(item[0])

            if func is None:
                await snap.warn(f'no such splice: {item!r}')
                continue

            try:
                await func(snap, item)
            except asyncio.CancelledError:
                raise
            except Exception as e:
                logger.exception('splice error')
                await snap.warn(f'splice error: {e}')

    async def _onFeedNodeAdd(self, snap, mesg):

        ndef = mesg[1].get('ndef')

        if ndef is None:
            await snap.warn(f'Invalid Splice: {mesg!r}')
            return

        await snap.addNode(*ndef)

    async def _onFeedNodeDel(self, snap, mesg):

        ndef = mesg[1].get('ndef')

        node = await snap.getNodeByNdef(ndef)
        if node is None:
            return

        await node.delete()

    async def _onFeedPropSet(self, snap, mesg):

        ndef = mesg[1].get('ndef')
        name = mesg[1].get('prop')
        valu = mesg[1].get('valu')

        node = await snap.getNodeByNdef(ndef)
        if node is None:
            return

        await node.set(name, valu)

    async def _onFeedPropDel(self, snap, mesg):

        ndef = mesg[1].get('ndef')
        name = mesg[1].get('prop')

        node = await snap.getNodeByNdef(ndef)
        if node is None:
            return

        await node.pop(name)

    async def _onFeedTagAdd(self, snap, mesg):

        ndef = mesg[1].get('ndef')

        tag = mesg[1].get('tag')
        valu = mesg[1].get('valu')

        node = await snap.getNodeByNdef(ndef)
        if node is None:
            return

        await node.addTag(tag, valu=valu)

    async def _onFeedTagDel(self, snap, mesg):

        ndef = mesg[1].get('ndef')
        tag = mesg[1].get('tag')

        node = await snap.getNodeByNdef(ndef)
        if node is None:
            return

        await node.delTag(tag)

    async def _onFeedTagPropSet(self, snap, mesg):

        tag = mesg[1].get('tag')
        prop = mesg[1].get('prop')
        ndef = mesg[1].get('ndef')
        valu = mesg[1].get('valu')

        node = await snap.getNodeByNdef(ndef)
        if node is not None:
            await node.setTagProp(tag, prop, valu)

    async def _onFeedTagPropDel(self, snap, mesg):
        tag = mesg[1].get('tag')
        prop = mesg[1].get('prop')
        ndef = mesg[1].get('ndef')

        node = await snap.getNodeByNdef(ndef)
        if node is not None:
            await node.delTagProp(tag, prop)

    async def _addSynIngest(self, snap, items):

        for item in items:
            try:
                pnodes = self._getSynIngestNodes(item)
                logger.info('Made [%s] nodes.', len(pnodes))
                async for node in snap.addNodes(pnodes):
                    yield node
            except asyncio.CancelledError:
                raise
            except Exception:
                logger.exception('Failed to process ingest [%r]', item)
                continue

    def _getSynIngestNodes(self, item):
        '''
        Get a list of packed nodes from a ingest definition.
        '''
        pnodes = []
        seen = item.get('seen')
        # Track all the ndefs we make so we can make sources
        ndefs = []

        # Make the form nodes
        tags = item.get('tags', {})
        forms = item.get('forms', {})
        for form, valus in forms.items():
            for valu in valus:
                ndef = [form, valu]
                ndefs.append(ndef)
                obj = [ndef, {'tags': tags}]
                if seen:
                    obj[1]['props'] = {'.seen': seen}
                pnodes.append(obj)

        # Make the packed nodes
        nodes = item.get('nodes', ())
        for pnode in nodes:
            ndefs.append(pnode[0])
            pnode[1].setdefault('tags', {})
            for tag, valu in tags.items():
                # Tag in the packed node has a higher predecence
                # than the tag in the whole ingest set of data.
                pnode[1]['tags'].setdefault(tag, valu)
            if seen:
                pnode[1].setdefault('props', {})
                pnode[1]['props'].setdefault('.seen', seen)
            pnodes.append(pnode)

        # Make edges
        for srcdef, etyp, destndefs in item.get('edges', ()):
            for destndef in destndefs:
                ndef = [etyp, [srcdef, destndef]]
                ndefs.append(ndef)
                obj = [ndef, {}]
                if seen:
                    obj[1]['props'] = {'.seen': seen}
                if tags:
                    obj[1]['tags'] = tags.copy()
                pnodes.append(obj)

        # Make time based edges
        for srcdef, etyp, destndefs in item.get('time:edges', ()):
            for destndef, time in destndefs:
                ndef = [etyp, [srcdef, destndef, time]]
                ndefs.append(ndef)
                obj = [ndef, {}]
                if seen:
                    obj[1]['props'] = {'.seen': seen}
                if tags:
                    obj[1]['tags'] = tags.copy()
                pnodes.append(obj)

        # Make the source node and links
        source = item.get('source')
        if source:
            # Base object
            obj = [['meta:source', source], {}]
            pnodes.append(obj)

            # Subsequent links
            for ndef in ndefs:
                obj = [['meta:seen', (source, ndef)],
                       {'props': {'.seen': seen}}]
                pnodes.append(obj)
        return pnodes

    def getCoreMod(self, name):
        return self.modules.get(name)

    def getCoreMods(self):
        ret = []
        for modname, mod in self.modules.items():
            ret.append((modname, mod.conf))
        return ret

    def _viewFromOpts(self, opts):
        if opts is None:
            return self.view

        viewiden = opts.get('view')
        if viewiden is None:
            return self.view
        else:
            view = self.views.get(viewiden)
            if view is None:
                raise s_exc.NoSuchView(iden=viewiden)

        return view

    @s_coro.genrhelp
    async def eval(self, text, opts=None, user=None):
        '''
        Evaluate a storm query and yield Nodes only.
        '''
        view = self._viewFromOpts(opts)

        async for node in view.eval(text, opts, user):
            yield node

    @s_coro.genrhelp
    async def storm(self, text, opts=None, user=None):
        '''
        Evaluate a storm query and yield (node, path) tuples.
        Yields:
            (Node, Path) tuples
        '''
        view = self._viewFromOpts(opts)

        async for mesg in view.storm(text, opts, user):
            yield mesg

    async def nodes(self, text, opts=None, user=None):
        '''
        A simple non-streaming way to return a list of nodes.
        '''
        return [n async for n in self.eval(text, opts=opts, user=user)]

    @s_coro.genrhelp
    async def streamstorm(self, text, opts=None, user=None):
        '''
        Evaluate a storm query and yield result messages.

        Yields:
            ((str,dict)): Storm messages.
        '''
        view = self._viewFromOpts(opts)

        async for mesg in view.streamstorm(text, opts, user):
            yield mesg

    @s_coro.genrhelp
    async def iterStormPodes(self, text, opts=None, user=None):
        if user is None:
            user = self.auth.getUserByName('root')

        view = self._viewFromOpts(opts)

        await self.boss.promote('storm', user=user, info={'query': text})
        async with await self.snap(user=user, view=view) as snap:
            async for pode in snap.iterStormPodes(text, opts=opts, user=user):
                yield pode

    @s_cache.memoize(size=10000)
    def getStormQuery(self, text):
        '''
        Parse storm query text and return a Query object.
        '''
        query = s_grammar.Parser(text).query()
        query.init(self)
        return query

    def _logStormQuery(self, text, user):
        '''
        Log a storm query.
        '''
        if self.conf.get('storm:log'):
            lvl = self.conf.get('storm:log:level')
            logger.log(lvl, 'Executing storm query {%s} as [%s]', text, user.name)

    async def getNodeByNdef(self, ndef, view=None):
        '''
        Return a single Node() instance by (form,valu) tuple.
        '''
        name, valu = ndef

        form = self.model.forms.get(name)
        if form is None:
            raise s_exc.NoSuchForm(name=name)

        norm, info = form.type.norm(valu)

        buid = s_common.buid((form.name, norm))

        async with await self.snap(view=view) as snap:
            return await snap.getNodeByBuid(buid)

    async def getNodesBy(self, full, valu, cmpr='=', view=None):
        '''
        Get nodes by a property value or lift syntax.

        Args:
            full (str): The full name of a property <form>:<prop>.
            valu (obj): A value that the type knows how to lift by.
            cmpr (str): The comparison operator you are lifting by.

        Some node property types allow special syntax here.

        Examples:

            # simple lift by property equality
            core.getNodesBy('file:bytes:size', 20)

            # The inet:ipv4 type knows about cidr syntax
            core.getNodesBy('inet:ipv4', '1.2.3.0/24')
        '''
        async with await self.snap(view=view) as snap:
            async for node in snap.getNodesBy(full, valu, cmpr=cmpr):
                yield node

    def getCoreInfo(self):
        return {
            'version': synapse.version,
            'modeldef': self.model.getModelDef(),
            'stormcmds': {cmd: {} for cmd in self.stormcmds.keys()},
        }

    async def addNodes(self, nodedefs, view=None):
        '''
        Quickly add/modify a list of nodes from node definition tuples.
        This API is the simplest/fastest way to add nodes, set node props,
        and add tags to nodes remotely.

        Args:

            nodedefs (list): A list of node definition tuples. See below.

        A node definition tuple is defined as:

            ( (form, valu), {'props':{}, 'tags':{})

        The "props" or "tags" keys may be omitted.

        '''
        async with await self.snap(view=view) as snap:
            snap.strict = False
            async for node in snap.addNodes(nodedefs):
                yield node

    async def addFeedData(self, name, items, seqn=None):
        '''
        Add data using a feed/parser function.

        Args:
            name (str): The name of the feed record format.
            items (list): A list of items to ingest.
            seqn ((str,int)): An (iden, offs) tuple for this feed chunk.

        Returns:
            (int): The next expected offset (or None) if seqn is None.
        '''
        async with await self.snap() as snap:
            snap.strict = False
            return await snap.addFeedData(name, items, seqn=seqn)

    async def getFeedOffs(self, iden):
        return await self.view.layers[0].getOffset(iden)

    async def setFeedOffs(self, iden, offs):
        if offs < 0:
            mesg = 'Offset must be >= 0.'
            raise s_exc.BadConfValu(mesg=mesg, offs=offs, iden=iden)

        return await self.view.layers[0].setOffset(iden, offs)

    async def snap(self, user=None, view=None):
        '''
        Return a transaction object for the default view.

        Args:
            user (str): The user to get the snap for.
            view (View): View object to use when making the snap.

        Notes:
            This must be used as an asynchronous context manager.

        Returns:
            s_snap.Snap: A Snap object for the view.
        '''

        if view is None:
            view = self.view

        if user is None:
            user = self.auth.getUserByName('root')

        snap = await view.snap(user)

        return snap

    async def loadCoreModule(self, ctor, conf=None):
        '''
        Load a single cortex module with the given ctor and conf.

        Args:
            ctor (str): The python module class path
            conf (dict):Config dictionary for the module
        '''
        if conf is None:
            conf = {}

        modu = self._loadCoreModule(ctor, conf=conf)

        try:
            await s_coro.ornot(modu.preCoreModule)
        except asyncio.CancelledError:  # pragma: no cover
            raise
        except Exception:
            logger.exception(f'module preCoreModule failed: {ctor}')
            self.modules.pop(ctor, None)
            return

        mdefs = modu.getModelDefs()
        self.model.addDataModels(mdefs)

        cmds = modu.getStormCmds()
        [self.addStormCmd(c) for c in cmds]

        try:
            await s_coro.ornot(modu.initCoreModule)
        except asyncio.CancelledError:  # pragma: no cover
            raise
        except Exception:
            logger.exception(f'module initCoreModule failed: {ctor}')
            self.modules.pop(ctor, None)
            return

        await self.fire('core:module:load', module=ctor)

        return modu

    async def _loadCoreMods(self, ctors):

        mods = []

        cmds = []
        mdefs = []

        for ctor in ctors:

            conf = None

            # allow module entry to be (ctor, conf) tuple
            if isinstance(ctor, (list, tuple)):
                ctor, conf = ctor

            modu = self._loadCoreModule(ctor, conf=conf)
            if modu is None:
                continue

            mods.append(modu)

            try:
                await s_coro.ornot(modu.preCoreModule)
            except asyncio.CancelledError:  # pragma: no cover
                raise
            except Exception:
                logger.exception(f'module preCoreModule failed: {ctor}')
                self.modules.pop(ctor, None)
                continue

            cmds.extend(modu.getStormCmds())
            mdefs.extend(modu.getModelDefs())

        self.model.addDataModels(mdefs)
        [self.addStormCmd(c) for c in cmds]

    async def _initCoreMods(self):

        for ctor, modu in list(self.modules.items()):

            try:
                await s_coro.ornot(modu.initCoreModule)
            except asyncio.CancelledError:  # pragma: no cover
                raise
            except Exception:
                logger.exception(f'module initCoreModule failed: {ctor}')
                self.modules.pop(ctor, None)

    def _loadCoreModule(self, ctor, conf=None):

        if ctor in self.modules:
            raise s_exc.ModAlreadyLoaded(mesg=f'{ctor} already loaded')
        try:
            modu = s_dyndeps.tryDynFunc(ctor, self, conf=conf)
            self.modules[ctor] = modu
            return modu

        except Exception:
            logger.exception('mod load fail: %s' % (ctor,))
            return None

    async def stat(self):
        stats = {
            'iden': self.iden,
            'layer': await self.view.layers[0].stat(),
            'formcounts': self.counts,
        }
        return stats

    async def getPropNorm(self, prop, valu):
        '''
        Get the normalized property value based on the Cortex data model.

        Args:
            prop (str): The property to normalize.
            valu: The value to normalize.

        Returns:
            (tuple): A two item tuple, containing the normed value and the info dictionary.

        Raises:
            s_exc.NoSuchProp: If the prop does not exist.
            s_exc.BadTypeValu: If the value fails to normalize.
        '''
        pobj = self.model.prop(prop)
        if pobj is None:
            raise s_exc.NoSuchProp(mesg=f'The property {prop} does not exist.',
                                   prop=prop)
        norm, info = pobj.type.norm(valu)
        return norm, info

    async def getTypeNorm(self, name, valu):
        '''
        Get the normalized type value based on the Cortex data model.

        Args:
            name (str): The type to normalize.
            valu: The value to normalize.

        Returns:
            (tuple): A two item tuple, containing the normed value and the info dictionary.

        Raises:
            s_exc.NoSuchType: If the type does not exist.
            s_exc.BadTypeValu: If the value fails to normalize.
        '''
        tobj = self.model.type(name)
        if tobj is None:
            raise s_exc.NoSuchType(mesg=f'The type {name} does not exist.',
                                   name=name)
        norm, info = tobj.norm(valu)
        return norm, info

    async def addTrigger(self, condition, query, info, disabled=False, user=None, view=None):
        '''
        Adds a trigger to the cortex
        '''
        if view is None:
            view = self.view

        return await self.view.addTrigger(condition, query, info, disabled, user)

    async def getTrigger(self, iden):
        return await self.view.getTrigger(iden)

    async def delTrigger(self, iden):
        '''
        Deletes a trigger from the cortex
        '''
        return await self.view.delTrigger(iden)

    async def updateTrigger(self, iden, query):
        '''
        Change an existing trigger's query
        '''
        return await self.view.updateTrigger(iden, query)

    async def enableTrigger(self, iden):
        '''
        Change an existing trigger's query
        '''
        return await self.view.enableTrigger(iden)

    async def disableTrigger(self, iden):
        '''
        Change an existing trigger's query
        '''
        return await self.view.disableTrigger(iden)

    async def listTriggers(self):
        '''
        Lists all the triggers in the Cortex.
        '''
        return await self.view.listTriggers()

@contextlib.asynccontextmanager
async def getTempCortex(mods=None):
    '''
    Get a proxy to a cortex backed by a temporary directory.

    Args:
        mods (list): A list of modules which are loaded into the cortex.

    Notes:
        The cortex and temporary directory are town down on exit.
        This should only be called from synchronous code.

    Returns:
        Proxy to the cortex.
    '''
    with s_common.getTempDir() as dirn:

        async with await Cortex.anit(dirn) as core:
            if mods:
                for mod in mods:
                    await core.loadCoreModule(mod)
            async with core.getLocalProxy() as prox:
                yield prox<|MERGE_RESOLUTION|>--- conflicted
+++ resolved
@@ -138,20 +138,6 @@
 
         return view
 
-<<<<<<< HEAD
-    async def _trig_auth_check(self, useriden, perm):
-        '''
-        Raise exception if doesn't have explicit perms and resource not created by that user
-        '''
-        isallowed = await self.allowed(perm)
-        if (useriden == self.user.iden) or isallowed:
-            return
-        perm = '.'.join(perm)
-        mesg = f'User must have permission {perm} or own the resource'
-        raise s_exc.AuthDeny(mesg=mesg, user=self.user.name, perm=perm)
-
-=======
->>>>>>> 209bb968
     async def delTrigger(self, iden):
         '''
         Deletes a trigger from the cortex
@@ -189,23 +175,14 @@
         Lists all the triggers that the current user is authorized to access
         '''
         trigs = []
-<<<<<<< HEAD
-        _trigs = await self.cell.listTriggers()
-        isallowed = await self.allowed(('trigger', 'get'))
-        for (iden, trig) in _trigs:
-            useriden = trig['useriden']
-            if (useriden == self.user.iden) or isallowed:
-                trigs.append((iden, trig))
-=======
-        for iden, trig in await self.cell.listTriggers():
-
+        rawtrigs = await self.cell.listTriggers()
+
+        for (iden, trig) in rawtrigs:
             if await trig.allowed(self.user, ('trigger', 'get')):
-
                 info = trig.pack()
                 # pack the username into the return as a convenience
                 info['username'] = self.cell.getUserName(trig.useriden)
                 trigs.append((iden, info))
->>>>>>> 209bb968
 
         return trigs
 
@@ -307,15 +284,12 @@
         Get information about all the cron jobs accessible to the current user
         '''
         crons = []
-<<<<<<< HEAD
+
         isallowed = await self.allowed(('cron', 'get'))
-=======
-
->>>>>>> 209bb968
+        if not isallowed:
+            return []
+
         for iden, cron in self.cell.agenda.list():
-
-            if not await cron.allowed(self.user, ('cron', 'get')):
-                continue
 
             info = cron.pack()
             info['username'] = self.cell.getUserName(cron.useriden)
