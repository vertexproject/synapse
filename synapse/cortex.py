import os
import copy
import asyncio
import logging
import contextlib
import collections

from collections.abc import Mapping

import synapse
import synapse.exc as s_exc
import synapse.axon as s_axon
import synapse.common as s_common
import synapse.telepath as s_telepath
import synapse.datamodel as s_datamodel

import synapse.lib.base as s_base
import synapse.lib.cell as s_cell
import synapse.lib.coro as s_coro
import synapse.lib.hive as s_hive
import synapse.lib.view as s_view
import synapse.lib.cache as s_cache
import synapse.lib.layer as s_layer
import synapse.lib.nexus as s_nexus
import synapse.lib.queue as s_queue
import synapse.lib.scope as s_scope
import synapse.lib.storm as s_storm
import synapse.lib.agenda as s_agenda
import synapse.lib.config as s_config
import synapse.lib.parser as s_parser
import synapse.lib.dyndeps as s_dyndeps
import synapse.lib.grammar as s_grammar
import synapse.lib.httpapi as s_httpapi
import synapse.lib.modules as s_modules
import synapse.lib.version as s_version
import synapse.lib.modelrev as s_modelrev
import synapse.lib.stormsvc as s_stormsvc
import synapse.lib.lmdbslab as s_lmdbslab

# Importing these registers their commands
import synapse.lib.stormhttp as s_stormhttp  # NOQA
import synapse.lib.stormwhois as s_stormwhois  # NOQA

import synapse.lib.provenance as s_provenance
import synapse.lib.stormtypes as s_stormtypes

import synapse.lib.stormlib.json as s_stormlib_json  # NOQA
import synapse.lib.stormlib.macro as s_stormlib_macro
import synapse.lib.stormlib.model as s_stormlib_model
import synapse.lib.stormlib.backup as s_stormlib_backup  # NOQA
import synapse.lib.stormlib.version as s_stormlib_version  # NOQA

logger = logging.getLogger(__name__)

'''
A Cortex implements the synapse hypergraph object.
'''

reqver = '>=0.2.0,<3.0.0'

<<<<<<< HEAD
# Constants returned in results from syncLayersEvents and syncIndexEvents
SYNC_NODEEDITS = 0  # A nodeedits:     (<offs>, 0, <etyp>, (<etype args>), {<meta>})
SYNC_NODEEDIT = 1   # A nodeedit:     (<offs>, 0, <etyp>, (<etype args>))
SYNC_LAYR_ADD = 3   # A layer was added
SYNC_LAYR_DEL = 4   # A layer was deleted
=======
# push/pull def
reqValidPush = s_config.getJsValidator({
    'type': 'object',
    'properties': {
        'url': {'type': 'string'},
        'time': {'type': 'number'},
        'offs': {'type': 'number'},
        'iden': {'type': 'string', 'pattern': s_config.re_iden},
        'user': {'type': 'string', 'pattern': s_config.re_iden},
    },
    'additionalProperties': True,
    'required': ['iden', 'url', 'user', 'time'],
})
reqValidPull = reqValidPush
>>>>>>> d6df5cde

class CoreApi(s_cell.CellApi):
    '''
    The CoreApi is exposed when connecting to a Cortex over Telepath.

    Many CoreApi methods operate on packed nodes consisting of primitive data structures
    which can be serialized with msgpack/json.

    An example of a packaged Node::

        ( (<form>, <valu>), {

            "props": {
                <name>: <valu>,
                ...
            },
            "tags": {
                "foo": <time>,
                "foo.bar": <time>,
            },
        })

    '''
    @s_cell.adminapi()
    def getCoreMods(self):
        return self.cell.getCoreMods()

    def stat(self):
        self.user.confirm(('status',))
        s_common.deprecated('stat')
        return self.cell.stat()

    async def getModelDict(self):
        '''
        Return a dictionary which describes the data model.

        Returns:
            (dict): A model description dictionary.
        '''
        return await self.cell.getModelDict()

    async def getModelDefs(self):
        return await self.cell.getModelDefs()

    def getCoreInfo(self):
        '''
        Return static generic information about the cortex including model definition
        '''
        return self.cell.getCoreInfo()

    def _reqValidStormOpts(self, opts):

        if opts is None:
            opts = {}

        opts.setdefault('user', self.user.iden)
        if opts.get('user') != self.user.iden:
            self.user.confirm(('impersonate',))

        return opts

    async def callStorm(self, text, opts=None):
        '''
        Return the value expressed in a return() statement within storm.
        '''
        opts = self._reqValidStormOpts(opts)
        return await self.cell.callStorm(text, opts=opts)

    async def addCronJob(self, cdef):
        '''
        Add a cron job to the cortex

        A cron job is a persistently-stored item that causes storm queries to be run in the future.  The specification
        for the times that the queries run can be one-shot or recurring.

        Args:
            query (str):  The storm query to execute in the future
            reqs (Union[Dict[str, Union[int, List[int]]], List[Dict[...]]]):
                Either a dict of the fixed time fields or a list of such dicts.  The keys are in the set ('year',
                'month', 'dayofmonth', 'dayofweek', 'hour', 'minute'.  The values must be positive integers, except for
                the key of 'dayofmonth' in which it may also be a negative integer which represents the number of days
                from the end of the month with -1 representing the last day of the month.  All values may also be lists
                of valid values.
            incunit (Optional[str]):
                A member of the same set as above, with an additional member 'day'.  If is None (default), then the
                appointment is one-shot and will not recur.
            incvals (Union[int, List[int]):
                A integer or a list of integers of the number of units

        Returns (bytes):
            An iden that can be used to later modify, query, and delete the job.

        Notes:
            reqs must have fields present or incunit must not be None (or both)
            The incunit if not None it must be larger in unit size than all the keys in all reqs elements.
        '''
        cdef['creator'] = self.user.iden

        s_common.deprecated('addCronJob')
        self.user.confirm(('cron', 'add'), gateiden='cortex')
        return await self.cell.addCronJob(cdef)

    async def delCronJob(self, iden):
        '''
        Delete a cron job

        Args:
            iden (bytes):  The iden of the cron job to be deleted
        '''
        s_common.deprecated('delCronJob')
        self.user.confirm(('cron', 'del'), gateiden=iden)
        await self.cell.delCronJob(iden)

    async def updateCronJob(self, iden, query):
        '''
        Change an existing cron job's query

        Args:
            iden (bytes):  The iden of the cron job to be changed
        '''
        s_common.deprecated('updateCronJob')
        self.user.confirm(('cron', 'set'), gateiden=iden)
        await self.cell.updateCronJob(iden, query)

    async def enableCronJob(self, iden):
        '''
        Enable a cron job

        Args:
            iden (bytes):  The iden of the cron job to be changed
        '''
        s_common.deprecated('enableCronJob')
        self.user.confirm(('cron', 'set'), gateiden=iden)
        await self.cell.enableCronJob(iden)

    async def disableCronJob(self, iden):
        '''
        Enable a cron job

        Args:
            iden (bytes):  The iden of the cron job to be changed
        '''
        s_common.deprecated('disableCronJob')
        self.user.confirm(('cron', 'set'), gateiden=iden)
        await self.cell.disableCronJob(iden)

    async def listCronJobs(self):
        '''
        Get information about all the cron jobs accessible to the current user
        '''
        s_common.deprecated('listCronJobs')

        crons = []
        for cron in await self.cell.listCronJobs():

            if not self.user.allowed(('cron', 'get'), gateiden=cron.get('iden')):
                continue

            crons.append(cron)

        return crons

    async def editCronJob(self, iden, name, valu):
        '''
        Update a value in a cron definition.
        '''
        iden = str(iden)
        name = str(name)
        self.user.confirm(('cron', 'set', name), gateiden=iden)
        return await self.cell.editCronJob(iden, name, valu)

    async def setStormCmd(self, cdef):
        '''
        Set the definition of a pure storm command in the cortex.
        '''
        self.user.confirm(('admin', 'cmds'))
        return await self.cell.setStormCmd(cdef)

    async def delStormCmd(self, name):
        '''
        Remove a pure storm command from the cortex.
        '''
        self.user.confirm(('admin', 'cmds'))
        return await self.cell.delStormCmd(name)

    async def _reqDefLayerAllowed(self, perms):
        view = self.cell.getView()
        wlyr = view.layers[0]
        self.user.confirm(perms, gateiden=wlyr.iden)

    async def addNodeTag(self, iden, tag, valu=(None, None)):
        '''
        Add a tag to a node specified by iden.

        Args:
            iden (str): A hex encoded node BUID.
            tag (str):  A tag string.
            valu (tuple):  A time interval tuple or (None, None).
        '''
        s_common.deprecated('addNodeTag')
        await self._reqDefLayerAllowed(('node', 'tag', 'add', *tag.split('.')))
        return await self.cell.addNodeTag(self.user, iden, tag, valu)

    async def delNodeTag(self, iden, tag):
        '''
        Delete a tag from the node specified by iden. Deprecated in 2.0.0.

        Args:
            iden (str): A hex encoded node BUID.
            tag (str):  A tag string.
        '''
        s_common.deprecated('delNodeTag')
        await self._reqDefLayerAllowed(('node', 'tag', 'del', *tag.split('.')))
        return await self.cell.delNodeTag(self.user, iden, tag)

    async def setNodeProp(self, iden, name, valu):
        '''
        Set a property on a single node. Deprecated in 2.0.0.
        '''
        s_common.deprecated('setNodeProp')
        buid = s_common.uhex(iden)

        async with await self.cell.snap(user=self.user) as snap:

            with s_provenance.claim('coreapi', meth='prop:set', user=snap.user.iden):

                node = await snap.getNodeByBuid(buid)
                if node is None:
                    raise s_exc.NoSuchIden(iden=iden)

                prop = node.form.props.get(name)
                self.user.confirm(('node', 'prop', 'set', prop.full), gateiden=snap.wlyr.iden)

                await node.set(name, valu)
                return node.pack()

    async def delNodeProp(self, iden, name):
        '''
        Delete a property from a single node. Deprecated in 2.0.0.
        '''
        s_common.deprecated('delNodeProp')
        buid = s_common.uhex(iden)

        async with await self.cell.snap(user=self.user) as snap:

            with s_provenance.claim('coreapi', meth='prop:del', user=snap.user.iden):

                node = await snap.getNodeByBuid(buid)
                if node is None:
                    raise s_exc.NoSuchIden(iden=iden)

                prop = node.form.props.get(name)

                self.user.confirm(('node', 'prop', 'del', prop.full), gateiden=snap.wlyr.iden)

                await node.pop(name)
                return node.pack()

    async def addNode(self, form, valu, props=None):
        '''
        Deprecated in 2.0.0.
        '''
        s_common.deprecated('addNode')
        async with await self.cell.snap(user=self.user) as snap:
            self.user.confirm(('node', 'add', form), gateiden=snap.wlyr.iden)
            with s_provenance.claim('coreapi', meth='node:add', user=snap.user.iden):

                node = await snap.addNode(form, valu, props=props)
                return node.pack()

    async def addNodes(self, nodes):
        '''
        Add a list of packed nodes to the cortex.

        Args:
            nodes (list): [ ( (form, valu), {'props':{}, 'tags':{}}), ... ]

        Yields:
            (tuple): Packed node tuples ((form,valu), {'props': {}, 'tags':{}})

        Deprecated in 2.0.0
        '''
        s_common.deprecated('addNodes')

        # First check that that user may add each form
        done = {}
        for node in nodes:

            formname = node[0][0]
            if done.get(formname):
                continue

            await self._reqDefLayerAllowed(('node', 'add', formname))
            done[formname] = True

        async with await self.cell.snap(user=self.user) as snap:
            with s_provenance.claim('coreapi', meth='node:add', user=snap.user.iden):

                snap.strict = False

                async for node in snap.addNodes(nodes):

                    if node is not None:
                        node = node.pack()

                    yield node

    async def getFeedFuncs(self):
        '''
        Get a list of Cortex feed functions.

        Notes:
            Each feed dictinonary has the name of the feed function, the
            full docstring for the feed function, and the first line of
            the docstring broken out in their own keys for easy use.

        Returns:
            tuple: A tuple of dictionaries.
        '''
        return await self.cell.getFeedFuncs()

    async def addFeedData(self, name, items, *, viewiden=None):

        view = self.cell.getView(viewiden, user=self.user)
        if view is None:
            raise s_exc.NoSuchView(iden=viewiden)

        wlyr = view.layers[0]
        parts = name.split('.')

        self.user.confirm(('feed:data', *parts), gateiden=wlyr.iden)

        await self.cell.boss.promote('feeddata',
                                     user=self.user,
                                     info={'name': name,
                                           'view': view.iden,
                                           'nitems': len(items),
                                           })

        async with await self.cell.snap(user=self.user, view=view) as snap:
            with s_provenance.claim('feed:data', name=name, user=snap.user.iden):
                snap.strict = False
                await snap.addFeedData(name, items)

    async def count(self, text, opts=None):
        '''
        Count the number of nodes which result from a storm query.

        Args:
            text (str): Storm query text.
            opts (dict): Storm query options.

        Returns:
            (int): The number of nodes resulting from the query.
        '''
        opts = self._reqValidStormOpts(opts)
        return await self.cell.count(text, opts=opts)

    async def eval(self, text, opts=None):
        '''
        Evaluate a storm query and yield packed nodes.

        NOTE: This API is deprecated as of 2.0.0 and will be removed in 3.0.0
        '''
        s_common.deprecated('eval')
        opts = self._reqValidStormOpts(opts)
        view = self.cell._viewFromOpts(opts)
        async for pode in view.iterStormPodes(text, opts=opts):
            yield pode

    async def storm(self, text, opts=None):
        '''
        Evaluate a storm query and yield result messages.

        Yields:
            ((str,dict)): Storm messages.
        '''
        opts = self._reqValidStormOpts(opts)

        if opts.get('spawn'):
            await self._execSpawnStorm(text, opts)
            return

        async for mesg in self.cell.storm(text, opts=opts):
            yield mesg

    async def _execSpawnStorm(self, text, opts):

        view = self.cell._viewFromOpts(opts)

        link = s_scope.get('link')

        opts.pop('spawn', None)
        info = {
            'link': link.getSpawnInfo(),
            'view': view.iden,
            'user': self.user.iden,
            'storm': {
                'opts': opts,
                'query': text,
            }
        }

        tnfo = {'query': text}
        if opts:
            tnfo['opts'] = opts

        await self.cell.boss.promote('storm:spawn',
                                     user=self.user,
                                     info=tnfo)
        proc = None
        mesg = 'Spawn complete'

        try:

            async with self.cell.spawnpool.get() as proc:
                if await proc.xact(info):
                    await link.fini()

        except (asyncio.CancelledError, Exception) as e:

            if not isinstance(e, asyncio.CancelledError):
                logger.exception('Error during spawned Storm execution.')

            if not self.cell.isfini:
                if proc:
                    await proc.fini()

            mesg = repr(e)
            raise

        finally:
            raise s_exc.DmonSpawn(mesg=mesg)

    async def reqValidStorm(self, text, opts=None):
        '''
        Parse a Storm query to validate it.

        Args:
            text (str): The text of the Storm query to parse.
            opts (dict): A Storm options dictionary.

        Returns:
            True: If the query is valid.

        Raises:
            BadSyntaxError: If the query is invalid.
        '''
        return await self.cell.reqValidStorm(text, opts)

    async def watch(self, wdef):
        '''
        Hook cortex/view/layer watch points based on a specified watch definition.

        Example:

            wdef = { 'tags': [ 'foo.bar', 'baz.*' ] }

            async for mesg in core.watch(wdef):
                dostuff(mesg)
        '''
        s_common.deprecated('watch')
        iden = wdef.get('view', self.cell.view.iden)
        self.user.confirm(('watch',), gateiden=iden)

        async for mesg in self.cell.watch(wdef):
            yield mesg

    async def syncLayerNodeEdits(self, offs, layriden=None, wait=True):
        '''
        Yield (indx, mesg) nodeedit sets for the given layer beginning at offset.

        Once caught up, this API will begin yielding nodeedits in real-time.
        The generator will only terminate on network disconnect or if the
        consumer falls behind the max window size of 10,000 nodeedit messages.
        '''
        layr = self.cell.getLayer(layriden)
        if layr is None:
            raise s_exc.NoSuchLayer(iden=layriden)

        self.user.confirm(('sync',), gateiden=layr.iden)

        async for item in self.cell.syncLayerNodeEdits(layr.iden, offs, wait=wait):
            yield item

    @s_cell.adminapi()
    async def splices(self, offs=None, size=None, layriden=None):
        '''
        Return the list of splices at the given offset.
        '''
        s_common.deprecated('splices')
        layr = self.cell.getLayer(layriden)
        count = 0
        async for mesg in layr.splices(offs=offs, size=size):
            count += 1
            if not count % 1000:
                await asyncio.sleep(0)
            yield mesg

    @s_cell.adminapi()
    async def splicesBack(self, offs=None, size=None):
        '''
        Return the list of splices backwards from the given offset.
        '''
        s_common.deprecated('splicesBack')
        count = 0
        async for mesg in self.cell.view.layers[0].splicesBack(offs=offs, size=size):
            count += 1
            if not count % 1000: # pragma: no cover
                await asyncio.sleep(0)
            yield mesg

    async def spliceHistory(self):
        '''
        Yield splices backwards from the end of the splice log.

        Will only return the user's own splices unless they are an admin.
        '''
        s_common.deprecated('spliceHistory')
        async for splice in self.cell.spliceHistory(self.user):
            yield splice

    @s_cell.adminapi()
    async def provStacks(self, offs, size):
        '''
        Return stream of (iden, provenance stack) tuples at the given offset.
        '''
        count = 0
        for iden, stack in self.cell.provstor.provStacks(offs, size):
            count += 1
            if not count % 1000:
                await asyncio.sleep(0)
            yield s_common.ehex(iden), stack

    @s_cell.adminapi()
    async def getProvStack(self, iden: str):
        '''
        Return the provenance stack associated with the given iden.

        Args:
            iden (str):  the iden of the provenance stack

        Note: the iden appears on each splice entry as the 'prov' property
        '''
        if iden is None:
            return None

        return self.cell.provstor.getProvStack(s_common.uhex(iden))

    async def getPropNorm(self, prop, valu):
        '''
        Get the normalized property value based on the Cortex data model.

        Args:
            prop (str): The property to normalize.
            valu: The value to normalize.

        Returns:
            (tuple): A two item tuple, containing the normed value and the info dictionary.

        Raises:
            s_exc.NoSuchProp: If the prop does not exist.
            s_exc.BadTypeValu: If the value fails to normalize.
        '''
        return await self.cell.getPropNorm(prop, valu)

    async def getTypeNorm(self, name, valu):
        '''
        Get the normalized type value based on the Cortex data model.

        Args:
            name (str): The type to normalize.
            valu: The value to normalize.

        Returns:
            (tuple): A two item tuple, containing the normed value and the info dictionary.

        Raises:
            s_exc.NoSuchType: If the type does not exist.
            s_exc.BadTypeValu: If the value fails to normalize.
        '''
        return await self.cell.getTypeNorm(name, valu)

    async def addForm(self, formname, basetype, typeopts, typeinfo):
        '''
        Add an extended form to the data model.

        Extended forms *must* begin with _
        '''
        self.user.confirm(('model', 'form', 'add', formname))
        return await self.cell.addForm(formname, basetype, typeopts, typeinfo)

    async def delForm(self, formname):
        '''
        Remove an extended form from the data model.
        '''
        self.user.confirm(('model', 'form', 'del', formname))
        return await self.cell.delForm(formname)

    async def addFormProp(self, form, prop, tdef, info):
        '''
        Add an extended property to the given form.

        Extended properties *must* begin with _
        '''
        self.user.confirm(('model', 'prop', 'add', form))
        return await self.cell.addFormProp(form, prop, tdef, info)

    async def delFormProp(self, form, name):
        '''
        Remove an extended property from the given form.
        '''
        self.user.confirm(('model', 'prop', 'del', form))
        return await self.cell.delFormProp(form, name)

    async def addUnivProp(self, name, tdef, info):
        '''
        Add an extended universal property.

        Extended properties *must* begin with _
        '''
        self.user.confirm(('model', 'univ', 'add'))
        return await self.cell.addUnivProp(name, tdef, info)

    async def delUnivProp(self, name):
        '''
        Remove an extended universal property.
        '''
        self.user.confirm(('model', 'univ', 'del'))
        return await self.cell.delUnivProp(name)

    async def addTagProp(self, name, tdef, info):
        '''
        Add a tag property to record data about tags on nodes.
        '''
        self.user.confirm(('model', 'tagprop', 'add'))
        return await self.cell.addTagProp(name, tdef, info)

    async def delTagProp(self, name):
        '''
        Remove a previously added tag property.
        '''
        self.user.confirm(('model', 'tagprop', 'del'))
        return await self.cell.delTagProp(name)

    async def addStormPkg(self, pkgdef):
        self.user.confirm(('pkg', 'add'))
        return await self.cell.addStormPkg(pkgdef)

    async def delStormPkg(self, iden):
        self.user.confirm(('pkg', 'del'))
        return await self.cell.delStormPkg(iden)

    @s_cell.adminapi()
    async def getStormPkgs(self):
        return await self.cell.getStormPkgs()

    @s_cell.adminapi()
    async def getStormPkg(self, name):
        return await self.cell.getStormPkg(name)

    @s_cell.adminapi()
    async def addStormDmon(self, ddef):
        return await self.cell.addStormDmon(ddef)

    @s_cell.adminapi()
    async def getStormDmons(self):
        return await self.cell.getStormDmons()

    @s_cell.adminapi()
    async def getStormDmonLog(self, iden):
        return await self.cell.getStormDmonLog(iden)

    @s_cell.adminapi()
    async def delStormDmon(self, iden):
        return await self.cell.delStormDmon(iden)

    @s_cell.adminapi(log=True)
    async def enableMigrationMode(self):
        await self.cell._enableMigrationMode()

    @s_cell.adminapi(log=True)
    async def disableMigrationMode(self):
        await self.cell._disableMigrationMode()

    @s_cell.adminapi()
    async def cloneLayer(self, iden, ldef=None):

        ldef = ldef or {}
        ldef['creator'] = self.user.iden

        return await self.cell.cloneLayer(iden, ldef)

    async def getStormVar(self, name, default=None):
        self.user.confirm(('globals', 'get', name))
        return await self.cell.getStormVar(name, default=default)

    async def popStormVar(self, name, default=None):
        self.user.confirm(('globals', 'pop', name))
        return await self.cell.popStormVar(name, default=default)

    async def setStormVar(self, name, valu):
        self.user.confirm(('globals', 'set', name))
        return await self.cell.setStormVar(name, valu)

    async def syncLayersEvents(self, offsdict=None, wait=True):
        self.user.confirm(('sync',))
        async for item in self.cell.syncLayersEvents(offsdict=offsdict, wait=wait):
            yield item

    async def syncIndexEvents(self, matchdef, offsdict=None, wait=True):
        self.user.confirm(('sync',))
        async for item in self.cell.syncIndexEvents(matchdef, offsdict=offsdict, wait=wait):
            yield item

class Cortex(s_cell.Cell):  # type: ignore
    '''
    A Cortex implements the synapse hypergraph.

    The bulk of the Cortex API lives on the Snap() object which can
    be obtained by calling Cortex.snap() in a with block.  This allows
    callers to manage transaction boundaries explicitly and dramatically
    increases performance.
    '''

    # For the cortex, nexslog:en defaults to True
    confbase = copy.deepcopy(s_cell.Cell.confbase)
    confbase['nexslog:en']['default'] = True  # type: ignore

    confdefs = {
        'axon': {
            'description': 'A telepath URL for a remote axon.',
            'type': 'string'
        },
        'cron:enable': {
            'default': True,
            'description': 'Enable cron jobs running.',
            'type': 'boolean'
        },
        'trigger:enable': {
            'default': True,
            'description': 'Enable triggers running.',
            'type': 'boolean'
        },
        'layer:lmdb:map_async': {
            'default': True,
            'description': 'Set the default lmdb:map_async value in LMDB layers.',
            'type': 'boolean'
        },
        'layers:lockmemory': {
            'default': False,
            'description': 'Should new layers lock memory for performance by default.',
            'type': 'boolean'
        },
        'layers:logedits': {
            'default': True,
            'description': 'Whether nodeedits are logged in each layer.',
            'type': 'boolean'
        },
        'provenance:en': {
            'default': False,
            'description': 'Enable provenance tracking for all writes.',
            'type': 'boolean'
        },
        'max:nodes': {
            'description': 'Maximum number of nodes which are allowed to be stored in a Cortex.',
            'type': 'integer',
            'minimum': 1,
            'hidecmdl': True,
        },
        'modules': {
            'default': [],
            'description': 'A list of module classes to load.',
            'type': 'array'
        },
        'spawn:poolsize': {
            'default': 8,
            'description': 'The max number of spare processes to keep around in the storm spawn pool.',
            'type': 'integer'
        },
        'storm:log': {
            'default': False,
            'description': 'Log storm queries via system logger.',
            'type': 'boolean'
        },
        'storm:log:level': {
            'default': 30,
            'description': 'Logging log level to emit storm logs at.',
            'type': 'integer'
        },
        'http:proxy': {
            'description': 'An aiohttp-socks compatible proxy URL to use storm HTTP API.',
            'type': 'string',
        },
    }

    cellapi = CoreApi
    viewapi = s_view.ViewApi
    layerapi = s_layer.LayerApi
    hiveapi = s_hive.HiveApi

    viewctor = s_view.View.anit
    layrctor = s_layer.Layer.anit
    spawncorector = 'synapse.lib.spawn.SpawnCore'

    # phase 2 - service storage
    async def initServiceStorage(self):

        # NOTE: we may not make *any* nexus actions in this method

        if self.inaugural:
            await self.cellinfo.set('cortex:version', s_version.version)

        corevers = self.cellinfo.get('cortex:version')
        s_version.reqVersion(corevers, reqver, exc=s_exc.BadStorageVersion,
                             mesg='cortex version in storage is incompatible with running software')

        self.views = {}
        self.layers = {}
        self.modules = {}
        self.splicers = {}
        self.feedfuncs = {}
        self.stormcmds = {}

        self.spawnpool = None

        self.maxnodes = self.conf.get('max:nodes')
        self.nodecount = 0

        self.storm_cmd_ctors = {}
        self.storm_cmd_cdefs = {}

        self.stormmods = {}     # name: mdef
        self.stormpkgs = {}     # name: pkgdef
        self.stormvars = None   # type: s_hive.HiveDict

        self.svcsbyiden = {}
        self.svcsbyname = {}
        self.svcsbysvcname = {}  # remote name, not local name

        self._runtLiftFuncs = {}
        self._runtPropSetFuncs = {}
        self._runtPropDelFuncs = {}

        self.ontagadds = collections.defaultdict(list)
        self.ontagdels = collections.defaultdict(list)
        self.ontagaddglobs = s_cache.TagGlobs()
        self.ontagdelglobs = s_cache.TagGlobs()

        self.libroot = (None, {}, {})
        self.bldgbuids = {} # buid -> (Node, Event)  Nodes under construction

        self.axon = None  # type: s_axon.AxonApi
        self.axready = asyncio.Event()

        self.view = None  # The default/main view

        proven = self.conf.get('provenance:en')

        self.provstor = await s_provenance.ProvStor.anit(self.dirn, proven=proven)
        self.onfini(self.provstor.fini)

        # generic fini handler for the Cortex
        self.onfini(self._onCoreFini)

        await self._initCoreHive()
        self._initSplicers()
        self._initStormLibs()
        self._initFeedFuncs()

        self._initCortexHttpApi()

        self.model = s_datamodel.Model()

        # Perform module loading
        await self._loadCoreMods()
        await self._loadExtModel()
        await self._initStormCmds()

        # Initialize our storage and views
        await self._initCoreAxon()

        await self._initCoreLayers()
        await self._initCoreViews()
        self.onfini(self._finiStor)
        await self._checkLayerModels()
        await self._initCoreQueues()

        self.addHealthFunc(self._cortexHealth)

        self.stormdmons = await s_storm.DmonManager.anit(self)
        self.onfini(self.stormdmons)
        self.agenda = await s_agenda.Agenda.anit(self)
        self.onfini(self.agenda)
        await self._initStormDmons()

        self.trigson = self.conf.get('trigger:enable')

        await self._initRuntFuncs()

        cmdhive = await self.hive.open(('cortex', 'storm', 'cmds'))
        pkghive = await self.hive.open(('cortex', 'storm', 'packages'))
        svchive = await self.hive.open(('cortex', 'storm', 'services'))

        self.cmdhive = await cmdhive.dict()
        self.pkghive = await pkghive.dict()
        self.svchive = await svchive.dict()

        self.deprlocks = await self.hive.get(('cortex', 'model', 'deprlocks'), {})
        # TODO: 3.0.0 conversion will truncate this hive key
        for name, locked in self.deprlocks.items():

            form = self.model.form(name)
            if form is not None:
                form.locked = locked

            prop = self.model.prop(name)
            if prop is not None:
                prop.locked = locked

            _type = self.model.type(name)
            if _type is not None:
                _type.locked = locked

        # Finalize coremodule loading & give svchive a shot to load
        await self._initPureStormCmds()

        import synapse.lib.spawn as s_spawn  # get around circular dependency
        self.spawnpool = await s_spawn.SpawnPool.anit(self)
        self.onfini(self.spawnpool)
        self.on('user:mod', self._onEvtBumpSpawnPool)

        self.dynitems.update({
            'cron': self.agenda,
            'cortex': self,
            'multiqueue': self.multiqueue,
        })

        await self.auth.addAuthGate('cortex', 'cortex')

    async def _execCellUpdates(self):

        await self._bumpCellVers('cortex:defaults', (
            (1, self._addAllLayrRead),
        ))

    async def _addAllLayrRead(self):
        layriden = self.getView().layers[0].iden
        role = await self.auth.getRoleByName('all')
        await role.addRule((True, ('layer', 'read')), gateiden=layriden)

    async def initServiceRuntime(self):

        # do any post-nexus initialization here...
        if self.isactive:
            await self._checkNexsIndx()
        await self._initCoreMods()
        await self._initStormSvcs()

        # share ourself via the cell dmon as "cortex"
        # for potential default remote use
        self.dmon.share('cortex', self)

    async def initServiceActive(self):
        if self.conf.get('cron:enable'):
            await self.agenda.start()
        await self.stormdmons.start()

    async def initServicePassive(self):
        await self.agenda.stop()
        await self.stormdmons.stop()

    async def _onEvtBumpSpawnPool(self, evnt):
        await self.bumpSpawnPool()

    async def bumpSpawnPool(self):
        if self.spawnpool is not None:
            await self.spawnpool.bump()

    @s_nexus.Pusher.onPushAuto('model:depr:lock')
    async def setDeprLock(self, name, locked):

        todo = []
        prop = self.model.prop(name)
        if prop is not None and prop.deprecated:
            todo.append(prop)

        _type = self.model.type(name)
        if _type is not None and _type.deprecated:
            todo.append(_type)

        if not todo:
            mesg = 'setDeprLock() called on non-existant or non-deprecated form, property, or type.'
            raise s_exc.NoSuchProp(name=name, mesg=mesg)

        self.deprlocks[name] = locked
        await self.hive.set(('cortex', 'model', 'deprlocks'), self.deprlocks)

        for elem in todo:
            elem.locked = locked

    async def getDeprLocks(self):
        '''
        Return a dictionary of deprecated properties and their lock status.
        '''
        retn = {}

        for prop in self.model.props.values():
            if not prop.deprecated:
                continue

            retn[prop.full] = prop.locked

        return retn

    async def addCoreQueue(self, name, info):

        if self.multiqueue.exists(name):
            mesg = f'Queue named {name} already exists!'
            raise s_exc.DupName(mesg=mesg)

        await self._push('queue:add', name, info)

    @s_nexus.Pusher.onPush('queue:add')
    async def _addCoreQueue(self, name, info):
        if self.multiqueue.exists(name):
            return

        await self.auth.addAuthGate(f'queue:{name}', 'queue')

        creator = info.get('creator')
        if creator is not None:
            user = await self.auth.reqUser(creator)
            await user.setAdmin(True, gateiden=f'queue:{name}', logged=False)

        await self.multiqueue.add(name, info)

    async def listCoreQueues(self):
        return self.multiqueue.list()

    async def getCoreQueue(self, name):
        return self.multiqueue.status(name)

    async def delCoreQueue(self, name):

        if not self.multiqueue.exists(name):
            mesg = f'No queue named {name} exists!'
            raise s_exc.NoSuchName(mesg=mesg)

        await self._push('queue:del', name)
        await self.auth.delAuthGate(f'queue:{name}')

    @s_nexus.Pusher.onPush('queue:del')
    async def _delCoreQueue(self, name):
        if not self.multiqueue.exists(name):
            return

        await self.multiqueue.rem(name)

    async def coreQueueGet(self, name, offs=0, cull=True, wait=False):
        if offs and cull:
            await self.coreQueueCull(name, offs - 1)

        async for item in self.multiqueue.gets(name, offs, cull=False, wait=wait):
            return item

    async def coreQueueGets(self, name, offs=0, cull=True, wait=False, size=None):
        if offs and cull:
            await self.coreQueueCull(name, offs - 1)

        count = 0
        async for item in self.multiqueue.gets(name, offs, cull=False, wait=wait):

            yield item

            count += 1
            if size is not None and count >= size:
                return

    async def coreQueuePuts(self, name, items):
        await self._push('queue:puts', name, items)

    @s_nexus.Pusher.onPush('queue:puts', passitem=True)
    async def _coreQueuePuts(self, name, items, nexsitem):
        nexsoff, nexsmesg = nexsitem
        await self.multiqueue.puts(name, items, reqid=nexsoff)

    @s_nexus.Pusher.onPushAuto('queue:cull')
    async def coreQueueCull(self, name, offs):
        await self.multiqueue.cull(name, offs)

    async def coreQueueSize(self, name):
        return self.multiqueue.size(name)

    async def getSpawnInfo(self):

        if self.spawncorector is None:
            mesg = 'spawn storm option not supported on this cortex'
            raise s_exc.FeatureNotSupported(mesg=mesg)

        ret = {
            'iden': self.iden,
            'dirn': self.dirn,
            'conf': {
                'storm:log': self.conf.get('storm:log', False),
                'storm:log:level': self.conf.get('storm:log:level', logging.INFO),
                'trigger:enable': self.conf.get('trigger:enable', True),
            },
            'loglevel': logger.getEffectiveLevel(),
            'views': [v.getSpawnInfo() for v in self.views.values()],
            'layers': [await lyr.getSpawnInfo() for lyr in self.layers.values()],
            'storm': {
                'cmds': {
                    'cdefs': list(self.storm_cmd_cdefs.items()),
                    'ctors': list(self.storm_cmd_ctors.items()),
                },
                'libs': tuple(self.libroot),
                'mods': await self.getStormMods(),
                'pkgs': await self.getStormPkgs(),
                'svcs': [svc.sdef for svc in self.getStormSvcs()],
            },
            'model': await self.getModelDefs(),
            'spawncorector': self.spawncorector,
        }
        return ret

    async def _finiStor(self):
        await asyncio.gather(*[view.fini() for view in self.views.values()])
        await asyncio.gather(*[layr.fini() for layr in self.layers.values()])

    async def _initRuntFuncs(self):

        async def onSetTrigDoc(node, prop, valu):
            valu = str(valu)
            iden = node.ndef[1]
            trig = node.snap.view.triggers.get(iden)
            node.snap.user.confirm(('trigger', 'set', 'doc'), gateiden=iden)
            await trig.set('doc', valu)
            node.props[prop.name] = valu

        async def onSetTrigName(node, prop, valu):
            valu = str(valu)
            iden = node.ndef[1]
            trig = node.snap.view.triggers.get(iden)
            node.snap.user.confirm(('trigger', 'set', 'name'), gateiden=iden)
            await trig.set('name', valu)
            node.props[prop.name] = valu

        async def onSetCronDoc(node, prop, valu):
            valu = str(valu)
            iden = node.ndef[1]
            appt = await self.agenda.get(iden)
            node.snap.user.confirm(('cron', 'set', 'doc'), gateiden=iden)
            await appt.setDoc(valu)
            node.props[prop.name] = valu

        async def onSetCronName(node, prop, valu):
            valu = str(valu)
            iden = node.ndef[1]
            appt = await self.agenda.get(iden)
            node.snap.user.confirm(('cron', 'set', 'name'), gateiden=iden)
            await appt.setName(valu)
            node.props[prop.name] = valu

        self.addRuntPropSet('syn:cron:doc', onSetCronDoc)
        self.addRuntPropSet('syn:cron:name', onSetCronName)

        self.addRuntPropSet('syn:trigger:doc', onSetTrigDoc)
        self.addRuntPropSet('syn:trigger:name', onSetTrigName)

    async def _initStormDmons(self):

        node = await self.hive.open(('cortex', 'storm', 'dmons'))

        self.stormdmonhive = await node.dict()

        for iden, ddef in self.stormdmonhive.items():
            try:
                await self.runStormDmon(iden, ddef)

            except asyncio.CancelledError:  # pragma: no cover  TODO:  remove once >= py 3.8 only
                raise

            except Exception as e:
                logger.warning(f'initStormDmon ({iden}) failed: {e}')

    async def _initStormSvcs(self):

        for iden, sdef in self.svchive.items():

            try:
                await self._setStormSvc(sdef)

            except asyncio.CancelledError:  # pragma: no cover  TODO:  remove once >= py 3.8 only
                raise

            except Exception as e:
                logger.warning(f'initStormService ({iden}) failed: {e}')

    async def _initCoreQueues(self):
        path = os.path.join(self.dirn, 'slabs', 'queues.lmdb')

        slab = await s_lmdbslab.Slab.anit(path)
        self.onfini(slab.fini)

        self.multiqueue = await slab.getMultiQueue('cortex:queue', nexsroot=self.nexsroot)

    @s_nexus.Pusher.onPushAuto('cmd:set')
    async def setStormCmd(self, cdef):
        '''
        Set pure storm command definition.

        Args:
            cdef (dict): A Pure Stormcmd definition dictionary.

        Notes:

            The definition dictionary is formatted like the following::

                {

                    'name': <name>,

                    'cmdargs': [
                        (<name>, <opts>),
                    ]

                    'cmdconf': {
                        <str>: <valu>
                    },

                    'storm': <text>,

                }

        '''
        name = cdef.get('name')
        await self._setStormCmd(cdef)
        await self.cmdhive.set(name, cdef)

    async def _reqStormCmd(self, cdef):

        name = cdef.get('name')
        if not s_grammar.isCmdName(name):
            raise s_exc.BadCmdName(name=name)

        self.getStormQuery(cdef.get('storm'))

    async def _setStormCmd(self, cdef):
        '''
        Note:
            No change control or persistence
        '''

        await self._reqStormCmd(cdef)

        def ctor(runt, runtsafe):
            return s_storm.PureCmd(cdef, runt, runtsafe)

        # TODO unify class ctors and func ctors vs briefs...
        def getCmdBrief():
            return cdef.get('descr', 'No description').strip().split('\n')[0]

        ctor.getCmdBrief = getCmdBrief
        ctor.pkgname = cdef.get('pkgname')
        ctor.svciden = cdef.get('cmdconf', {}).get('svciden', '')
        ctor.forms = cdef.get('forms', {})

        def getStorNode(form):
            ndef = (form.name, form.type.norm(cdef.get('name'))[0])
            buid = s_common.buid(ndef)

            props = {
                'doc': ctor.getCmdBrief()
            }

            inpt = ctor.forms.get('input')
            outp = ctor.forms.get('output')
            nodedata = ctor.forms.get('nodedata')

            if inpt:
                props['input'] = tuple(inpt)

            if outp:
                props['output'] = tuple(outp)

            if nodedata:
                props['nodedata'] = tuple(nodedata)

            if ctor.svciden:
                props['svciden'] = ctor.svciden

            if ctor.pkgname:
                props['package'] = ctor.pkgname

            pnorms = {}
            for prop, valu in props.items():
                formprop = form.props.get(prop)
                if formprop is not None and valu is not None:
                    pnorms[prop] = formprop.type.norm(valu)[0]

            return (buid, {
                'ndef': ndef,
                'props': pnorms,
            })

        ctor.getStorNode = getStorNode

        name = cdef.get('name')
        self.stormcmds[name] = ctor
        self.storm_cmd_cdefs[name] = cdef

        await self.bumpSpawnPool()

        await self.fire('core:cmd:change', cmd=name, act='add')

    async def _popStormCmd(self, name):
        self.stormcmds.pop(name, None)
        await self.bumpSpawnPool()

        await self.fire('core:cmd:change', cmd=name, act='del')

    async def delStormCmd(self, name):
        '''
        Remove a previously set pure storm command.
        '''
        ctor = self.stormcmds.get(name)
        if ctor is None:
            mesg = f'No storm command named {name}.'
            raise s_exc.NoSuchCmd(name=name, mesg=mesg)

        return await self._push('cmd:del', name)

    @s_nexus.Pusher.onPush('cmd:del')
    async def _delStormCmd(self, name):
        ctor = self.stormcmds.get(name)
        if ctor is None:
            return

        cdef = self.cmdhive.get(name)
        if cdef is None:
            mesg = f'The storm command ({name}) is not dynamic.'
            raise s_exc.CantDelCmd(mesg=mesg)

        await self.cmdhive.pop(name)
        self.stormcmds.pop(name, None)
        await self.bumpSpawnPool()

        await self.fire('core:cmd:change', cmd=name, act='del')

    @s_nexus.Pusher.onPushAuto('pkg:add')
    async def addStormPkg(self, pkgdef):
        '''
        Add the given storm package to the cortex.

        This will store the package for future use.
        '''
        await self.loadStormPkg(pkgdef)
        name = pkgdef.get('name')
        await self.pkghive.set(name, pkgdef)

    async def delStormPkg(self, name):
        pkgdef = self.pkghive.get(name, None)
        if pkgdef is None:
            mesg = f'No storm package: {name}.'
            raise s_exc.NoSuchPkg(mesg=mesg)

        return await self._push('pkg:del', name)

    @s_nexus.Pusher.onPush('pkg:del')
    async def _delStormPkg(self, name):
        '''
        Delete a storm package by name.
        '''
        pkgdef = await self.pkghive.pop(name, None)
        if pkgdef is None:
            return

        await self._dropStormPkg(pkgdef)

    async def getStormPkg(self, name):
        return self.stormpkgs.get(name)

    async def getStormPkgs(self):
        return list(self.pkghive.values())

    async def getStormMods(self):
        return self.stormmods

    async def getStormMod(self, name):
        return self.stormmods.get(name)

    def getDataModel(self):
        return self.model

    async def _tryLoadStormPkg(self, pkgdef):
        try:
            await self.loadStormPkg(pkgdef)

        except asyncio.CancelledError:  # pragma: no cover  TODO:  remove once >= py 3.8 only
            raise

        except Exception as e:
            name = pkgdef.get('name', '')
            logger.exception(f'Error loading pkg: {name}, {str(e)}')

    async def _confirmStormPkg(self, pkgdef):
        '''
        Validate a storm package for loading.  Raises if invalid.
        '''
        # Validate package def
        s_storm.reqValidPkgdef(pkgdef)

        pkgname = pkgdef.get('name')

        # Check minimum synapse version
        minversion = pkgdef.get('synapse_minversion')
        if minversion is not None and minversion > s_version.version:
            mesg = f'Storm package {pkgname} requires Synapse {minversion} but ' \
                   f'Cortex is running {s_version.version}'
            raise s_exc.BadVersion(mesg=mesg)

        # Validate storm contents from modules and commands
        mods = pkgdef.get('modules', ())
        cmds = pkgdef.get('commands', ())
        onload = pkgdef.get('onload')
        svciden = pkgdef.get('svciden')

        if onload is not None:
            self.getStormQuery(onload)

        for mdef in mods:
            modtext = mdef.get('storm')
            self.getStormQuery(modtext)
            mdef.setdefault('modconf', {})
            if svciden:
                mdef['modconf']['svciden'] = svciden

        for cdef in cmds:
            cdef['pkgname'] = pkgname
            cdef.setdefault('cmdconf', {})
            if svciden:
                cdef['cmdconf']['svciden'] = svciden

            cmdtext = cdef.get('storm')
            self.getStormQuery(cmdtext)

    async def loadStormPkg(self, pkgdef):
        '''
        Load a storm package into the storm library for this cortex.

        NOTE: This will *not* persist the package (allowing service dynamism).
        '''
        await self._confirmStormPkg(pkgdef)
        name = pkgdef.get('name')

        mods = pkgdef.get('modules', ())
        cmds = pkgdef.get('commands', ())

        # now actually load...
        self.stormpkgs[name] = pkgdef

        # copy the mods dict and smash the ref so
        # updates are atomic and dont effect running
        # storm queries.
        stormmods = self.stormmods.copy()
        for mdef in mods:
            modname = mdef.get('name')
            stormmods[modname] = mdef

        self.stormmods = stormmods

        for cdef in cmds:
            await self._setStormCmd(cdef)

        onload = pkgdef.get('onload')
        if onload is not None and self.isactive:
            async def _onload():
                try:
                    async for mesg in self.storm(onload):
                        if mesg[0] in ('print', 'warn'):
                            logger.warning(f'onload output: {mesg}')
                            await asyncio.sleep(0)
                except asyncio.CancelledError: # pragma: no cover
                    raise
                except Exception: # pragma: no cover
                    logger.warning(f'onload failed for package: {name}')
            self.schedCoro(_onload())

        await self.bumpSpawnPool()

    async def _dropStormPkg(self, pkgdef):
        '''
        Reverse the process of loadStormPkg()
        '''
        for mdef in pkgdef.get('modules', ()):
            modname = mdef.get('name')
            self.stormmods.pop(modname, None)

        for cdef in pkgdef.get('commands', ()):
            name = cdef.get('name')
            await self._popStormCmd(name)

        await self.bumpSpawnPool()

    def getStormSvc(self, name):

        ssvc = self.svcsbyiden.get(name)
        if ssvc is not None:
            return ssvc

        ssvc = self.svcsbyname.get(name)
        if ssvc is not None:
            return ssvc

        ssvc = self.svcsbysvcname.get(name)
        if name is not None:
            return ssvc

    async def waitStormSvc(self, name, timeout=None):
        ssvc = self.getStormSvc(name)
        return await s_coro.event_wait(ssvc.ready, timeout=timeout)

    async def addStormSvc(self, sdef):
        '''
        Add a registered storm service to the cortex.
        '''
        iden = sdef.get('iden')
        if iden is None:
            iden = sdef['iden'] = s_common.guid()

        if self.svcsbyiden.get(iden) is not None:
            mesg = f'Storm service already exists: {iden}'
            raise s_exc.DupStormSvc(mesg=mesg)

        return await self._push('svc:add', sdef)

    @s_nexus.Pusher.onPush('svc:add')
    async def _addStormSvc(self, sdef):

        iden = sdef.get('iden')
        ssvc = self.svcsbyiden.get(iden)
        if ssvc is not None:
            return ssvc.sdef

        ssvc = await self._setStormSvc(sdef)
        await self.svchive.set(iden, sdef)
        await self.bumpSpawnPool()

        return ssvc.sdef

    async def delStormSvc(self, iden):
        sdef = self.svchive.get(iden)
        if sdef is None:
            mesg = f'No storm service with iden: {iden}'
            raise s_exc.NoSuchStormSvc(mesg=mesg, iden=iden)

        return await self._push('svc:del', iden)

    @s_nexus.Pusher.onPush('svc:del')
    async def _delStormSvc(self, iden):
        '''
        Delete a registered storm service from the cortex.
        '''
        sdef = self.svchive.get(iden)
        if sdef is None: # pragma: no cover
            return

        try:
            if self.isactive:
                await self.runStormSvcEvent(iden, 'del')
        except asyncio.CancelledError:  # pragma: no cover  TODO:  remove once py 3.8 only
            raise
        except Exception as e:
            logger.exception(f'service.del hook for service {iden} failed with error: {e}')

        sdef = await self.svchive.pop(iden)

        await self._delStormSvcPkgs(iden)

        name = sdef.get('name')
        if name is not None:
            self.svcsbyname.pop(name, None)

        ssvc = self.svcsbyiden.pop(iden, None)
        if ssvc is not None:
            self.svcsbysvcname.pop(ssvc.svcname, None)
            await ssvc.fini()

        await self.bumpSpawnPool()

    async def _delStormSvcPkgs(self, iden):
        '''
        Delete storm packages associated with a service.
        '''
        oldpkgs = []
        for _, pdef in self.pkghive.items():
            pkgiden = pdef.get('svciden')
            if pkgiden and pkgiden == iden:
                oldpkgs.append(pdef)

        for pkg in oldpkgs:
            name = pkg.get('name')
            if name:
                await self._delStormPkg(name)

    async def setStormSvcEvents(self, iden, edef):
        '''
        Set the event callbacks for a storm service. Extends the sdef dict.

        Args:
            iden (str): The service iden.
            edef (dict): The events definition.

        Notes:

            The edef is formatted like the following::

                {
                    <name> : {
                        'storm': <storm>
                    }
                }

            where ``name`` is one of the following items:

            add

                Run the given storm '*before* the service is first added (a la service.add), but not on a reconnect.

            del

                Run the given storm *after* the service is removed (a la service.del), but not on a disconnect.

        Returns:
            dict: An updated storm service definition dictionary.
        '''
        sdef = self.svchive.get(iden)
        if sdef is None:
            mesg = f'No storm service with iden: {iden}'
            raise s_exc.NoSuchStormSvc(mesg=mesg)

        sdef['evts'] = edef
        await self.svchive.set(iden, sdef)
        return sdef

    async def _runStormSvcAdd(self, iden):
        sdef = self.svchive.get(iden)
        if sdef is None:
            mesg = f'No storm service with iden: {iden}'
            raise s_exc.NoSuchStormSvc(mesg=mesg)

        if sdef.get('added', False):
            return

        try:
            await self.runStormSvcEvent(iden, 'add')
        except asyncio.CancelledError:  # pragma: no cover  TODO:  remove once py 3.8 only
            raise
        except Exception as e:
            logger.exception(f'runStormSvcEvent service.add failed with error {e}')
            return

        sdef['added'] = True
        await self.svchive.set(iden, sdef)

    async def runStormSvcEvent(self, iden, name):
        assert name in ('add', 'del')

        sdef = self.svchive.get(iden)
        if sdef is None:
            mesg = f'No storm service with iden: {iden}'
            raise s_exc.NoSuchStormSvc(mesg=mesg)

        evnt = sdef.get('evts', {}).get(name, {}).get('storm')
        if evnt is None:
            return

        opts = {'vars': {'cmdconf': {'svciden': iden}}}
        coro = s_common.aspin(self.storm(evnt, opts=opts))
        if name == 'add':
            await coro
        else:
            self.schedCoro(coro)

    async def _setStormSvc(self, sdef):

        ssvc = await s_stormsvc.StormSvcClient.anit(self, sdef)

        self.onfini(ssvc)

        self.svcsbyiden[ssvc.iden] = ssvc
        self.svcsbyname[ssvc.name] = ssvc

        return ssvc

    def getStormSvcs(self):
        return list(self.svcsbyiden.values())

    # Global stormvars APIs

    async def getStormVar(self, name, default=None):
        return self.stormvars.get(name, default=default)

    @s_nexus.Pusher.onPushAuto('stormvar:pop')
    async def popStormVar(self, name, default=None):
        return await self.stormvars.pop(name, default=default)

    @s_nexus.Pusher.onPushAuto('stormvar:set')
    async def setStormVar(self, name, valu):
        return await self.stormvars.set(name, valu)

    async def itemsStormVar(self):
        for item in self.stormvars.items():
            yield item

    async def _cortexHealth(self, health):
        health.update('cortex', 'nominal')

    async def _loadExtModel(self):

        self.extforms = await (await self.hive.open(('cortex', 'model', 'forms'))).dict()
        self.extprops = await (await self.hive.open(('cortex', 'model', 'props'))).dict()
        self.extunivs = await (await self.hive.open(('cortex', 'model', 'univs'))).dict()
        self.exttagprops = await (await self.hive.open(('cortex', 'model', 'tagprops'))).dict()

        for formname, basetype, typeopts, typeinfo in self.extforms.values():
            try:
                self.model.addType(formname, basetype, typeopts, typeinfo)
                form = self.model.addForm(formname, {}, ())
            except asyncio.CancelledError:  # pragma: no cover  TODO:  remove once >= py 3.8 only
                raise
            except Exception as e:
                logger.warning(f'Extended form ({formname}) error: {e}')
            else:
                if form.type.deprecated:
                    mesg = f'The extended property {formname} is using a deprecated type {form.type.name} which will' \
                           f' be removed in 3.0.0'
                    logger.warning(mesg)

        for form, prop, tdef, info in self.extprops.values():
            try:
                prop = self.model.addFormProp(form, prop, tdef, info)
            except asyncio.CancelledError:  # pragma: no cover  TODO:  remove once >= py 3.8 only
                raise
            except Exception as e:
                logger.warning(f'ext prop ({form}:{prop}) error: {e}')
            else:
                if prop.type.deprecated:
                    mesg = f'The extended property {prop.full} is using a deprecated type {prop.type.name} which will' \
                           f' be removed in 3.0.0'
                    logger.warning(mesg)

        for prop, tdef, info in self.extunivs.values():
            try:
                self.model.addUnivProp(prop, tdef, info)
            except asyncio.CancelledError:  # pragma: no cover  TODO:  remove once >= py 3.8 only
                raise
            except Exception as e:
                logger.warning(f'ext univ ({prop}) error: {e}')

        for prop, tdef, info in self.exttagprops.values():
            try:
                self.model.addTagProp(prop, tdef, info)
            except asyncio.CancelledError:  # pragma: no cover  TODO:  remove once >= py 3.8 only
                raise
            except Exception as e:
                logger.warning(f'ext tag prop ({prop}) error: {e}')

        await self.bumpSpawnPool()

    @contextlib.asynccontextmanager
    async def watcher(self, wdef):

        iden = wdef.get('view', self.view.iden)

        view = self.views.get(iden)
        if view is None:
            raise s_exc.NoSuchView(iden=iden)

        async with await s_queue.Window.anit(maxsize=10000) as wind:

            tags = wdef.get('tags')
            if tags is not None:

                tglobs = s_cache.TagGlobs()
                [tglobs.add(t, True) for t in tags]

                async def ontag(mesg):
                    name = mesg[1].get('tag')
                    if not tglobs.get(name):
                        return

                    await wind.put(mesg)

                for layr in self.view.layers:
                    layr.on('tag:add', ontag, base=wind)
                    layr.on('tag:del', ontag, base=wind)

            yield wind

    async def watch(self, wdef):
        '''
        Hook cortex/view/layer watch points based on a specified watch definition.
        ( see CoreApi.watch() docs for details )
        '''
        async with self.watcher(wdef) as wind:
            async for mesg in wind:
                yield mesg

    @s_nexus.Pusher.onPushAuto('model:univ:add')
    async def addUnivProp(self, name, tdef, info):
        # the loading function does the actual validation...
        if not name.startswith('_'):
            mesg = 'ext univ name must start with "_"'
            raise s_exc.BadPropDef(name=name, mesg=mesg)

        self.model.addUnivProp(name, tdef, info)

        await self.extunivs.set(name, (name, tdef, info))
        await self.fire('core:extmodel:change', prop=name, act='add', type='univ')

    async def addForm(self, formname, basetype, typeopts, typeinfo):
        if not formname.startswith('_'):
            mesg = 'Extended form must begin with "_"'
            raise s_exc.BadFormDef(form=formname, mesg=mesg)
        if self.model.form(formname) is not None:
            mesg = f'Form name already exists: {formname}'
            raise s_exc.DupFormName(mesg=mesg)
        return await self._push('model:form:add', formname, basetype, typeopts, typeinfo)

    @s_nexus.Pusher.onPush('model:form:add')
    async def _addForm(self, formname, basetype, typeopts, typeinfo):
        self.model.addType(formname, basetype, typeopts, typeinfo)
        self.model.addForm(formname, {}, ())

        await self.extforms.set(formname, (formname, basetype, typeopts, typeinfo))
        await self.fire('core:extmodel:change', form=formname, act='add', type='form')
        await self.bumpSpawnPool()

    @s_nexus.Pusher.onPushAuto('model:form:del')
    async def delForm(self, formname):

        if not formname.startswith('_'):
            mesg = 'Extended form must begin with "_"'
            raise s_exc.BadFormDef(form=formname, mesg=mesg)

        for layr in self.layers.values():
            async for item in layr.iterFormRows(formname):
                mesg = f'Nodes still exist with form: {formname}'
                raise s_exc.CantDelForm(mesg=mesg)

        self.model.delForm(formname)
        self.model.delType(formname)

        await self.extforms.pop(formname, None)
        await self.fire('core:extmodel:change', form=formname, act='del', type='form')
        await self.bumpSpawnPool()

    @s_nexus.Pusher.onPushAuto('model:prop:add')
    async def addFormProp(self, form, prop, tdef, info):
        if not prop.startswith('_') and not form.startswith('_'):
            mesg = 'Extended prop must begin with "_" or be added to an extended form.'
            raise s_exc.BadPropDef(prop=prop, mesg=mesg)

        _prop = self.model.addFormProp(form, prop, tdef, info)
        if _prop.type.deprecated:
            mesg = f'The extended property {_prop.full} is using a deprecated type {_prop.type.name} which will' \
                   f' be removed in 3.0.0'
            logger.warning(mesg)

        await self.extprops.set(f'{form}:{prop}', (form, prop, tdef, info))
        await self.fire('core:extmodel:change', form=form, prop=prop, act='add', type='formprop')
        await self.bumpSpawnPool()

    async def delFormProp(self, form, prop):
        full = f'{form}:{prop}'
        pdef = self.extprops.get(full)

        if pdef is None:
            mesg = f'No ext prop named {full}'
            raise s_exc.NoSuchProp(form=form, prop=prop, mesg=mesg)

        return await self._push('model:prop:del', form, prop)

    @s_nexus.Pusher.onPush('model:prop:del')
    async def _delFormProp(self, form, prop):
        '''
        Remove an extended property from the cortex.
        '''
        full = f'{form}:{prop}'

        pdef = self.extprops.get(full)
        if pdef is None:
            return

        for layr in self.layers.values():
            async for item in layr.iterPropRows(form, prop):
                mesg = f'Nodes still exist with prop: {form}:{prop}'
                raise s_exc.CantDelProp(mesg=mesg)

        self.model.delFormProp(form, prop)
        await self.extprops.pop(full, None)
        await self.fire('core:extmodel:change',
                        form=form, prop=prop, act='del', type='formprop')
        await self.bumpSpawnPool()

    async def delUnivProp(self, prop):
        udef = self.extunivs.get(prop)
        if udef is None:
            mesg = f'No ext univ named {prop}'
            raise s_exc.NoSuchUniv(name=prop, mesg=mesg)

        return await self._push('model:univ:del', prop)

    @s_nexus.Pusher.onPush('model:univ:del')
    async def _delUnivProp(self, prop):
        '''
        Remove an extended universal property from the cortex.
        '''
        udef = self.extunivs.get(prop)
        if udef is None:
            return

        univname = '.' + prop
        for layr in self.layers.values():
            async for item in layr.iterUnivRows(univname):
                mesg = f'Nodes still exist with universal prop: {prop}'
                raise s_exc.CantDelUniv(mesg=mesg)

        self.model.delUnivProp(prop)
        await self.extunivs.pop(prop, None)
        await self.fire('core:extmodel:change', name=prop, act='del', type='univ')
        await self.bumpSpawnPool()

    async def addTagProp(self, name, tdef, info):
        if self.exttagprops.get(name) is not None:
            raise s_exc.DupPropName(name=name)

        return await self._push('model:tagprop:add', name, tdef, info)

    @s_nexus.Pusher.onPush('model:tagprop:add')
    async def _addTagProp(self, name, tdef, info):
        if self.exttagprops.get(name) is not None:
            return

        self.model.addTagProp(name, tdef, info)

        await self.exttagprops.set(name, (name, tdef, info))
        await self.fire('core:tagprop:change', name=name, act='add')
        await self.bumpSpawnPool()

    async def delTagProp(self, name):
        pdef = self.exttagprops.get(name)
        if pdef is None:
            mesg = f'No tag prop named {name}'
            raise s_exc.NoSuchProp(mesg=mesg, name=name)

        return await self._push('model:tagprop:del', name)

    @s_nexus.Pusher.onPush('model:tagprop:del')
    async def _delTagProp(self, name):
        pdef = self.exttagprops.get(name)
        if pdef is None:
            return

        for layr in self.layers.values():
            if await layr.hasTagProp(name):
                mesg = f'Nodes still exist with tagprop: {name}'
                raise s_exc.CantDelProp(mesg=mesg)

        self.model.delTagProp(name)

        await self.exttagprops.pop(name, None)
        await self.fire('core:tagprop:change', name=name, act='del')
        await self.bumpSpawnPool()

    async def addNodeTag(self, user, iden, tag, valu=(None, None)):
        '''
        Add a tag to a node specified by iden.

        Args:
            iden (str): A hex encoded node BUID.
            tag (str):  A tag string.
            valu (tuple):  A time interval tuple or (None, None).
        '''

        buid = s_common.uhex(iden)
        async with await self.snap(user=user) as snap:

            with s_provenance.claim('coreapi', meth='tag:add', user=snap.user.iden):

                node = await snap.getNodeByBuid(buid)
                if node is None:
                    raise s_exc.NoSuchIden(iden=iden)

                await node.addTag(tag, valu=valu)
                return node.pack()

    async def addNode(self, user, form, valu, props=None):

        async with await self.snap(user=user) as snap:
            node = await snap.addNode(form, valu, props=props)
            return node.pack()

    async def delNodeTag(self, user, iden, tag):
        '''
        Delete a tag from the node specified by iden.

        Args:
            iden (str): A hex encoded node BUID.
            tag (str):  A tag string.
        '''
        buid = s_common.uhex(iden)

        async with await self.snap(user=user) as snap:

            with s_provenance.claim('coreapi', meth='tag:del', user=snap.user.iden):

                node = await snap.getNodeByBuid(buid)
                if node is None:
                    raise s_exc.NoSuchIden(iden=iden)

                await node.delTag(tag)
                return node.pack()

    async def _onCoreFini(self):
        '''
        Generic fini handler for cortex components which may change or vary at runtime.
        '''
        if self.axon:
            await self.axon.fini()

    async def syncLayerNodeEdits(self, iden, offs, wait=True):
        '''
        Yield (offs, mesg) tuples for nodeedits in a layer.
        '''
        layr = self.getLayer(iden)
        if layr is None:
            raise s_exc.NoSuchLayer(iden=iden)

        async for item in layr.syncNodeEdits(offs, wait=wait):
            yield item

    async def syncLayersEvents(self, offsdict=None, wait=True):
        '''
        Yield (offs, layriden, STYP, item, meta) tuples for nodeedits for *all* layers, interspersed with add/del
        layer messages.

        STYP is one of the following constants:
            SYNC_NODEEDITS:  item is a nodeedits (buid, form, edits)
            SYNC_LAYR_ADD:   A layer was added (item and meta are empty)
            SYNC_LAYR_DEL:   A layer was deleted (item and meta are empty)

        Args:
            offsdict(Optional(Dict[str,int])): starting nexus/editlog offset by layer iden.  Defaults to 0 for
                unspecified layers or if offsdict is None.
            wait(bool):  whether to pend and stream value until this layer is fini'd
        '''
        async def layrgenr(layr, startoff, endoff=None, newlayer=False):
            if newlayer:
                yield layr.addoffs, layr.iden, SYNC_LAYR_ADD, (), {}

            wait = endoff is None

            if not layr.isfini:

                async for ioff, item, meta in layr.syncNodeEdits2(startoff, wait=wait):
                    if endoff is not None and ioff >= endoff:  # pragma: no cover
                        break

                    yield ioff, layr.iden, SYNC_NODEEDITS, item, meta

            if layr.isdeleted:
                yield layr.deloffs, layr.iden, SYNC_LAYR_DEL, (), {}

        # End of layrgenr

        async for item in self._syncNodeEdits(offsdict, layrgenr, wait=wait):
            yield item

    async def syncIndexEvents(self, matchdef, offsdict=None, wait=True):
        '''
        Yield (offs, layriden, <STYPE>, <item>) tuples from the nodeedit logs of all layers starting
        from the given nexus/layer offset (they are synchronized).  Only edits that match the filter in matchdef will
        be yielded, plus EDIT_PROGRESS (see layer.syncIndexEvents) messages.

        The format of the 4th element of the tuple depends on STYPE.  STYPE is one of the following constants:

          SYNC_LAYR_ADD:  item is an empty tuple ()
          SYNC_LAYR_DEL:  item is an empty tuple ()
          SYNC_NODEEDIT:  item is (buid, form, ETYPE, VALS, META)) or (None, None, s_layer.EDIT_PROGRESS, (), ())

        For edits in the past, events are yielded in offset order across all layers.  For current data (wait=True),
        events across different layers may be emitted slightly out of offset order.

        Note:
            Will not yield any values from layers created with logedits disabled

        Args:
            matchdef(Dict[str, Sequence[str]]):  a dict describing which events are yielded.  See
                layer.syncIndexEvents for matchdef specification.
            offsdict(Optional(Dict[str,int])): starting nexus/editlog offset by layer iden.  Defaults to 0 for
                unspecified layers or if offsdict is None.
            wait(bool):  whether to pend and stream value until this layer is fini'd
        '''
        async def layrgenr(layr, startoff, endoff=None, newlayer=False):
            ''' Yields matching results from a single layer '''

            if newlayer:
                yield layr.addoffs, layr.iden, SYNC_LAYR_ADD, ()

            wait = endoff is None
            ioff = startoff

            if not layr.isfini:

                async for ioff, item in layr.syncIndexEvents(startoff, matchdef, wait=wait):
                    if endoff is not None and ioff >= endoff:  # pragma: no cover
                        break

                    yield ioff, layr.iden, SYNC_NODEEDIT, item

            if layr.isdeleted:
                yield layr.deloffs, layr.iden, SYNC_LAYR_DEL, ()

        # End of layrgenr

        async for item in self._syncNodeEdits(offsdict, layrgenr, wait=wait):
            yield item

    async def _syncNodeEdits(self, offsdict, genrfunc, wait=True):
        '''
        Common guts between syncIndexEvents and syncLayersEvents

        First, it streams from the layers up to the current offset, sorted by offset.
        Then it streams from all the layers simultaneously.

        Args:
            offsdict(Dict[str, int]): starting nexus/editlog offset per layer.  Defaults to 0 if layer not present
            genrfunc(Callable): an async generator function that yields tuples that start with an offset.  The input
               parameters are:
                layr(Layer): a Layer object
                startoff(int);  the starting offset
                endoff(Optional[int]):  the ending offset
                newlayer(bool):  whether to emit a new layer item first
            wait(bool): when the end of the log is hit, whether to continue to wait for new entries and yield them
        '''
        topoffs = await self.getNexsIndx()  # The latest offset when this function started
        catchingup = True                   # whether we've caught up to topoffs
        layrsadded = {}                     # layriden -> True.  Captures all the layers added while catching up
        todo = set()                        # outstanding futures of active live streaming from layers
        layrgenrs = {}                      # layriden -> genr.  maps active layers to that layer's async generator

        if offsdict is None:
            offsdict = {}

        async with await s_base.Base.anit() as base:

            def addlayr(layr, newlayer=False):
                '''
                A new layer joins the live stream
                '''
                genr = genrfunc(layr, topoffs, newlayer=newlayer)
                layrgenrs[layr.iden] = genr
                task = base.schedCoro(genr.__anext__())
                task.iden = layr.iden
                todo.add(task)

            def onaddlayr(mesg):
                etyp, event = mesg
                layriden = event['iden']
                layr = self.getLayer(layriden)
                if catchingup:
                    layrsadded[layr] = True
                    return

                addlayr(layr, newlayer=True)

            self.on('core:layr:add', onaddlayr, base=base)

            # First, catch up to what was the current offset when we started, guaranteeing order

            genrs = [genrfunc(layr, offsdict.get(layr.iden, 0), endoff=topoffs) for layr in self.layers.values()]
            async for item in s_common.merggenr(genrs, lambda x, y: x[0] < y[0]):
                yield item

            catchingup = False

            if not wait:
                return

            # After we've caught up, read on genrs from all the layers simultaneously

            for layr in self.layers.values():
                if layr not in layrsadded:
                    addlayr(layr)

            for layr in layrsadded:
                addlayr(layr, newlayer=True)

            # Also, wake up if we get fini'd
            finitask = base.schedCoro(self.waitfini())
            todo.add(finitask)

            while not self.isfini:
                done, _ = await asyncio.wait(todo, return_when=asyncio.FIRST_COMPLETED)

                for donetask in done:
                    try:
                        if donetask is finitask:  # pragma: no cover  # We were fini'd
                            return

                        todo.remove(donetask)

                        layriden = donetask.iden

                        result = donetask.result()

                        yield result

                        # Re-add a task to wait on the next iteration of the generator
                        genr = layrgenrs[layriden]
                        task = base.schedCoro(genr.__anext__())
                        task.iden = layriden
                        todo.add(task)

                    except StopAsyncIteration:
                        # Help out the garbage collector
                        del layrgenrs[layriden]

    async def spliceHistory(self, user):
        '''
        Yield splices backwards from the end of the nodeedit log.

        Will only return user's own splices unless they are an admin.
        '''
        layr = self.view.layers[0]

        count = 0
        async for _, mesg in layr.splicesBack():
            count += 1
            if not count % 1000:  # pragma: no cover
                await asyncio.sleep(0)

            if user.iden == mesg[1]['user'] or user.isAdmin():
                yield mesg

    async def _initCoreHive(self):
        stormvarsnode = await self.hive.open(('cortex', 'storm', 'vars'))
        self.stormvars = await stormvarsnode.dict()
        self.onfini(self.stormvars)

    async def _initCoreAxon(self):
        turl = self.conf.get('axon')
        if turl is None:
            path = os.path.join(self.dirn, 'axon')
            conf = {}

            proxyurl = self.conf.get('http:proxy')
            if proxyurl is not None:
                conf['http:proxy'] = proxyurl

            self.axon = await s_axon.Axon.anit(path, conf=conf)
            self.axon.onfini(self.axready.clear)
            self.dynitems['axon'] = self.axon
            self.axready.set()
            return

        async def teleloop():
            self.axready.clear()
            while not self.isfini:
                try:
                    self.axon = await s_telepath.openurl(turl)
                    self.axon.onfini(teleloop)
                    self.dynitems['axon'] = self.axon
                    self.axready.set()
                    return
                except asyncio.CancelledError:  # TODO:  remove once >= py 3.8 only
                    raise
                except Exception as e:
                    logger.warning('remote axon error: %r' % (e,))
                await self.waitfini(1)

        self.schedCoro(teleloop())

    async def _initStormCmds(self):
        '''
        Registration for built-in Storm commands.
        '''
        self.addStormCmd(s_storm.MaxCmd)
        self.addStormCmd(s_storm.MinCmd)
        self.addStormCmd(s_storm.TeeCmd)
        self.addStormCmd(s_storm.TreeCmd)
        self.addStormCmd(s_storm.HelpCmd)
        self.addStormCmd(s_storm.IdenCmd)
        self.addStormCmd(s_storm.SpinCmd)
        self.addStormCmd(s_storm.SudoCmd)
        self.addStormCmd(s_storm.UniqCmd)
        self.addStormCmd(s_storm.CountCmd)
        self.addStormCmd(s_storm.GraphCmd)
        self.addStormCmd(s_storm.LimitCmd)
        self.addStormCmd(s_storm.SleepCmd)
        self.addStormCmd(s_storm.ScrapeCmd)
        self.addStormCmd(s_storm.DelNodeCmd)
        self.addStormCmd(s_storm.LiftByVerb)
        self.addStormCmd(s_storm.MoveTagCmd)
        self.addStormCmd(s_storm.ReIndexCmd)
        self.addStormCmd(s_storm.EdgesDelCmd)
        self.addStormCmd(s_storm.ParallelCmd)
        self.addStormCmd(s_storm.ViewExecCmd)
        self.addStormCmd(s_storm.BackgroundCmd)
        self.addStormCmd(s_storm.SpliceListCmd)
        self.addStormCmd(s_storm.SpliceUndoCmd)
        self.addStormCmd(s_stormlib_macro.MacroExecCmd)

        for cdef in s_stormsvc.stormcmds:
            await self._trySetStormCmd(cdef.get('name'), cdef)

        for cdef in s_storm.stormcmds:
            await self._trySetStormCmd(cdef.get('name'), cdef)

        for cdef in s_stormlib_macro.stormcmds:
            await self._trySetStormCmd(cdef.get('name'), cdef)

        for cdef in s_stormlib_model.stormcmds:
            await self._trySetStormCmd(cdef.get('name'), cdef)

    async def _initPureStormCmds(self):
        oldcmds = []
        for name, cdef in self.cmdhive.items():
            cmdiden = cdef.get('cmdconf', {}).get('svciden')
            if cmdiden and self.svchive.get(cmdiden) is None:
                oldcmds.append(name)
            else:
                await self._trySetStormCmd(name, cdef)

        for name in oldcmds:
            logger.warning(f'Removing old command: [{name}]')
            await self.cmdhive.pop(name)

        for pkgdef in self.pkghive.values():
            await self._tryLoadStormPkg(pkgdef)

    async def _trySetStormCmd(self, name, cdef):
        try:
            await self._setStormCmd(cdef)
        except (asyncio.CancelledError, Exception):
            logger.exception(f'Storm command load failed: {name}')

    def _initStormLibs(self):
        '''
        Registration for built-in Storm Libraries
        '''

        for path, ctor in s_stormtypes.registry.iterLibs():
            # Skip libbase which is registered as a default ctor in the storm Runtime
            if path:
                self.addStormLib(path, ctor)

    def _initSplicers(self):
        '''
        Registration for splice handlers.
        '''
        splicers = {
            'tag:add': self._onFeedTagAdd,
            'tag:del': self._onFeedTagDel,
            'node:add': self._onFeedNodeAdd,
            'node:del': self._onFeedNodeDel,
            'prop:set': self._onFeedPropSet,
            'prop:del': self._onFeedPropDel,
            'tag:prop:set': self._onFeedTagPropSet,
            'tag:prop:del': self._onFeedTagPropDel,
        }
        self.splicers.update(**splicers)

    def _initFeedFuncs(self):
        '''
        Registration for built-in Cortex feed functions.
        '''
        self.setFeedFunc('syn.nodes', self._addSynNodes)
        self.setFeedFunc('syn.splice', self._addSynSplice)
        self.setFeedFunc('syn.nodeedits', self._addSynNodeEdits)

    def _initCortexHttpApi(self):
        '''
        Registration for built-in Cortex httpapi endpoints
        '''
        self.addHttpApi('/api/v1/storm', s_httpapi.StormV1, {'cell': self})
        self.addHttpApi('/api/v1/watch', s_httpapi.WatchSockV1, {'cell': self})
        self.addHttpApi('/api/v1/storm/call', s_httpapi.StormCallV1, {'cell': self})
        self.addHttpApi('/api/v1/storm/nodes', s_httpapi.StormNodesV1, {'cell': self})
        self.addHttpApi('/api/v1/reqvalidstorm', s_httpapi.ReqValidStormV1, {'cell': self})

        self.addHttpApi('/api/v1/storm/vars/set', s_httpapi.StormVarsSetV1, {'cell': self})
        self.addHttpApi('/api/v1/storm/vars/get', s_httpapi.StormVarsGetV1, {'cell': self})
        self.addHttpApi('/api/v1/storm/vars/pop', s_httpapi.StormVarsPopV1, {'cell': self})

        self.addHttpApi('/api/v1/model', s_httpapi.ModelV1, {'cell': self})
        self.addHttpApi('/api/v1/model/norm', s_httpapi.ModelNormV1, {'cell': self})

    async def getCellApi(self, link, user, path):

        if not path:
            return await self.cellapi.anit(self, link, user)

        # allow an admin to directly open the cortex hive
        # (perhaps this should be a Cell() level pattern)
        if path[0] == 'hive' and user.isAdmin():
            return await self.hiveapi.anit(self.hive, user)

        if path[0] == 'layer':

            if len(path) == 1:
                # get the top layer for the default view
                layr = self.getLayer()
                return await self.layerapi.anit(self, link, user, layr)

            if len(path) == 2:
                layr = self.getLayer(path[1])
                if layr is None:
                    raise s_exc.NoSuchLayer(iden=path[1])

                return await self.layerapi.anit(self, link, user, layr)

        if path[0] == 'view':

            view = None
            if len(path) == 1:
                view = self.getView(user=user)

            elif len(path) == 2:
                view = self.getView(path[1], user=user)

            if view is not None:
                return await self.viewapi.anit(self, link, user, view)

        raise s_exc.NoSuchPath(path=path)

    async def getModelDict(self):
        return self.model.getModelDict()

    async def getModelDefs(self):
        return self.model.getModelDefs()

    async def getFormCounts(self):
        '''
        Return total form counts for all existing layers
        '''
        counts = collections.defaultdict(int)
        for layr in self.layers.values():
            layrcounts = await layr.getFormCounts()
            for name, valu in layrcounts.items():
                counts[name] += valu
        return counts

    def onTagAdd(self, name, func):
        '''
        Register a callback for tag addition.

        Args:
            name (str): The name of the tag or tag glob.
            func (function): The callback func(node, tagname, tagval).

        '''
        # TODO allow name wild cards
        if '*' in name:
            self.ontagaddglobs.add(name, func)
        else:
            self.ontagadds[name].append(func)

    def offTagAdd(self, name, func):
        '''
        Unregister a callback for tag addition.

        Args:
            name (str): The name of the tag or tag glob.
            func (function): The callback func(node, tagname, tagval).

        '''
        if '*' in name:
            self.ontagaddglobs.rem(name, func)
            return

        cblist = self.ontagadds.get(name)
        if cblist is None:
            return
        try:
            cblist.remove(func)
        except ValueError:
            pass

    def onTagDel(self, name, func):
        '''
        Register a callback for tag deletion.

        Args:
            name (str): The name of the tag or tag glob.
            func (function): The callback func(node, tagname, tagval).

        '''
        if '*' in name:
            self.ontagdelglobs.add(name, func)
        else:
            self.ontagdels[name].append(func)

    def offTagDel(self, name, func):
        '''
        Unregister a callback for tag deletion.

        Args:
            name (str): The name of the tag or tag glob.
            func (function): The callback func(node, tagname, tagval).

        '''
        if '*' in name:
            self.ontagdelglobs.rem(name, func)
            return

        cblist = self.ontagdels.get(name)
        if cblist is None:
            return
        try:
            cblist.remove(func)
        except ValueError:
            pass

    def addRuntLift(self, prop, func):
        '''
        Register a runt lift helper for a given prop.

        Args:
            prop (str): Full property name for the prop to register the helper for.
            func:

        Returns:
            None: None.
        '''
        self._runtLiftFuncs[prop] = func

    async def runRuntLift(self, full, valu=None, cmpr=None):
        '''
        Execute a runt lift function.

        Args:
            full (str): Property to lift by.
            valu:
            cmpr:

        Returns:
            bytes, list: Yields bytes, list tuples where the list contains a series of
                key/value pairs which are used to construct a Node object.

        '''
        func = self._runtLiftFuncs.get(full)
        if func is not None:
            async for pode in func(full, valu, cmpr):
                yield pode

    def addRuntPropSet(self, full, func):
        '''
        Register a prop set helper for a runt form
        '''
        self._runtPropSetFuncs[full] = func

    async def runRuntPropSet(self, node, prop, valu):
        func = self._runtPropSetFuncs.get(prop.full)
        if func is None:
            raise s_exc.IsRuntForm(mesg='No prop:set func set for runt property.',
                                   prop=prop.full, valu=valu, ndef=node.ndef)
        ret = await s_coro.ornot(func, node, prop, valu)
        return ret

    def addRuntPropDel(self, full, func):
        '''
        Register a prop set helper for a runt form
        '''
        self._runtPropDelFuncs[full] = func

    async def runRuntPropDel(self, node, prop):
        func = self._runtPropDelFuncs.get(prop.full)
        if func is None:
            raise s_exc.IsRuntForm(mesg='No prop:del func set for runt property.',
                                   prop=prop.full, ndef=node.ndef)
        ret = await s_coro.ornot(func, node, prop)
        return ret

    async def _checkLayerModels(self):
        mrev = s_modelrev.ModelRev(self)
        await mrev.revCoreLayers()

    async def _loadView(self, node):

        view = await self.viewctor(self, node)

        self.views[view.iden] = view
        self.dynitems[view.iden] = view

        async def fini():
            self.views.pop(view.iden, None)
            self.dynitems.pop(view.iden, None)

        view.onfini(fini)

        return view

    async def _initCoreViews(self):

        defiden = self.cellinfo.get('defaultview')

        for iden, node in await self.hive.open(('cortex', 'views')):
            view = await self._loadView(node)
            if iden == defiden:
                self.view = view
            for pdef in view.info.get('pulls', {}).values():
                await self.runViewPull(view, pdef)

        for view in self.views.values():
            view.init2()

        # if we have no views, we are initializing.  Add a default main view and layer.
        if not self.views:
            assert self.inaugural, 'Cortex initialization failed: there are no views.'
            ldef = {'name': 'default'}
            ldef = await self.addLayer(ldef=ldef, nexs=False)
            layriden = ldef.get('iden')

            role = await self.auth.getRoleByName('all')
            await role.addRule((True, ('layer', 'read')), gateiden=layriden, nexs=False)

            vdef = {
                'name': 'default',
                'layers': (layriden,),
                'worldreadable': True,
            }
            vdef = await self.addView(vdef, nexs=False)
            iden = vdef.get('iden')
            await self.cellinfo.set('defaultview', iden)
            self.view = self.getView(iden)

    async def addView(self, vdef, nexs=True):

        vdef['iden'] = s_common.guid()
        vdef.setdefault('parent', None)
        vdef.setdefault('worldreadable', False)
        vdef.setdefault('creator', self.auth.rootuser.iden)

        s_view.reqValidVdef(vdef)

        if nexs:
            return await self._push('view:add', vdef)
        else:
            return await self._addView(vdef)

    @s_nexus.Pusher.onPush('view:add')
    async def _addView(self, vdef):

        s_view.reqValidVdef(vdef)

        iden = vdef['iden']
        if iden in self.views:
            return

        for lyriden in vdef['layers']:
            if lyriden not in self.layers:
                raise s_exc.NoSuchLayer(iden=lyriden)

        creator = vdef.get('creator', self.auth.rootuser.iden)
        user = await self.auth.reqUser(creator)

        await self.auth.addAuthGate(iden, 'view')
        await user.setAdmin(True, gateiden=iden, logged=False)

        # worldreadable is not get persisted with the view; the state ends up in perms
        worldread = vdef.pop('worldreadable', False)

        if worldread:
            role = await self.auth.getRoleByName('all')
            await role.addRule((True, ('view', 'read')), gateiden=iden, nexs=False)

        node = await self.hive.open(('cortex', 'views', iden))

        info = await node.dict()
        for name, valu in vdef.items():
            await info.set(name, valu)

        view = await self._loadView(node)
        view.init2()

        await self.bumpSpawnPool()

        return await view.pack()

    async def delView(self, iden):
        view = self.views.get(iden)
        if view is None:
            raise s_exc.NoSuchView(iden=iden)

        return await self._push('view:del', iden)

    @s_nexus.Pusher.onPush('view:del')
    async def _delView(self, iden):
        '''
        Delete a cortex view by iden.

        Note:
            This does not delete any of the view's layers
        '''
        view = self.views.get(iden, None)
        if view is None:
            return

        if iden == self.view.iden:
            raise s_exc.SynErr(mesg='Cannot delete the main view')

        for cview in self.views.values():
            if cview.parent is not None and cview.parent.iden == iden:
                raise s_exc.SynErr(mesg='Cannot delete a view that has children')

        for pdef in view.info.get('pulls', {}).values():
            await self.delActiveCoro(pdef.get('iden'))

        await self.hive.pop(('cortex', 'views', iden))
        await view.delete()

        await self.auth.delAuthGate(iden)

        await self.bumpSpawnPool()

    async def delLayer(self, iden):
        layr = self.layers.get(iden, None)
        if layr is None:
            raise s_exc.NoSuchLayer(iden=iden)

        return await self._push('layer:del', iden)

    @s_nexus.Pusher.onPush('layer:del', passitem=True)
    async def _delLayer(self, iden, nexsitem):
        layr = self.layers.get(iden, None)
        if layr is None:
            return

        for view in self.views.values():
            if layr in view.layers:
                raise s_exc.LayerInUse(iden=iden)

        del self.layers[iden]

        for pdef in layr.layrinfo.get('pushs', {}).values():
            await self.delActiveCoro(pdef.get('iden'))

        await self.auth.delAuthGate(iden)
        self.dynitems.pop(iden)

        await self.hive.pop(('cortex', 'layers', iden))

        await layr.delete()

        layr.deloffs = nexsitem[0]

        await self.bumpSpawnPool()

    async def setViewLayers(self, layers, iden=None):
        '''
        Args:
            layers ([str]): A top-down list of of layer guids
            iden (str): The view iden (defaults to default view).
        '''
        view = self.getView(iden)
        if view is None:
            raise s_exc.NoSuchView(iden=iden)

        await view.setLayers(layers)
        await self.bumpSpawnPool()

    def getLayer(self, iden=None):
        '''
        Get a Layer object.

        Args:
            iden (str): The layer iden to retrieve.

        Returns:
            Layer: A Layer object.
        '''
        if iden is None:
            return self.view.layers[0]

        # For backwards compatibility, resolve references to old layer iden == cortex.iden to the main layer
        # TODO:  due to our migration policy, remove in 3.0.0
        if iden == self.iden:
            return self.view.layers[0]

        return self.layers.get(iden)

    def listLayers(self):
        return self.layers.values()

    async def getLayerDef(self, iden=None):
        layr = self.getLayer(iden)
        if layr is not None:
            return await layr.pack()

    async def getLayerDefs(self):
        return [await lyr.pack() for lyr in self.layers.values()]

    def getView(self, iden=None, user=None):
        '''
        Get a View object.

        Args:
            iden (str): The View iden to retrieve.

        Returns:
            View: A View object.
        '''
        if iden is None:
            if user is not None:
                iden = user.profile.get('cortex:view')

            if iden is None:
                iden = self.view.iden

        # For backwards compatibility, resolve references to old view iden == cortex.iden to the main view
        # TODO:  due to our migration policy, remove in 3.0.0
        if iden == self.iden:
            iden = self.view.iden

        view = self.views.get(iden)
        if view is None:
            return None

        if user is not None:
            user.confirm(('view', 'read'), gateiden=iden)

        return view

    def listViews(self):
        return list(self.views.values())

    async def getViewDef(self, iden):
        view = self.getView(iden=iden)
        if view is not None:
            return await view.pack()

    async def getViewDefs(self):
        return [await v.pack() for v in self.views.values()]

    async def addLayer(self, ldef=None, nexs=True):
        '''
        Add a Layer to the cortex.

        Args:
            ldef (Optional[Dict]):  layer configuration
            nexs (bool):            whether to record a nexus transaction (internal use only)
        '''
        ldef = ldef or {}

        ldef['iden'] = s_common.guid()
        ldef.setdefault('creator', self.auth.rootuser.iden)
        ldef.setdefault('lockmemory', self.conf.get('layers:lockmemory'))
        ldef.setdefault('logedits', self.conf.get('layers:logedits'))
        ldef.setdefault('readonly', False)

        s_layer.reqValidLdef(ldef)

        if nexs:
            return await self._push('layer:add', ldef)
        else:
            return await self._addLayer(ldef, (None, None))

    @s_nexus.Pusher.onPush('layer:add', passitem=True)
    async def _addLayer(self, ldef, nexsitem):

        s_layer.reqValidLdef(ldef)

        iden = ldef.get('iden')
        if iden in self.layers:
            return

        layr = self.layers.get(iden)
        if layr is not None:
            return await layr.pack()
        creator = ldef.get('creator')

        user = await self.auth.reqUser(creator)

        node = await self.hive.open(('cortex', 'layers', iden))

        layrinfo = await node.dict()
        for name, valu in ldef.items():
            await layrinfo.set(name, valu)

        layr = await self._initLayr(layrinfo, nexsoffs=nexsitem[0])
        await user.setAdmin(True, gateiden=iden, logged=False)

        # forward wind the new layer to the current model version
        await layr.setModelVers(s_modelrev.maxvers)

        return await layr.pack()

    async def _initLayr(self, layrinfo, nexsoffs=None):
        '''
        Instantiate a Layer() instance via the provided layer info HiveDict.
        '''
        layr = await self._ctorLayr(layrinfo)
        layr.addoffs = nexsoffs

        self.layers[layr.iden] = layr
        self.dynitems[layr.iden] = layr

        if self.maxnodes:
            counts = await layr.getFormCounts()
            self.nodecount += sum(counts.values())

            def onadd():
                self.nodecount += 1

            def ondel():
                self.nodecount -= 1
            layr.nodeAddHook = onadd
            layr.nodeDelHook = ondel

        await self.auth.addAuthGate(layr.iden, 'layer')

        for pdef in layrinfo.get('pushs', {}).values():
            await self.runLayrPush(layr, pdef)

        await self.bumpSpawnPool()

        await self.fire('core:layr:add', iden=layr.iden)

        return layr

    async def _ctorLayr(self, layrinfo):
        '''
        Actually construct the Layer instance for the given HiveDict.
        '''
        iden = layrinfo.get('iden')
        path = s_common.gendir(self.dirn, 'layers', iden)

        # In case that we're a mirror follower and we have a downstream layer, disable upstream sync
        # TODO allow_upstream needs to be separated out
        mirror = self.conf.get('mirror')
        return await s_layer.Layer.anit(layrinfo, path, nexsroot=self.nexsroot, allow_upstream=not mirror)

    async def _initCoreLayers(self):
        node = await self.hive.open(('cortex', 'layers'))
        for _, node in node:
            layrinfo = await node.dict()
            await self._initLayr(layrinfo)

    @s_nexus.Pusher.onPushAuto('layer:push:add')
    async def addLayrPush(self, layriden, pdef):

        reqValidPush(pdef)

        iden = pdef.get('iden')

        layr = self.layers.get(layriden)
        if layr is None:
            return

        pushs = layr.layrinfo.get('pushs')
        if pushs is None:
            pushs = {}

        # handle last-message replay
        if pushs.get(iden) is not None:
            return

        pushs[iden] = pdef

        await layr.layrinfo.set('pushs', pushs)
        await self.runLayrPush(layr, pdef)

    @s_nexus.Pusher.onPushAuto('layer:push:del')
    async def delLayrPush(self, layriden, pushiden):

        layr = self.layers.get(layriden)
        if layr is None:
            return

        pushs = layr.layrinfo.get('pushs')
        if pushs is None:
            return

        pdef = pushs.pop(pushiden, None)
        if pdef is None:
            return

        await layr.layrinfo.set('pushs', pushs)
        await self.delActiveCoro(pushiden)

    @s_nexus.Pusher.onPushAuto('view:pull:add')
    async def addViewPull(self, viewiden, pdef):

        reqValidPull(pdef)

        # TODO: schema validation
        iden = pdef.get('iden')

        view = self.views.get(viewiden)
        if view is None:
            return

        pulls = view.info.get('pulls')
        if pulls is None:
            pulls = {}

        # handle last-message replay
        if pulls.get(iden) is not None:
            return

        pulls[iden] = pdef
        await view.info.set('pulls', pulls)

        await self.runViewPull(view, pdef)

    @s_nexus.Pusher.onPushAuto('view:pull:del')
    async def delViewPull(self, viewiden, pulliden):

        view = self.views.get(viewiden)
        if view is None:
            return

        pulls = view.info.get('pulls')
        if pulls is None:
            return

        pdef = pulls.pop(pulliden, None)
        if pdef is None:
            return

        await view.info.set('pulls', pulls)
        await self.delActiveCoro(pulliden)

    async def runLayrPush(self, layr, pdef):
        url = pdef.get('url')
        iden = pdef.get('iden')
        # push() will refire as needed

        async def push():
            async with await self.boss.promote(f'layer push: {layr.iden} {iden}', self.auth.rootuser) as task:
                async with await s_telepath.openurl(url) as proxy:
                    await self._pushBulkEdits(layr, proxy, pdef)

        await self.addActiveCoro(push, iden=iden)

    async def runViewPull(self, view, pdef):
        url = pdef.get('url')
        iden = pdef.get('iden')
        # pull() will refire as needed

        async def pull():
            async with await self.boss.promote(f'view pull: {view.iden} {iden}', self.auth.rootuser) as task:
                async with await s_telepath.openurl(url) as proxy:
                    await self._pushBulkEdits(proxy, view, pdef)

        await self.addActiveCoro(pull, iden=iden)

    async def _pushBulkEdits(self, layr0, layr1, pdef):

        iden = pdef.get('iden')
        user = pdef.get('user')

        gvar = f'push:{iden}'

        async with await s_base.Base.anit() as base:

            queue = s_queue.Queue(maxsize=10000)

            async def fill():

                try:
                    offs = await self.getStormVar(gvar, -1)
                    async for item in layr0.syncNodeEdits(offs + 1, wait=True):
                        await queue.put(item)
                    await queue.close()

                except asyncio.CancelledError: # pragma: no cover
                    raise

                except Exception as e:
                    logger.exception(f'pushBulkEdits fill() error: {e}')
                    await queue.close()

            base.schedCoro(fill())

            async for chunk in queue.slices():

                meta = {'time': s_common.now(), 'user': user}

                alledits = []
                for offs, edits in chunk:
                    # prevent push->push->push nodeedits growth
                    alledits.extend(edits)
                    if len(alledits) > 1000:
                        await layr1.storNodeEdits(alledits, meta)
                        await self.setStormVar(gvar, offs)
                        alledits.clear()

                if alledits:
                    await layr1.storNodeEdits(edits, meta)
                    await self.setStormVar(gvar, offs)

    async def _checkNexsIndx(self):
        layroffs = [await layr.getNodeEditOffset() for layr in self.layers.values()]
        if layroffs:
            maxindx = max(layroffs)
            if maxindx > await self.getNexsIndx():
                await self.setNexsIndx(maxindx)

    async def cloneLayer(self, iden, ldef=None):
        '''
        Make a copy of a Layer in the cortex.

        Args:
            iden (str): Layer iden to clone
            ldef (Optional[Dict]): Layer configuration overrides

        Note:
            This should only be called with a reasonably static Cortex
            due to possible races.
        '''
        layr = self.layers.get(iden, None)
        if layr is None:
            raise s_exc.NoSuchLayer(iden=iden)

        ldef = ldef or {}
        ldef['iden'] = s_common.guid()
        ldef.setdefault('creator', self.auth.rootuser.iden)

        return await self._push('layer:clone', iden, ldef)

    @s_nexus.Pusher.onPush('layer:clone', passitem=True)
    async def _cloneLayer(self, iden, ldef, nexsitem):

        layr = self.layers.get(iden)
        if layr is None:
            return

        newiden = ldef.get('iden')
        if newiden in self.layers:
            return

        newpath = s_common.gendir(self.dirn, 'layers', newiden)
        await layr.clone(newpath)

        node = await self.hive.open(('cortex', 'layers', iden))
        copynode = await self.hive.open(('cortex', 'layers', newiden))

        layrinfo = await node.dict()
        copyinfo = await copynode.dict()
        for name, valu in layrinfo.items():
            await copyinfo.set(name, valu)

        for name, valu in ldef.items():
            await copyinfo.set(name, valu)

        copylayr = await self._initLayr(copyinfo, nexsoffs=nexsitem[0])

        creator = copyinfo.get('creator')
        user = await self.auth.reqUser(creator)
        await user.setAdmin(True, gateiden=newiden, logged=False)

        return await copylayr.pack()

    def addStormCmd(self, ctor):
        '''
        Add a synapse.lib.storm.Cmd class to the cortex.
        '''
        if not s_grammar.isCmdName(ctor.name):
            raise s_exc.BadCmdName(name=ctor.name)

        self.stormcmds[ctor.name] = ctor
        self.storm_cmd_ctors[ctor.name] = ctor

    async def addStormDmon(self, ddef):
        '''
        Add a storm dmon task.
        '''
        iden = s_common.guid()
        ddef['iden'] = iden
        return await self._push('storm:dmon:add', ddef)

    @s_nexus.Pusher.onPush('storm:dmon:add')
    async def _onAddStormDmon(self, ddef):
        iden = ddef['iden']

        dmon = self.stormdmons.getDmon(iden)
        if dmon is not None:
            return dmon.pack()

        if ddef.get('user') is None:
            user = await self.auth.getUserByName('root')
            ddef['user'] = user.iden

        dmon = await self.runStormDmon(iden, ddef)

        await self.stormdmonhive.set(iden, ddef)
        return dmon.pack()

    async def delStormDmon(self, iden):
        '''
        Stop and remove a storm dmon.
        '''
        ddef = await self.stormdmonhive.pop(iden)
        if ddef is None:
            mesg = f'No storm daemon exists with iden {iden}.'
            raise s_exc.NoSuchIden(mesg=mesg)

        return await self._push('storm:dmon:del', iden)

    @s_nexus.Pusher.onPush('storm:dmon:del')
    async def _delStormDmon(self, iden):
        await self.stormdmons.popDmon(iden)

    def getStormCmd(self, name):
        return self.stormcmds.get(name)

    async def runStormDmon(self, iden, ddef):

        # validate ddef before firing task
        s_storm.reqValidDdef(ddef)

        dmon = self.stormdmons.getDmon(iden)
        if dmon is not None:
            return dmon

        await self.auth.reqUser(ddef['user'])

        # raises if parser failure
        self.getStormQuery(ddef.get('storm'))

        dmon = await self.stormdmons.addDmon(iden, ddef)

        return dmon

    async def getStormDmon(self, iden):
        return self.stormdmons.getDmonDef(iden)

    async def getStormDmons(self):
        return self.stormdmons.getDmonDefs()

    async def getStormDmonLog(self, iden):
        return self.stormdmons.getDmonRunlog(iden)

    def addStormLib(self, path, ctor):

        root = self.libroot
        # (name, {kids}, {funcs})

        for name in path:
            step = root[1].get(name)
            if step is None:
                step = (name, {}, {})
                root[1][name] = step
            root = step

        root[2]['ctor'] = ctor

    def getStormLib(self, path):
        root = self.libroot
        for name in path:
            step = root[1].get(name)
            if step is None:
                return None
            root = step
        return root

    def getStormCmds(self):
        return list(self.stormcmds.items())

    async def getAxon(self):
        await self.axready.wait()
        return self.axon.iden

    def setFeedFunc(self, name, func):
        '''
        Set a data ingest function.

        def func(snap, items):
            loaditems...
        '''
        self.feedfuncs[name] = func

    def getFeedFunc(self, name):
        '''
        Get a data ingest function.
        '''
        return self.feedfuncs.get(name)

    async def getFeedFuncs(self):
        ret = []
        for name, ctor in self.feedfuncs.items():
            # TODO - Future support for feed functions defined via Storm.
            doc = getattr(ctor, '__doc__', None)
            if doc is None:
                doc = 'No feed docstring'
            doc = doc.strip()
            desc = doc.split('\n')[0]
            ret.append({'name': name,
                        'desc': desc,
                        'fulldoc': doc,
                        })
        return tuple(ret)

    async def _addSynNodes(self, snap, items):
        '''
        Add nodes to the Cortex via the packed node format.
        '''
        async for node in snap.addNodes(items):
            yield node

    async def _addSynSplice(self, snap, items):

        for item in items:
            func = self.splicers.get(item[0])

            if func is None:
                await snap.warn(f'no such splice: {item!r}')
                continue

            try:
                await func(snap, item)
            except asyncio.CancelledError:  # pragma: no cover  TODO:  remove once >= py 3.8 only
                raise
            except Exception as e:
                logger.exception('splice error')
                await snap.warn(f'splice error: {e}')

    async def _onFeedNodeAdd(self, snap, mesg):

        ndef = mesg[1].get('ndef')

        if ndef is None:
            await snap.warn(f'Invalid Splice: {mesg!r}')
            return

        await snap.addNode(*ndef)

    async def _onFeedNodeDel(self, snap, mesg):

        ndef = mesg[1].get('ndef')

        node = await snap.getNodeByNdef(ndef)
        if node is None:
            return

        await node.delete()

    async def _onFeedPropSet(self, snap, mesg):

        ndef = mesg[1].get('ndef')
        name = mesg[1].get('prop')
        valu = mesg[1].get('valu')

        node = await snap.getNodeByNdef(ndef)
        if node is None:
            return

        await node.set(name, valu)

    async def _onFeedPropDel(self, snap, mesg):

        ndef = mesg[1].get('ndef')
        name = mesg[1].get('prop')

        node = await snap.getNodeByNdef(ndef)
        if node is None:
            return

        await node.pop(name)

    async def _onFeedTagAdd(self, snap, mesg):

        ndef = mesg[1].get('ndef')
        tag = mesg[1].get('tag')
        valu = mesg[1].get('valu')

        node = await snap.getNodeByNdef(ndef)
        if node is None:
            return

        await node.addTag(tag, valu=valu)

    async def _onFeedTagDel(self, snap, mesg):

        ndef = mesg[1].get('ndef')
        tag = mesg[1].get('tag')

        node = await snap.getNodeByNdef(ndef)
        if node is None:
            return

        await node.delTag(tag)

    async def _onFeedTagPropSet(self, snap, mesg):

        tag = mesg[1].get('tag')
        prop = mesg[1].get('prop')
        ndef = mesg[1].get('ndef')
        valu = mesg[1].get('valu')

        node = await snap.getNodeByNdef(ndef)
        if node is not None:
            await node.setTagProp(tag, prop, valu)

    async def _onFeedTagPropDel(self, snap, mesg):

        tag = mesg[1].get('tag')
        prop = mesg[1].get('prop')
        ndef = mesg[1].get('ndef')

        node = await snap.getNodeByNdef(ndef)
        if node is not None:
            await node.delTagProp(tag, prop)

    async def _addSynNodeEdits(self, snap, items):

        for item in items:
            item = s_common.unjsonsafe_nodeedits(item)
            await snap.applyNodeEdits(item)

    def getCoreMod(self, name):
        return self.modules.get(name)

    def getCoreMods(self):
        ret = []
        for modname, mod in self.modules.items():
            ret.append((modname, mod.conf))
        return ret

    def _initStormOpts(self, opts):
        if opts is None:
            opts = {}

        opts.setdefault('user', self.auth.rootuser.iden)
        return opts

    def _viewFromOpts(self, opts):

        user = self._userFromOpts(opts)

        viewiden = opts.get('view')
        if viewiden is None:
            viewiden = user.profile.get('cortex:view')

        if viewiden is None:
            viewiden = self.view.iden

        # For backwards compatibility, resolve references to old view iden == cortex.iden to the main view
        # TODO:  due to our migration policy, remove in 3.0.0
        if viewiden == self.iden: # pragma: no cover
            viewiden = self.view.iden

        view = self.views.get(viewiden)
        if view is None:
            raise s_exc.NoSuchView(iden=viewiden)

        user.confirm(('view', 'read'), gateiden=viewiden)

        return view

    def _userFromOpts(self, opts):

        if opts is None:
            return self.auth.rootuser

        useriden = opts.get('user')
        if useriden is None:
            return self.auth.rootuser

        user = self.auth.user(useriden)
        if user is None:
            mesg = f'No user found with iden: {useriden}'
            raise s_exc.NoSuchUser(mesg, iden=useriden)

        return user

    async def count(self, text, opts=None):

        opts = self._initStormOpts(opts)

        view = self._viewFromOpts(opts)

        i = 0
        async for _ in view.eval(text, opts=opts):
            i += 1

        return i

    async def storm(self, text, opts=None):
        '''
        '''
        opts = self._initStormOpts(opts)

        view = self._viewFromOpts(opts)
        async for mesg in view.storm(text, opts=opts):
            yield mesg

    async def callStorm(self, text, opts=None):
        opts = self._initStormOpts(opts)
        view = self._viewFromOpts(opts)
        return await view.callStorm(text, opts=opts)

    async def nodes(self, text, opts=None):
        '''
        A simple non-streaming way to return a list of nodes.
        '''
        if self.isfini: # pragma: no cover
            raise s_exc.IsFini()

        opts = self._initStormOpts(opts)

        view = self._viewFromOpts(opts)
        return await view.nodes(text, opts=opts)

    async def eval(self, text, opts=None):
        '''
        Evaluate a storm query and yield packed nodes.

        NOTE: This API is deprecated as of 2.0.0 and will be removed in 3.0.0
        '''
        s_common.deprecated('eval')
        opts = self._initStormOpts(opts)
        view = self._viewFromOpts(opts)
        async for node in view.eval(text, opts=opts):
            yield node

    async def stormlist(self, text, opts=None):
        return [m async for m in self.storm(text, opts=opts)]

    @s_cache.memoize(size=10000)
    def getStormQuery(self, text, mode='storm'):
        '''
        Parse storm query text and return a Query object.
        '''
        query = copy.deepcopy(s_parser.parseQuery(text, mode=mode))
        query.init(self)
        return query

    @contextlib.asynccontextmanager
    async def getStormRuntime(self, query, opts=None):

        opts = self._initStormOpts(opts)

        view = self._viewFromOpts(opts)
        user = self._userFromOpts(opts)

        async with await self.snap(user=user, view=view) as snap:
            with snap.getStormRuntime(query, opts=opts, user=user) as runt:
                yield runt

    async def reqValidStorm(self, text, opts=None):
        '''
        Parse a storm query to validate it.

        Args:
            text (str): The text of the Storm query to parse.
            opts (dict): A Storm options dictionary.

        Returns:
            True: If the query is valid.

        Raises:
            BadSyntaxError: If the query is invalid.
        '''
        if opts is None:
            opts = {}
        mode = opts.get('mode', 'storm')
        self.getStormQuery(text, mode)
        return True

    def _logStormQuery(self, text, user):
        '''
        Log a storm query.
        '''
        if self.conf.get('storm:log'):
            lvl = self.conf.get('storm:log:level')
            logger.log(lvl, 'Executing storm query {%s} as [%s]', text, user.name)

    async def getNodeByNdef(self, ndef, view=None):
        '''
        Return a single Node() instance by (form,valu) tuple.
        '''
        name, valu = ndef

        form = self.model.forms.get(name)
        if form is None:
            raise s_exc.NoSuchForm(name=name)

        norm, info = form.type.norm(valu)

        buid = s_common.buid((form.name, norm))

        async with await self.snap(view=view) as snap:
            return await snap.getNodeByBuid(buid)

    def getCoreInfo(self):
        return {
            'version': synapse.version,
            'modeldef': self.model.getModelDefs(),
            'stormcmds': {cmd: {} for cmd in self.stormcmds.keys()},
        }

    async def addNodes(self, nodedefs, view=None):
        '''
        Quickly add/modify a list of nodes from node definition tuples.
        This API is the simplest/fastest way to add nodes, set node props,
        and add tags to nodes remotely.

        Args:

            nodedefs (list): A list of node definition tuples. See below.

        A node definition tuple is defined as:

            ( (form, valu), {'props':{}, 'tags':{})

        The "props" or "tags" keys may be omitted.

        '''
        async with await self.snap(view=view) as snap:
            snap.strict = False
            async for node in snap.addNodes(nodedefs):
                yield node

    async def addFeedData(self, name, items, *, viewiden=None):
        '''
        Add data using a feed/parser function.

        Args:
            name (str): The name of the feed record format.
            items (list): A list of items to ingest.
            iden (str): The iden of a view to use.
                If a view is not specified, the default view is used.
        '''

        view = self.getView(viewiden)
        if view is None:
            raise s_exc.NoSuchView(iden=viewiden)

        async with await self.snap(view=view) as snap:
            snap.strict = False
            await snap.addFeedData(name, items)

    async def snap(self, user=None, view=None):
        '''
        Return a transaction object for the default view.

        Args:
            user (str): The user to get the snap for.
            view (View): View object to use when making the snap.

        Notes:
            This must be used as an asynchronous context manager.

        Returns:
            s_snap.Snap: A Snap object for the view.
        '''

        if view is None:
            view = self.view

        if user is None:
            user = await self.auth.getUserByName('root')

        snap = await view.snap(user)

        return snap

    async def loadCoreModule(self, ctor, conf=None):
        '''
        Load a single cortex module with the given ctor and conf.

        Args:
            ctor (str): The python module class path
            conf (dict):Config dictionary for the module
        '''
        if conf is None:
            conf = {}

        modu = self._loadCoreModule(ctor, conf=conf)

        try:
            await s_coro.ornot(modu.preCoreModule)
        except asyncio.CancelledError:  # pragma: no cover  TODO:  remove once >= py 3.8 only
            raise
        except Exception:
            logger.exception(f'module preCoreModule failed: {ctor}')
            self.modules.pop(ctor, None)
            return

        mdefs = modu.getModelDefs()
        self.model.addDataModels(mdefs)

        cmds = modu.getStormCmds()
        [self.addStormCmd(c) for c in cmds]

        try:
            await s_coro.ornot(modu.initCoreModule)
        except asyncio.CancelledError:  # pragma: no cover  TODO:  remove once >= py 3.8 only
            raise
        except Exception:
            logger.exception(f'module initCoreModule failed: {ctor}')
            self.modules.pop(ctor, None)
            return

        await self.fire('core:module:load', module=ctor)

        return modu

    async def _loadCoreMods(self):

        mods = []
        cmds = []
        mdefs = []

        for ctor in list(s_modules.coremods):
            await self._preLoadCoreModule(ctor, mods, cmds, mdefs)
        for ctor in self.conf.get('modules'):
            await self._preLoadCoreModule(ctor, mods, cmds, mdefs, custom=True)

        self.model.addDataModels(mdefs)
        [self.addStormCmd(c) for c in cmds]

    async def _preLoadCoreModule(self, ctor, mods, cmds, mdefs, custom=False):
        conf = None
        # allow module entry to be (ctor, conf) tuple
        if isinstance(ctor, (list, tuple)):
            ctor, conf = ctor

        modu = self._loadCoreModule(ctor, conf=conf)
        if modu is None:
            return

        mods.append(modu)

        try:
            await s_coro.ornot(modu.preCoreModule)
        except asyncio.CancelledError:  # pragma: no cover  TODO:  remove once >= py 3.8 only
            raise
        except Exception:
            logger.exception(f'module preCoreModule failed: {ctor}')
            self.modules.pop(ctor, None)
            return

        cmds.extend(modu.getStormCmds())
        model_defs = modu.getModelDefs()
        if custom:
            for _mdef, mnfo in model_defs:
                mnfo['custom'] = True
        mdefs.extend(model_defs)

    async def _initCoreMods(self):

        with s_provenance.claim('init', meth='_initCoreMods'):
            for ctor, modu in list(self.modules.items()):

                try:
                    await s_coro.ornot(modu.initCoreModule)
                except asyncio.CancelledError:  # pragma: no cover  TODO:  remove once >= py 3.8 only
                    raise
                except Exception:
                    logger.exception(f'module initCoreModule failed: {ctor}')
                    self.modules.pop(ctor, None)

    def _loadCoreModule(self, ctor, conf=None):

        if ctor in self.modules:
            raise s_exc.ModAlreadyLoaded(mesg=f'{ctor} already loaded')
        try:
            modu = s_dyndeps.tryDynFunc(ctor, self, conf=conf)
            self.modules[ctor] = modu
            return modu

        except Exception:
            logger.exception('mod load fail: %s' % (ctor,))
            return None

    async def stat(self):
        stats = {
            'iden': self.iden,
            'layer': await self.getLayer().stat(),
            'formcounts': await self.getFormCounts(),
        }
        return stats

    async def getPropNorm(self, prop, valu):
        '''
        Get the normalized property value based on the Cortex data model.

        Args:
            prop (str): The property to normalize.
            valu: The value to normalize.

        Returns:
            (tuple): A two item tuple, containing the normed value and the info dictionary.

        Raises:
            s_exc.NoSuchProp: If the prop does not exist.
            s_exc.BadTypeValu: If the value fails to normalize.
        '''
        pobj = self.model.prop(prop)
        if pobj is None:
            raise s_exc.NoSuchProp(mesg=f'The property {prop} does not exist.',
                                   prop=prop)
        norm, info = pobj.type.norm(valu)
        return norm, info

    async def getTypeNorm(self, name, valu):
        '''
        Get the normalized type value based on the Cortex data model.

        Args:
            name (str): The type to normalize.
            valu: The value to normalize.

        Returns:
            (tuple): A two item tuple, containing the normed value and the info dictionary.

        Raises:
            s_exc.NoSuchType: If the type does not exist.
            s_exc.BadTypeValu: If the value fails to normalize.
        '''
        tobj = self.model.type(name)
        if tobj is None:
            raise s_exc.NoSuchType(mesg=f'The type {name} does not exist.',
                                   name=name)
        norm, info = tobj.norm(valu)
        return norm, info

    @staticmethod
    def _convert_reqdict(reqdict):
        return {s_agenda.TimeUnit.fromString(k): v for (k, v) in reqdict.items()}

    async def addCronJob(self, cdef):
        '''
        Add a cron job to the cortex.  Convenience wrapper around agenda.add

        A cron job is a persistently-stored item that causes storm queries to be run in the future.  The specification
        for the times that the queries run can be one-shot or recurring.

        Args:
            query (str):  The storm query to execute in the future
            reqs (Union[Dict[str, Union[int, List[int]]], List[Dict[...]]]):
                Either a dict of the fixed time fields or a list of such dicts.  The keys are in the set ('year',
                'month', 'dayofmonth', 'dayofweek', 'hour', 'minute'.  The values must be positive integers, except for
                the key of 'dayofmonth' in which it may also be a negative integer which represents the number of days
                from the end of the month with -1 representing the last day of the month.  All values may also be lists
                of valid values.
            incunit (Optional[str]):
                A member of the same set as above, with an additional member 'day'.  If is None (default), then the
                appointment is one-shot and will not recur.
            incvals (Union[int, List[int]):
                A integer or a list of integers of the number of units

        Returns (bytes):
            An iden that can be used to later modify, query, and delete the job.

        Notes:
            reqs must have fields present or incunit must not be None (or both)
            The incunit if not None it must be larger in unit size than all the keys in all reqs elements.
            Non-recurring jobs may also have a req of 'now' which will cause the job to also execute immediately.
        '''
        s_agenda.reqValidCdef(cdef)

        incunit = cdef.get('incunit')
        reqs = cdef.get('reqs')

        try:
            if incunit is not None:
                if isinstance(incunit, (list, tuple)):
                    incunit = [s_agenda.TimeUnit.fromString(i) for i in incunit]
                else:
                    incunit = s_agenda.TimeUnit.fromString(incunit)
                cdef['incunit'] = incunit

            if isinstance(reqs, Mapping):
                reqs = self._convert_reqdict(reqs)
            else:
                reqs = [self._convert_reqdict(req) for req in reqs]

            if incunit is not None and s_agenda.TimeUnit.NOW in reqs:
                mesg = "Recurring jobs may not be scheduled to run 'now'"
                raise s_exc.BadConfValu(mesg)

            cdef['reqs'] = reqs
        except KeyError:
            raise s_exc.BadConfValu('Unrecognized time unit')

        cdef['iden'] = s_common.guid()

        return await self._push('cron:add', cdef)

    @s_nexus.Pusher.onPush('cron:add')
    async def _onAddCronJob(self, cdef):

        iden = cdef['iden']

        appt = self.agenda.appts.get(iden)
        if appt is not None:
            return appt.pack()

        user = await self.auth.reqUser(cdef['creator'])

        cdef = await self.agenda.add(cdef)

        await self.auth.addAuthGate(iden, 'cronjob')
        await user.setAdmin(True, gateiden=iden, logged=False)

        return cdef

    @s_nexus.Pusher.onPushAuto('cron:del')
    async def delCronJob(self, iden):
        '''
        Delete a cron job

        Args:
            iden (bytes):  The iden of the cron job to be deleted
        '''
        try:
            await self.agenda.delete(iden)
        except s_exc.NoSuchIden:
            return

        await self.auth.delAuthGate(iden)

    @s_nexus.Pusher.onPushAuto('cron:mod')
    async def updateCronJob(self, iden, query):
        '''
        Change an existing cron job's query

        Args:
            iden (bytes):  The iden of the cron job to be changed
        '''
        await self.agenda.mod(iden, query)

    @s_nexus.Pusher.onPushAuto('cron:enable')
    async def enableCronJob(self, iden):
        '''
        Enable a cron job

        Args:
            iden (bytes):  The iden of the cron job to be changed
        '''
        await self.agenda.enable(iden)

    @s_nexus.Pusher.onPushAuto('cron:disable')
    async def disableCronJob(self, iden):
        '''
        Enable a cron job

        Args:
            iden (bytes):  The iden of the cron job to be changed
        '''
        await self.agenda.disable(iden)

    async def listCronJobs(self):
        '''
        Get information about all the cron jobs accessible to the current user
        '''
        crons = []

        for _, cron in self.agenda.list():

            info = cron.pack()

            user = self.auth.user(cron.creator)
            info['username'] = user.name

            crons.append(info)

        return crons

    @s_nexus.Pusher.onPushAuto('cron:edit')
    async def editCronJob(self, iden, name, valu):
        '''
        Modify a cron job definition.
        '''
        appt = await self.agenda.get(iden)
        # TODO make this generic and check cdef

        if name == 'name':
            await appt.setName(str(valu))
            return appt.pack()

        if name == 'doc':
            await appt.setDoc(str(valu))
            return appt.pack()

        mesg = f'editCronJob name {name} is not supported for editing.'
        raise s_exc.BadArg(mesg=mesg)

    async def _enableMigrationMode(self):
        '''
        Prevents cron jobs and triggers from running
        '''
        self.agenda.enabled = False
        self.trigson = False

    async def _disableMigrationMode(self):
        '''
        Allows cron jobs and triggers to run
        '''
        if self.conf.get('cron:enable'):
            self.agenda.enabled = True

        if self.conf.get('trigger:enable'):
            self.trigson = True

@contextlib.asynccontextmanager
async def getTempCortex(mods=None):
    '''
    Get a proxy to a cortex backed by a temporary directory.

    Args:
        mods (list): A list of modules which are loaded into the cortex.

    Notes:
        The cortex and temporary directory are town down on exit.
        This should only be called from synchronous code.

    Returns:
        Proxy to the cortex.
    '''
    with s_common.getTempDir() as dirn:

        async with await Cortex.anit(dirn) as core:
            if mods:
                for mod in mods:
                    await core.loadCoreModule(mod)
            async with core.getLocalProxy() as prox:
                yield prox<|MERGE_RESOLUTION|>--- conflicted
+++ resolved
@@ -58,13 +58,12 @@
 
 reqver = '>=0.2.0,<3.0.0'
 
-<<<<<<< HEAD
 # Constants returned in results from syncLayersEvents and syncIndexEvents
 SYNC_NODEEDITS = 0  # A nodeedits:     (<offs>, 0, <etyp>, (<etype args>), {<meta>})
 SYNC_NODEEDIT = 1   # A nodeedit:     (<offs>, 0, <etyp>, (<etype args>))
 SYNC_LAYR_ADD = 3   # A layer was added
 SYNC_LAYR_DEL = 4   # A layer was deleted
-=======
+
 # push/pull def
 reqValidPush = s_config.getJsValidator({
     'type': 'object',
@@ -79,7 +78,6 @@
     'required': ['iden', 'url', 'user', 'time'],
 })
 reqValidPull = reqValidPush
->>>>>>> d6df5cde
 
 class CoreApi(s_cell.CellApi):
     '''
@@ -3123,7 +3121,7 @@
         # push() will refire as needed
 
         async def push():
-            async with await self.boss.promote(f'layer push: {layr.iden} {iden}', self.auth.rootuser) as task:
+            async with await self.boss.promote(f'layer push: {layr.iden} {iden}', self.auth.rootuser):
                 async with await s_telepath.openurl(url) as proxy:
                     await self._pushBulkEdits(layr, proxy, pdef)
 
@@ -3135,7 +3133,7 @@
         # pull() will refire as needed
 
         async def pull():
-            async with await self.boss.promote(f'view pull: {view.iden} {iden}', self.auth.rootuser) as task:
+            async with await self.boss.promote(f'view pull: {view.iden} {iden}', self.auth.rootuser):
                 async with await s_telepath.openurl(url) as proxy:
                     await self._pushBulkEdits(proxy, view, pdef)
 
