import json
import asyncio
import logging
import pathlib
import contextlib
import collections

import tornado.web as t_web
import tornado.netutil as t_netutil
import tornado.httpserver as t_http

import synapse.exc as s_exc
import synapse.glob as s_glob
import synapse.common as s_common
import synapse.dyndeps as s_dyndeps
import synapse.telepath as s_telepath
import synapse.datamodel as s_datamodel

import synapse.lib.cell as s_cell
import synapse.lib.coro as s_coro
import synapse.lib.lmdb as s_lmdb
import synapse.lib.snap as s_snap
import synapse.lib.cache as s_cache
import synapse.lib.storm as s_storm
import synapse.lib.layer as s_layer
import synapse.lib.queue as s_queue
import synapse.lib.syntax as s_syntax
import synapse.lib.modules as s_modules

logger = logging.getLogger(__name__)

DEFAULT_LAYER_NAME = '000-default'

'''
A Cortex implements the synapse hypergraph object.

Many Cortex APIs operate on nodes which consist of primitive data structures
which can be serialized with msgpack/json

Example Node

( (<form>, <valu>), {

    "props": {
        <name>: <valu>,
        ...
    },
    "tags": {

        "foo": <time>,
        "foo.bar": <time>,
    },
})
'''

class View:
    '''
    A view represents a cortex as seen from a specific set of layers.

    The view class is used to implement Copy-On-Write layers as well as
    interact with a subset of the layers configured in a Cortex.
    '''
    def __init__(self, core, layers):
        self.core = core
        self.layers = layers
        self.model = core.model

        # our "top" layer is "us"
        self.layer = self.layers[-1]

    def snap(self):
        return s_snap.Snap(self.core, self.layers)

class HttpModelApiV1(t_web.RequestHandler):

    def initialize(self, cell):
        self.cell = cell

    async def get(self):
        self.set_header('content-type', 'application/json')
        modl = self.cell.model.getModelDict()
        byts = json.dumps({'status': 'ok', 'result': modl})
        self.write(byts)

class CoreApi(s_cell.CellApi):
    '''
    The CoreApi is exposed over telepath.
    '''
    @s_cell.adminapi
    def getCoreMods(self):
        return self.cell.getCoreMods()

    @s_cell.adminapi
    def stat(self):
        return self.cell.stat()

    def getNodesBy(self, full, valu, cmpr='='):
        '''
        Yield Node.pack() tuples which match the query.
        '''
        for node in self.cell.getNodesBy(full, valu, cmpr=cmpr):
            yield node.pack()

    async def fini(self):
        pass

    def allowed(self, *path):
        if self.user is None:
            return True

        return self.user.allowed(path)

    def _reqUserAllowed(self, *path):
        if not self.allowed(*path):
            perm = '.'.join(path)
            raise s_exc.AuthDeny(perm=perm, user=self.user.name)

    def getModelDict(self):
        '''
        Return a dictionary which describes the data model.

        Returns:
            (dict): A model description dictionary.
        '''
        return self.cell.model.getModelDict()

    def addNodeTag(self, iden, tag, valu=(None, None)):
        '''
        Add a tag to a node specified by iden.

        Args:
            iden (str): A hex encoded node BUID.
            tag (str):  A tag string.
            valu (tuple):  A time interval tuple or (None, None).
        '''
        buid = s_common.uhex(iden)

        parts = tag.split('.')
        self._reqUserAllowed('tag:add', *parts)

        with self.cell.snap(user=self.user) as snap:

            node = snap.getNodeByBuid(buid)
            if node is None:
                raise s_exc.NoSuchIden(iden=iden)

            node.addTag(tag, valu=valu)
            return node.pack()

    def delNodeTag(self, iden, tag):
        '''
        Delete a tag from the node specified by iden.

        Args:
            iden (str): A hex encoded node BUID.
            tag (str):  A tag string.
        '''
        buid = s_common.uhex(iden)

        parts = tag.split('.')
        self._reqUserAllowed('tag:del', *parts)

        with self.cell.snap(user=self.user) as snap:

            node = snap.getNodeByBuid(buid)
            if node is None:
                raise s_exc.NoSuchIden(iden=iden)

            node.delTag(tag)
            return node.pack()

    def setNodeProp(self, iden, name, valu):

        buid = s_common.uhex(iden)

        with self.cell.snap(user=self.user) as snap:

            node = snap.getNodeByBuid(buid)
            if node is None:
                raise s_exc.NoSuchIden(iden=iden)

            prop = node.form.props.get(name)
            self._reqUserAllowed('prop:set', prop.full)

            node.set(name, valu)
            return node.pack()

    def addNode(self, form, valu, props=None):

        self._reqUserAllowed('node:add', form)

        with self.cell.snap(user=self.user) as snap:
            node = snap.addNode(form, valu, props=props)
            return node.pack()

    def addNodes(self, nodes):
        '''
        Add a list of packed nodes to the cortex.

        Args:
            nodes (list): [ ( (form, valu), {'props':{}, 'tags':{}}), ... ]

        Yields:
            (tuple): Packed node tuples ((form,valu), {'props': {}, 'tags':{}})

        '''

        # First check that that user may add each form

        done = {}
        for node in nodes:

            formname = node[0][0]
            if done.get(formname):
                continue

            self._reqUserAllowed('node:add', formname)
            done[formname] = True

        with self.cell.snap(user=self.user) as snap:

            snap.strict = False

            for node in snap.addNodes(nodes):

                if node is not None:
                    node = node.pack()

                yield node

    def addFeedData(self, name, items, seqn=None):

        self._reqUserAllowed('feed:data', *name.split('.'))

        with self.cell.snap(user=self.user) as snap:
            snap.strict = False
            return snap.addFeedData(name, items, seqn=seqn)

    def getFeedOffs(self, iden):
        return self.cell.getFeedOffs(iden)

    @s_cell.adminapi
    def setFeedOffs(self, iden, offs):
        return self.cell.setFeedOffs(iden, offs)

    async def count(self, text, opts=None):
        '''
        Count the number of nodes which result from a storm query.

        Args:
            text (str): Storm query text.
            opts (dict): Storm query options.

        Returns:
            (int): The number of nodes resulting from the query.
        '''
<<<<<<< HEAD
        query = self._getStormQuery(text, opts=opts)
=======
        with self.cell.snap(user=self.user) as snap:
            return sum((1 for n in snap.eval(text, opts=opts, user=self.user)))
>>>>>>> 6f5fc661

        #TODO
        #return sum((1 for n in query.evaluate()))

        valu = 0
        async for _ in query.evaluate():
            valu += 1
        return valu

    async def eval(self, text, opts=None):
        '''
        Evalute a storm query and yield packed nodes.
        '''
<<<<<<< HEAD
        query = self._getStormQuery(text, opts=opts)
        dorepr = query.opts.get('repr')

        try:

            async for node, path in query.evaluate():
                pode = node.pack(dorepr=dorepr)
                pode[1].update(path.pack())
                yield pode

        except Exception as e:
            logging.exception('exception during storm eval')
            query.cancel()
            raise

    def _getStormQuery(self, text, opts=None):

        try:

            query = self.cell.view.getStormQuery(text)
            query.setUser(self.user)

            if opts is not None:
                query.opts.update(opts)

            return query

        except Exception as e:
            logger.exception('storm query parser error')
            raise
=======
        with self.cell.snap(user=self.user) as snap:
            yield from snap.iterStormPodes(text, opts=opts, user=self.user)
>>>>>>> 6f5fc661

    def storm(self, text, opts=None):
        '''
        Execute a storm query and yield messages.
        '''
        for mesg in self.cell.storm(text, opts=opts, user=self.user):
            yield mesg

    @s_cell.adminapi
    def splices(self, offs, size):
        '''
        Return the list of splices at the given offset.
        '''
        yield from self.cell.layer.splices(offs, size)

class Cortex(s_cell.Cell):
    '''
    A Cortex implements the synapse hypergraph.

    The bulk of the Cortex API lives on the Snap() object which can
    be obtained by calling Cortex.snap() in a with block.  This allows
    callers to manage transaction boundaries explicitly and dramatically
    increases performance.
    '''
    confdefs = (

        ('layer:lmdb:mapsize', {
            'type': 'int', 'defval': s_lmdb.DEFAULT_MAP_SIZE,
            'doc': 'The default size for a new LMDB layer map.'
        }),

        ('modules', {
            'type': 'list', 'defval': (),
            'doc': 'A list of module classes to load.'
        }),

        ('storm:log', {
            'type': 'bool', 'defval': False,
            'doc': 'Log storm queries via system logger.'
        }),

        ('storm:log:level', {
            'type': 'int',
            'defval': logging.WARNING,
            'doc': 'Logging log level to emit storm logs at.'
        }),

        ('splice:sync', {
            'type': 'str', 'defval': None,
            'doc': 'A telepath URL for an upstream cortex.'
        }),

        ('splice:cryotank', {
            'type': 'str', 'defval': None,
            'doc': 'A telepath URL for a cryotank used to archive splices.'
        }),

        ('feeds', {
            'type': 'list', 'defval': (),
            'doc': 'A list of feed dictionaries.'
        }),

        #('httpapi', {
            #'type': 'dict', 'defval': None,
            #'doc': 'An HTTP API configuration. Port is the only required key.'
        #}),

        # ('storm:save', {
        #     'type': 'bool', 'defval': False,
        #     'doc': 'Archive storm queries for audit trail.'
        # }),

    )

    cellapi = CoreApi

    def __init__(self, dirn):

        s_cell.Cell.__init__(self, dirn)

        self.views = {}
        self.layers = []
        self.modules = {}
        self.feedfuncs = {}

        self.stormcmds = {}
        self.stormrunts = {}

        self.addStormCmd(s_storm.HelpCmd)
        self.addStormCmd(s_storm.IdenCmd)
        self.addStormCmd(s_storm.SpinCmd)
        self.addStormCmd(s_storm.SudoCmd)
        self.addStormCmd(s_storm.UniqCmd)
        self.addStormCmd(s_storm.CountCmd)
        self.addStormCmd(s_storm.LimitCmd)
        self.addStormCmd(s_storm.DelNodeCmd)
        self.addStormCmd(s_storm.MoveTagCmd)
        self.addStormCmd(s_storm.ReIndexCmd)
        self.addStormCmd(s_storm.NoderefsCmd)

        self.splicers = {
            'node:add': self._onFeedNodeAdd,
            'node:del': self._onFeedNodeDel,
            'prop:set': self._onFeedPropSet,
            'prop:del': self._onFeedPropDel,
            'tag:add': self._onFeedTagAdd,
            'tag:del': self._onFeedTagDel,
        }

<<<<<<< HEAD
        self.newp = False
        print('HAHAHAHAHAHAHAHAHA %r' % (self,))
=======
        self.setFeedFunc('syn.nodes', self._addSynNodes)
>>>>>>> 6f5fc661
        self.setFeedFunc('syn.splice', self._addSynSplice)
        self.setFeedFunc('syn.ingest', self._addSynIngest)
        self.newp = True

    async def __anit__(self):
        await s_cell.Cell.__anit__(self)

        await self._initCoreLayers()

        # these may be used directly
        self.model = s_datamodel.Model()
        self.view = View(self, self.layers)

        self.ontagadds = collections.defaultdict(list)
        self.ontagdels = collections.defaultdict(list)

        self.addCoreMods(s_modules.coremods)

        mods = self.conf.get('modules')

        self.addCoreMods(mods)

        self._initCryoLoop()
        self._initPushLoop()
        self._initFeedLoops()

        def fini():
            [layr.fini() for layr in self.layrs]

        self.onfini(fini)

    async def _initCoreLayers(self):

<<<<<<< HEAD
=======
    def onTagAdd(self, name, func):
        '''
        Register a callback for tag addition.
        Args:
            name (str): The name of the tag.
            func (function): The callback func(node, tagname, tagval).

        '''
        #TODO allow name wild cards
        self.ontagadds[name].append(func)

    def onTagDel(self, name, func):
        '''
        Register a callback for tag deletion.
        Args:
            name (str): The name of the tag.
            func (function): The callback func(node, tagname, tagval).

        '''
        #TODO allow name wild cards
        self.ontagdels[name].append(func)

    def runTagAdd(self, node, tag, valu):
        for func in self.ontagadds.get(tag, ()):
            try:
                func(node, tag, valu)
            except Exception as e:
                logger.exception('onTagAdd Error')

    def runTagDel(self, node, tag, valu):
        for func in self.ontagdels.get(tag, ()):
            try:
                func(node, tag, valu)
            except Exception as e:
                logger.exception('onTagDel Error')

    def _initCoreLayers(self):
>>>>>>> 6f5fc661
        import synapse.cells as s_cells  # avoid import cycle

        layersdir = pathlib.Path(self.dirn, 'layers')
        layersdir.mkdir(exist_ok=True)

        if pathlib.Path(layersdir, 'default').is_dir():
            self._migrateOldDefaultLayer()

        # Layers are imported in reverse lexicographic order, where the earliest in the alphabet is the 'topmost'
        # write layer.
        for layerdir in sorted((d for d in layersdir.iterdir() if d.is_dir()), reverse=True):

            logger.info('loading external layer from %s', layerdir)

            if not pathlib.Path(layerdir, 'boot.yaml').exists():  # pragma: no cover
                logger.warning('Skipping layer directory %s due to missing boot.yaml', layerdir)
                continue

            layer = await s_cells.initFromDirn(layerdir)
            if not isinstance(layer, s_layer.Layer):
                raise s_exc.BadConfValu('layer dir %s must contain Layer cell', layerdir)

            self.layers.append(layer)

        if not self.layers:
            # Setup the fallback/default single LMDB layer
            self.layers.append(await self._makeDefaultLayer())

        self.layer = self.layers[-1]
        logger.debug('Cortex using the following layers: %s\n', (''.join(f'\n   {l.dirn}' for l in self.layers)))

    def addStormCmd(self, ctor):
        '''
        Add a synapse.lib.storm.Cmd class to the cortex.
        '''
        self.stormcmds[ctor.name] = ctor

    def getStormCmd(self, name):
        return self.stormcmds.get(name)

    def getStormCmds(self):
        return list(self.stormcmds.items())

    def getHttpHandlers(self):
        return (
            ('/v1/model', HttpModelApiV1, {'cell': self}),
        )

    def _initPushLoop(self):

        if self.conf.get('splice:sync') is None:
            return

        thrd = self._runPushLoop()

        def fini():
            return thrd.join(timeout=8)

        self.onfini(fini)

    @s_common.firethread
    def _runPushLoop(self):

        url = self.conf.get('splice:sync')

        iden = self.getCellIden()

        logger.info('sync loop init: %s', url)

        while not self.isfini:

            try:

                url = self.conf.get('splice:sync')

                with s_telepath.openurl(url) as core:

                    # use our iden as the feed iden
                    offs = core.getFeedOffs(iden)

                    while not self.isfini:

                        items = list(self.layer.splices(offs, 10000))

                        if not items:
                            self.cellfini.wait(timeout=1)
                            continue

                        size = len(items)
                        indx = self.layer.splicelog.indx
                        perc = float(offs) / float(indx) * 100.0

                        logger.info('splice push: %d %d/%d (%.2f%%)', size, offs, indx, perc)

                        offs = core.addFeedData('syn.splice', items, seqn=(iden, offs))
                        self.fire('core:splice:sync:sent')

            except Exception as e:  # pragma: no cover
                logger.exception('sync error')
                self.cellfini.wait(timeout=1)

    def _initCryoLoop(self):

        tankurl = self.conf.get('splice:cryotank')
        if tankurl is None:
            return

        self.cryothread = self._runCryoLoop()

        def fini():
            self.cryothread.join(timeout=8)

        self.onfini(fini)

    def _initFeedLoops(self):
        '''
        feeds:
            - cryotank: tcp://cryo.vertex.link/cryo00/tank01
              type: syn.splice
        '''
        feeds = self.conf.get('feeds', ())
        if not feeds:
            return

        for feed in feeds:

            # do some validation before we fire threads...
            typename = feed.get('type')
            if self.getFeedFunc(typename) is None:
                raise s_exc.NoSuchType(name=typename)

            thrd = self._runFeedLoop(feed)

            def fini():
                thrd.join(timeout=2)

            self.onfini(fini)

    @s_common.firethread
    def _runFeedLoop(self, feed):

        url = feed.get('cryotank')
        typename = feed.get('type')
        fsize = feed.get('size', 1000)

        logger.info('feed loop init: %s @ %s', typename, url)

        while not self.isfini:

            try:

                url = feed.get('cryotank')

                with s_telepath.openurl(url) as tank:

                    iden = tank.getCellIden()

                    offs = self.layer.getOffset(iden)

                    while not self.isfini:

                        items = list(tank.slice(offs, fsize))
                        if not items:
                            self.cellfini.wait(timeout=2)
                            continue

                        datas = [i[1] for i in items]

                        offs = self.addFeedData(typename, datas, seqn=(iden, offs))
                        self.fire('core:feed:loop')

            except Exception as e:  # pragma: no cover
                logger.exception('feed error')
                self.cellfini.wait(timeout=1)

    @s_common.firethread
    def _runCryoLoop(self):

        online = False
        tankurl = self.conf.get('splice:cryotank')

        layr = self.layers[-1]

        while not self.isfini:

            try:

                with s_telepath.openurl(tankurl) as tank:

                    if not online:
                        online = True
                        logger.info('splice cryotank: online')

                    offs = tank.offset(self.iden)

                    while not self.isfini:

                        items = list(layr.splices(offs, 10000))

                        if not len(items):
                            layr.spliced.clear()
                            layr.spliced.wait(timeout=1)
                            continue

                        logger.info('tanking splices: %d', len(items))

                        offs = tank.puts(items, seqn=(self.iden, offs))
                        self.fire('core:splice:cryotank:sent')

            except Exception as e:  # pragma: no cover

                online = False
                logger.exception('splice cryotank offline')

                self.cellfini.wait(timeout=2)

    def setFeedFunc(self, name, func):
        '''
        Set a data ingest function.

        def func(snap, items):
            loaditems...
        '''
        print("SET FEED %r %r" % (self, name,))
        if self.newp and name == 'syn.splice':
            raise Exception('omg')
        self.feedfuncs[name] = func
        print(repr(self.feedfuncs))

    def getFeedFunc(self, name):
        '''
        Get a data ingest function.
        '''
        return self.feedfuncs.get(name)

    def _addSynNodes(self, snap, items):
        yield from snap.addNodes(items)

    def _addSynSplice(self, snap, items):

        for item in items:
            func = self.splicers.get(item[0])

            if func is None:
                snap.warn(f'no such splice: {item!r}')
                continue

            try:
                func(snap, item)
            except Exception as e:
                logger.exception('splice error')
                snap.warn(f'splice error: {e}')

    def _onFeedNodeAdd(self, snap, mesg):

        ndef = mesg[1].get('ndef')

        if ndef is None:
            snap.warn(f'Invalid Splice: {mesg!r}')
            return

        snap.addNode(*ndef)

    def _onFeedNodeDel(self, snap, mesg):

        ndef = mesg[1].get('ndef')

        node = snap.getNodeByNdef(ndef)
        if node is None:
            return

        node.delete()

    def _onFeedPropSet(self, snap, mesg):

        ndef = mesg[1].get('ndef')
        name = mesg[1].get('prop')
        valu = mesg[1].get('valu')

        node = snap.getNodeByNdef(ndef)
        if node is None:
            return

        node.set(name, valu)

    def _onFeedPropDel(self, snap, mesg):

        ndef = mesg[1].get('ndef')
        name = mesg[1].get('prop')

        node = snap.getNodeByNdef(ndef)
        if node is None:
            return

        node.pop(name)

    def _onFeedTagAdd(self, snap, mesg):

        ndef = mesg[1].get('ndef')

        tag = mesg[1].get('tag')
        valu = mesg[1].get('valu')

        node = snap.getNodeByNdef(ndef)
        if node is None:
            return

        node.addTag(tag, valu=valu)

    def _onFeedTagDel(self, snap, mesg):

        ndef = mesg[1].get('ndef')
        tag = mesg[1].get('tag')

        node = snap.getNodeByNdef(ndef)
        if node is None:
            return

        node.delTag(tag)

    # def _addSynUndo(self, snap, items):
        # TODO apply splices in reverse

    def _addSynIngest(self, snap, items):

        for item in items:
            try:
                pnodes = self._getSynIngestNodes(item)
                logger.info('Made [%s] nodes.', len(pnodes))
                yield from snap.addNodes(pnodes)
            except Exception as e:
                logger.exception('Failed to process ingest [%r]', item)
                continue

    def _getSynIngestNodes(self, item):
        '''
        Get a list of packed nodes from a ingest definition.
        '''
        pnodes = []
        seen = item.get('seen')
        # Track all the ndefs we make so we can make sources
        ndefs = []

        # Make the form nodes
        tags = item.get('tags', {})
        forms = item.get('forms', {})
        for form, valus in forms.items():
            for valu in valus:
                ndef = [form, valu]
                ndefs.append(ndef)
                obj = [ndef, {'tags': tags}]
                if seen:
                    obj[1]['props'] = {'.seen': (seen, seen)}
                pnodes.append(obj)

        # Make the packed nodes
        nodes = item.get('nodes', ())
        for pnode in nodes:
            ndefs.append(pnode[0])
            pnode[1].setdefault('tags', {})
            for tag, valu in tags.items():
                # Tag in the packed node has a higher predecence
                # than the tag in the whole ingest set of data.
                pnode[1]['tags'].setdefault(tag, valu)
            if seen:
                pnode[1].setdefault('props', {})
                pnode[1]['props'].setdefault('.seen', (seen, seen))
            pnodes.append(pnode)

        # Make edges
        for srcdef, etyp, destndefs in item.get('edges', ()):
            for destndef in destndefs:
                ndef = [etyp, [srcdef, destndef]]
                ndefs.append(ndef)
                obj = [ndef, {}]
                if seen:
                    obj[1]['props'] = {'.seen': (seen, seen)}
                if tags:
                    obj[1]['tags'] = tags.copy()
                pnodes.append(obj)

        # Make time based edges
        for srcdef, etyp, destndefs in item.get('time:edges', ()):
            for destndef, time in destndefs:
                ndef = [etyp, [srcdef, destndef, time]]
                ndefs.append(ndef)
                obj = [ndef, {}]
                if seen:
                    obj[1]['props'] = {'.seen': (seen, seen)}
                if tags:
                    obj[1]['tags'] = tags.copy()
                pnodes.append(obj)

        # Make the source node and links
        source = item.get('source')
        if source:
            # Base object
            obj = [['source', source], {}]
            pnodes.append(obj)

            # Subsequent links
            for ndef in ndefs:
                obj = [['seen', (source, ndef)],
                       {'props': {'.seen': (seen, seen)}}]
                pnodes.append(obj)
        return pnodes

    # FIXME can remove this before 010 release, since 'old' is prelease 010.
    def _migrateOldDefaultLayer(self):  # pragma: no cover
        '''
        Migrate from 'old' 010 layers configuration structure
        '''
        layersdir = pathlib.Path(self.dirn, 'layers')
        new_path = pathlib.Path(layersdir, DEFAULT_LAYER_NAME)
        logger.info('Migrating old default layer to new location at %s', new_path)
        pathlib.Path(layersdir, 'default').rename(new_path)
        boot_yaml = pathlib.Path(new_path, 'boot.yaml')
        if not boot_yaml.exists():
            conf = {'cell:name': 'default', 'type': 'layer-lmdb'}
            s_common.yamlsave(conf, boot_yaml)

    async def _makeDefaultLayer(self):
        '''
        Since a user hasn't specified any layers, make one
        '''
        import synapse.cells as s_cells
        layerdir = s_common.gendir(self.dirn, 'layers', DEFAULT_LAYER_NAME)
        s_cells.deploy('layer-lmdb', layerdir)
        mapsize = self.conf.get('layer:lmdb:mapsize')
        if mapsize is not None:
            cell_yaml = pathlib.Path(layerdir, 'cell.yaml')
            conf = s_common.yamlload(cell_yaml) or {}
            conf['lmdb:mapsize'] = mapsize
            s_common.yamlsave(conf, cell_yaml)

        logger.info('Creating a new default storage layer at %s', layerdir)
        return await s_cells.initFromDirn(layerdir)

    def getCoreMod(self, name):
        return self.modules.get(name)

    def getCoreMods(self):
        ret = []
        for modname, mod in self.modules.items():
            ret.append((modname, mod.conf))
        return ret

    def eval(self, text, opts=None, user=None):
        with self.snap(user=user) as snap:
            yield from snap.eval(text, opts=opts, user=user)

    def storm(self, text, opts=None, user=None):

<<<<<<< HEAD
    @s_coro.generator
    async def eval(self, text, opts=None):
        '''
        Evaluate a storm query and yield Nodes only.
        '''
        query = self.view.getStormQuery(text, opts=opts)
        async for node, path in query.evaluate():
            yield node

    @s_coro.generator
    async def storm(self, text, opts=None):
        '''
        Evaluate a storm query and yield result messages.
=======
        chan = s_queue.Queue()

        # check syntax before executing...
        # (the query will be cached anyway )
        self.getStormQuery(text)
>>>>>>> 6f5fc661

        self._runStormThread(text, opts=opts, user=user, chan=chan)

<<<<<<< HEAD
        Yields:
            ((str,dict)): Storm messages.
        '''
        query = self.view.getStormQuery(text, opts=opts)
        async for mesg in query.execute():
=======
        for mesg in chan:
>>>>>>> 6f5fc661
            yield mesg

    @s_glob.inpool
    def _runStormThread(self, text, opts=None, user=None, chan=None):

        count = 0
        tick = s_common.now()

        try:

            chan.put(('init', {'tick': tick}))

            with self.snap(user=user) as snap:

                snap.link(chan.put)

                for pode in snap.iterStormPodes(text, opts=opts, user=user):
                    chan.put(('node', pode))
                    count += 1

        except Exception as e:
            logger.exception('Error during Storm execution.')
            chan.put(('err', s_common.err(e)))

        finally:
            tock = s_common.now()
            took = tock - tick
            chan.put(('fini', {'tock': tock, 'took': took, 'count': count}))
            chan.done()

    @s_cache.memoize(size=10000)
    def getStormQuery(self, text):
        '''
        Parse storm query text and return a Query object.
        '''
        return s_syntax.Parser(self, text).query()

    def _logStormQuery(self, text, user):
        '''
        Log a storm query.
        '''
        if self.conf.get('storm:log'):
            lvl = self.conf.get('storm:log:level')
            logger.log(lvl, 'Executing storm query [%s] as [%s]', text, user)

    def getNodeByNdef(self, ndef):
        '''
        Return a single Node() instance by (form,valu) tuple.
        '''
        name, valu = ndef

        form = self.model.forms.get(name)
        if form is None:
            raise s_exc.NoSuchForm(name=name)

        norm, info = form.type.norm(valu)

        buid = s_common.buid((form.name, norm))

        with self.snap() as snap:
            return snap.getNodeByBuid(buid)

    def getNodesBy(self, full, valu, cmpr='='):
        '''
        Get nodes by a property value or lift syntax.

        Args:
            full (str): The full name of a property <form>:<prop>.
            valu (obj): A value that the type knows how to lift by.
            cmpr (str): The comparison operator you are lifting by.

        Some node property types allow special syntax here.

        Examples:

            # simple lift by property equality
            core.getNodesBy('file:bytes:size', 20)

            # The inet:ipv4 type knows about cidr syntax
            core.getNodesBy('inet:ipv4', '1.2.3.0/24')
        '''
        with self.snap() as snap:
            for node in snap.getNodesBy(full, valu, cmpr=cmpr):
                yield node

    def addNodes(self, nodedefs):
        '''
        Quickly add/modify a list of nodes from node definition tuples.
        This API is the simplest/fastest way to add nodes, set node props,
        and add tags to nodes remotely.

        Args:

            nodedefs (list): A list of node definition tuples. See below.

        A node definition tuple is defined as:

            ( (form, valu), {'props':{}, 'tags':{})

        The "props" or "tags" keys may be omitted.

        '''
        with self.snap() as snap:
            snap.strict = False
            yield from snap.addNodes(nodedefs)

    def addFeedData(self, name, items, seqn=None):
        '''
        Add data using a feed/parser function.

        Args:
            name (str): The name of the feed record format.
            items (list): A list of items to ingest.
            seqn ((str,int)): An (iden, offs) tuple for this feed chunk.

        Returns:
            (int): The next expected offset (or None) if seqn is None.
        '''
        with self.snap() as snap:
            snap.strict = False
            return snap.addFeedData(name, items, seqn=seqn)

    def getFeedOffs(self, iden):
        return self.layer.getOffset(iden)

    def setFeedOffs(self, iden, offs):
        if offs < 0:
            raise s_exc.BadConfValu(mesg='Offset must be greater than or equal to zero.', offs=offs,
                                    iden=iden)
        oldoffs = self.getFeedOffs(iden)
        logger.info('Setting Feed offset for [%s] from [%s] to [%s]',
                    iden, oldoffs, offs)
        return self.layer.setOffset(iden, offs)

    def snap(self, user=None):
        '''
        Return a transaction object for the default view.

        Args:
            write (bool): Set to True for a write transaction.

        Returns:
            (synapse.lib.snap.Snap)

        NOTE: This must be used in a with block.
        '''
        snap = self.view.snap()
        if user is not None:
            snap.setUser(user)
        return snap

    def addCoreMods(self, mods):
        '''
        Add a list of (name,conf) module tuples to the cortex.
        '''
        mdefs = []
        added = []

        for ctor in mods:

            modu = self._loadCoreModule(ctor)
            if modu is None:
                continue

            added.append(modu)

            # does the module carry have a data model?
            mdef = modu.getModelDefs()
            if mdef is not None:
                mdefs.extend(mdef)

        # add all data models at once.
        self.model.addDataModels(mdefs)

        # now that we've loaded all their models
        # we can call their init functions
        for modu in added:
            modu.initCoreModule()

    def loadCoreModule(self, ctor, conf=None):
        '''
        Load a cortex module with the given ctor and conf.

        Args:
            ctor (str): The python module class path
            conf (dict):Config dictionary for the module
        '''
        if conf is None:
            conf = {}

        modu = self._loadCoreModule(ctor)

        mdefs = modu.getModelDefs()
        self.model.addDataModels(mdefs)

        modu.initCoreModule()

    def _loadCoreModule(self, ctor):

        try:

            print('LOAD: %r' % (ctor,))
            modu = s_dyndeps.tryDynFunc(ctor, self)

            self.modules[ctor] = modu

            print('WOOT: %r' % (ctor,))
            return modu

        except Exception as e:
            logger.exception('mod load fail: %s' % (ctor,))
            return None

    def stat(self):
        stats = {
            'iden': self.iden,
            'layer': self.layer.stat()
        }
        return stats<|MERGE_RESOLUTION|>--- conflicted
+++ resolved
@@ -254,74 +254,34 @@
         Returns:
             (int): The number of nodes resulting from the query.
         '''
-<<<<<<< HEAD
-        query = self._getStormQuery(text, opts=opts)
-=======
+        i = 0
         with self.cell.snap(user=self.user) as snap:
-            return sum((1 for n in snap.eval(text, opts=opts, user=self.user)))
->>>>>>> 6f5fc661
-
-        #TODO
-        #return sum((1 for n in query.evaluate()))
-
-        valu = 0
-        async for _ in query.evaluate():
-            valu += 1
-        return valu
+            async for node in snap.eval(text, opts=opts, user=self.user):
+                i += 1
+        return i
 
     async def eval(self, text, opts=None):
         '''
         Evalute a storm query and yield packed nodes.
         '''
-<<<<<<< HEAD
-        query = self._getStormQuery(text, opts=opts)
-        dorepr = query.opts.get('repr')
-
-        try:
-
-            async for node, path in query.evaluate():
-                pode = node.pack(dorepr=dorepr)
-                pode[1].update(path.pack())
-                yield pode
-
-        except Exception as e:
-            logging.exception('exception during storm eval')
-            query.cancel()
-            raise
-
-    def _getStormQuery(self, text, opts=None):
-
-        try:
-
-            query = self.cell.view.getStormQuery(text)
-            query.setUser(self.user)
-
-            if opts is not None:
-                query.opts.update(opts)
-
-            return query
-
-        except Exception as e:
-            logger.exception('storm query parser error')
-            raise
-=======
         with self.cell.snap(user=self.user) as snap:
-            yield from snap.iterStormPodes(text, opts=opts, user=self.user)
->>>>>>> 6f5fc661
-
-    def storm(self, text, opts=None):
+            for item in snap.iterStormPodes(text, opts=opts, user=self.user):
+                yield item
+
+    async def storm(self, text, opts=None):
         '''
         Execute a storm query and yield messages.
         '''
-        for mesg in self.cell.storm(text, opts=opts, user=self.user):
+        async for mesg in self.cell.storm(text, opts=opts, user=self.user):
             yield mesg
 
     @s_cell.adminapi
-    def splices(self, offs, size):
+    async def splices(self, offs, size):
         '''
         Return the list of splices at the given offset.
         '''
-        yield from self.cell.layer.splices(offs, size)
+        async for mesg in self.cell.layer.splices(offs, size):
+            yield mesg
 
 class Cortex(s_cell.Cell):
     '''
@@ -417,12 +377,7 @@
             'tag:del': self._onFeedTagDel,
         }
 
-<<<<<<< HEAD
-        self.newp = False
-        print('HAHAHAHAHAHAHAHAHA %r' % (self,))
-=======
         self.setFeedFunc('syn.nodes', self._addSynNodes)
->>>>>>> 6f5fc661
         self.setFeedFunc('syn.splice', self._addSynSplice)
         self.setFeedFunc('syn.ingest', self._addSynIngest)
         self.newp = True
@@ -456,8 +411,6 @@
 
     async def _initCoreLayers(self):
 
-<<<<<<< HEAD
-=======
     def onTagAdd(self, name, func):
         '''
         Register a callback for tag addition.
@@ -480,22 +433,26 @@
         #TODO allow name wild cards
         self.ontagdels[name].append(func)
 
-    def runTagAdd(self, node, tag, valu):
+    async def runTagAdd(self, node, tag, valu):
         for func in self.ontagadds.get(tag, ()):
             try:
-                func(node, tag, valu)
+                retn = func(node, tag, valu)
+                if asyncio.iscoroutine(retn):
+                    retn = await retn
             except Exception as e:
                 logger.exception('onTagAdd Error')
 
-    def runTagDel(self, node, tag, valu):
+    async def runTagDel(self, node, tag, valu):
         for func in self.ontagdels.get(tag, ()):
             try:
-                func(node, tag, valu)
+                retn = func(node, tag, valu)
+                if asyncio.iscoroutine(retn):
+                    retn = await retn
             except Exception as e:
                 logger.exception('onTagDel Error')
 
-    def _initCoreLayers(self):
->>>>>>> 6f5fc661
+    async def _initCoreLayers(self):
+
         import synapse.cells as s_cells  # avoid import cycle
 
         layersdir = pathlib.Path(self.dirn, 'layers')
@@ -949,68 +906,23 @@
 
     def storm(self, text, opts=None, user=None):
 
-<<<<<<< HEAD
-    @s_coro.generator
     async def eval(self, text, opts=None):
         '''
         Evaluate a storm query and yield Nodes only.
         '''
-        query = self.view.getStormQuery(text, opts=opts)
-        async for node, path in query.evaluate():
-            yield node
-
-    @s_coro.generator
+        with self.snap() as snap:
+            async for node in snap.eval(text, opts=opts):
+                yield node
+
     async def storm(self, text, opts=None):
         '''
         Evaluate a storm query and yield result messages.
-=======
-        chan = s_queue.Queue()
-
-        # check syntax before executing...
-        # (the query will be cached anyway )
-        self.getStormQuery(text)
->>>>>>> 6f5fc661
-
-        self._runStormThread(text, opts=opts, user=user, chan=chan)
-
-<<<<<<< HEAD
         Yields:
             ((str,dict)): Storm messages.
         '''
-        query = self.view.getStormQuery(text, opts=opts)
-        async for mesg in query.execute():
-=======
-        for mesg in chan:
->>>>>>> 6f5fc661
-            yield mesg
-
-    @s_glob.inpool
-    def _runStormThread(self, text, opts=None, user=None, chan=None):
-
-        count = 0
-        tick = s_common.now()
-
-        try:
-
-            chan.put(('init', {'tick': tick}))
-
-            with self.snap(user=user) as snap:
-
-                snap.link(chan.put)
-
-                for pode in snap.iterStormPodes(text, opts=opts, user=user):
-                    chan.put(('node', pode))
-                    count += 1
-
-        except Exception as e:
-            logger.exception('Error during Storm execution.')
-            chan.put(('err', s_common.err(e)))
-
-        finally:
-            tock = s_common.now()
-            took = tock - tick
-            chan.put(('fini', {'tock': tock, 'took': took, 'count': count}))
-            chan.done()
+        with self.snap() as snap:
+            async for mesg in snap.storm(text, opts=opts):
+                yield mesg
 
     @s_cache.memoize(size=10000)
     def getStormQuery(self, text):
