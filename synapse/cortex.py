--- conflicted
+++ resolved
@@ -697,14 +697,6 @@
             'minimum': 1,
             'hidecmdl': True,
         },
-<<<<<<< HEAD
-=======
-        'modules': {
-            'default': [],
-            'description': 'Deprecated. A list of module classes to load.',
-            'type': 'array'
-        },
->>>>>>> 380275b2
         'storm:log': {
             'default': False,
             'description': 'Log storm queries via system logger.',
@@ -5684,113 +5676,7 @@
             raise s_exc.NoSuchView(mesg=f'No such view iden={viewiden}', iden=viewiden)
 
         if user is None:
-<<<<<<< HEAD
             user = self.auth.rootuser
-=======
-            user = await self.auth.getUserByName('root')
-
-        snap = await view.snap(user)
-
-        return snap
-
-    async def loadCoreModule(self, ctor, conf=None):
-        '''
-        Load a single cortex module with the given ctor and conf.
-
-        Args:
-            ctor (str): The python module class path
-            conf (dict):Config dictionary for the module
-        '''
-        if conf is None:
-            conf = {}
-
-        modu = self._loadCoreModule(ctor, conf=conf)
-
-        try:
-            await s_coro.ornot(modu.preCoreModule)
-        except asyncio.CancelledError:  # pragma: no cover  TODO:  remove once >= py 3.8 only
-            raise
-        except Exception:
-            logger.exception(f'module preCoreModule failed: {ctor}')
-            self.modules.pop(ctor, None)
-            return
-
-        mdefs = modu.getModelDefs()
-        self.model.addDataModels(mdefs)
-
-        cmds = modu.getStormCmds()
-        [self.addStormCmd(c) for c in cmds]
-
-        try:
-            await s_coro.ornot(modu.initCoreModule)
-        except asyncio.CancelledError:  # pragma: no cover  TODO:  remove once >= py 3.8 only
-            raise
-        except Exception:
-            logger.exception(f'module initCoreModule failed: {ctor}')
-            self.modules.pop(ctor, None)
-            return
-
-        await self.fire('core:module:load', module=ctor)
-
-        return modu
-
-    async def _loadCoreMods(self):
-
-        mods = []
-        cmds = []
-        mdefs = []
-
-        for ctor in list(s_modules.coremods):
-            await self._preLoadCoreModule(ctor, mods, cmds, mdefs)
-        for ctor in self.conf.get('modules'):
-            await self._preLoadCoreModule(ctor, mods, cmds, mdefs, custom=True)
-
-        self.model.addDataModels(mdefs)
-        [self.addStormCmd(c) for c in cmds]
-
-    async def _preLoadCoreModule(self, ctor, mods, cmds, mdefs, custom=False):
-        conf = None
-        # allow module entry to be (ctor, conf) tuple
-        if isinstance(ctor, (list, tuple)):
-            ctor, conf = ctor
-
-        if not ctor.startswith('synapse.tests'):
-            s_common.deprecated("'modules' Cortex config value", curv='2.206.0')
-
-        modu = self._loadCoreModule(ctor, conf=conf)
-        if modu is None:
-            return
-
-        mods.append(modu)
-
-        try:
-            await s_coro.ornot(modu.preCoreModule)
-        except asyncio.CancelledError:  # pragma: no cover  TODO:  remove once >= py 3.8 only
-            raise
-        except Exception:
-            logger.exception(f'module preCoreModule failed: {ctor}')
-            self.modules.pop(ctor, None)
-            return
-
-        cmds.extend(modu.getStormCmds())
-        model_defs = modu.getModelDefs()
-        if custom:
-            for _mdef, mnfo in model_defs:
-                mnfo['custom'] = True
-        mdefs.extend(model_defs)
-
-    async def _initCoreMods(self):
-
-        for ctor, modu in list(self.modules.items()):
-
-            try:
-                await s_coro.ornot(modu.initCoreModule)
-            except asyncio.CancelledError:  # pragma: no cover  TODO:  remove once >= py 3.8 only
-                raise
-            except Exception:
-                logger.exception(f'module initCoreModule failed: {ctor}')
-                self.modules.pop(ctor, None)
->>>>>>> 380275b2
 
         logger.info(f'User (user.name) adding feed data: {len(items)}')
 
