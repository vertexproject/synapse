--- conflicted
+++ resolved
@@ -21,6 +21,7 @@
 import synapse.lib.cell as s_cell
 import synapse.lib.chop as s_chop
 import synapse.lib.coro as s_coro
+import synapse.lib.time as s_time
 import synapse.lib.view as s_view
 import synapse.lib.cache as s_cache
 import synapse.lib.const as s_const
@@ -463,9 +464,6 @@
         self.user.confirm(('model', 'tagprop', 'del'))
         return await self.cell.delTagProp(name)
 
-<<<<<<< HEAD
-    async def addStormPkg(self, pkgdef, *, verify=False):
-=======
     async def addEdge(self, edge, edgeinfo):
         '''
         Add an extended edge definition to the data model.
@@ -475,8 +473,7 @@
         self.user.confirm(('model', 'edge', 'add'))
         return await self.cell.addEdge(edge, edgeinfo)
 
-    async def addStormPkg(self, pkgdef, verify=False):
->>>>>>> 4b176cf4
+    async def addStormPkg(self, pkgdef, *, verify=False):
         self.user.confirm(('pkg', 'add'))
         return await self.cell.addStormPkg(pkgdef, verify=verify)
 
@@ -1154,19 +1151,11 @@
             {'perm': ('model', 'tagprop', 'del'), 'gate': 'cortex',
              'desc': 'Controls access to deleting extended model tag properties and values.'},
 
-<<<<<<< HEAD
-=======
-            {'perm': ('model', 'univ', 'add'), 'gate': 'cortex',
-             'desc': 'Controls access to adding extended model universal properties.'},
-            {'perm': ('model', 'univ', 'del'), 'gate': 'cortex',
-             'desc': 'Controls access to deleting extended model universal properties and values.'},
-
             {'perm': ('model', 'edge', 'add'), 'gate': 'cortex',
              'desc': 'Controls access to adding extended model edges.'},
             {'perm': ('model', 'edge', 'del'), 'gate': 'cortex',
              'desc': 'Controls access to deleting extended model edges.'},
 
->>>>>>> 4b176cf4
             {'perm': ('node',), 'gate': 'layer',
              'desc': 'Controls all node edits in a layer.'},
             {'perm': ('node', 'add'), 'gate': 'layer',
@@ -2132,33 +2121,26 @@
             if ctor.pkgname:
                 props['package'] = ctor.pkgname
 
-<<<<<<< HEAD
+            if ctor.deprecated:
+                props['deprecated'] = True
+
+                if (eolvers := ctor.deprecated.get('eolvers')) is not None:
+                    if (info := s_version.parseSemver(eolvers.strip())) is None:
+                        info = s_version.parseVersionParts(eolvers)
+
+                    if info is not None:
+                        eolvers = s_version.packVersion(info.get('major'), info.get('minor', 0), info.get('patch', 0))
+                        props['deprecated:version'] = eolvers
+
+                if (eoldate := ctor.deprecated.get('eoldate')) is not None:
+                    props['deprecated:date'] = s_time.parse(eoldate)
+
+                if (mesg := ctor.deprecated.get('mesg')) is not None:
+                    props['deprecated:mesg'] = mesg
+
             return (ndef, {
                 'iden': s_common.ehex(s_common.buid(ndef)),
                 'props': props,
-=======
-            if ctor.deprecated:
-                props['deprecated'] = True
-
-                if (eolvers := ctor.deprecated.get('eolvers')) is not None:
-                    props['deprecated:version'] = eolvers
-
-                if (eoldate := ctor.deprecated.get('eoldate')) is not None:
-                    props['deprecated:date'] = eoldate
-
-                if (mesg := ctor.deprecated.get('mesg')) is not None:
-                    props['deprecated:mesg'] = mesg
-
-            pnorms = {}
-            for prop, valu in props.items():
-                formprop = form.props.get(prop)
-                if formprop is not None and valu is not None:
-                    pnorms[prop] = formprop.type.norm(valu)[0]
-
-            return (buid, {
-                'ndef': ndef,
-                'props': pnorms,
->>>>>>> 4b176cf4
             })
 
         ctor.getRuntPode = getRuntPode
@@ -3162,48 +3144,7 @@
 
         return True
 
-<<<<<<< HEAD
-=======
     @s_cell.from_leader
-    async def addUnivProp(self, name, tdef, info):
-        if not isinstance(tdef, tuple):
-            mesg = 'Universal property type definitions should be a tuple.'
-            raise s_exc.BadArg(name=name, mesg=mesg)
-
-        if not isinstance(info, dict):
-            mesg = 'Universal property definitions should be a dict.'
-            raise s_exc.BadArg(name=name, mesg=mesg)
-
-        # the loading function does the actual validation...
-        if not name.startswith('_'):
-            mesg = 'ext univ name must start with "_"'
-            raise s_exc.BadPropDef(name=name, mesg=mesg)
-
-        self.model.getTypeClone(tdef)
-
-        base = '.' + name
-        if base in self.model.props:
-            raise s_exc.DupPropName(mesg=f'Cannot add duplicate universal property {base}',
-                                    prop=name)
-        await self._push('model:univ:add', name, tdef, info)
-
-    @s_nexus.Pusher.onPush('model:univ:add')
-    async def _addUnivProp(self, name, tdef, info):
-        base = '.' + name
-        if base in self.model.props:
-            return
-
-        self.model.addUnivProp(name, tdef, info)
-
-        self.extunivs.set(name, (name, tdef, info))
-        await self.fire('core:extmodel:change', prop=name, act='add', type='univ')
-        base = '.' + name
-        univ = self.model.univ(base)
-        if univ:
-            await self.feedBeholder('model:univ:add', univ.pack())
-
-    @s_cell.from_leader
->>>>>>> 4b176cf4
     async def addForm(self, formname, basetype, typeopts, typeinfo):
         if not isinstance(typeopts, dict):
             mesg = 'Form type options should be a dict.'
@@ -3493,35 +3434,7 @@
 
         await self.feedBeholder('model:prop:del', {'form': form, 'prop': prop})
 
-<<<<<<< HEAD
-=======
-    async def delUnivProp(self, prop):
-        self.reqExtUniv(prop)
-        return await self._push('model:univ:del', prop)
-
-    @s_nexus.Pusher.onPush('model:univ:del')
-    async def _delUnivProp(self, prop):
-        '''
-        Remove an extended universal property from the cortex.
-        '''
-        udef = self.extunivs.get(prop)
-        if udef is None:
-            return
-
-        univname = '.' + prop
-        for layr in self.layers.values():
-            async for item in layr.iterUnivRows(univname):
-                mesg = f'Nodes still exist with universal prop: {prop} in layer {layr.iden}'
-                raise s_exc.CantDelUniv(mesg=mesg)
-
-        self.model.delUnivProp(prop)
-        self.extunivs.pop(prop, None)
-        self.modellocks.pop(f'univ/{prop}', None)
-        await self.fire('core:extmodel:change', name=prop, act='del', type='univ')
-        await self.feedBeholder('model:univ:del', {'prop': univname})
-
     @s_cell.from_leader
->>>>>>> 4b176cf4
     async def addTagProp(self, name, tdef, info):
         if not isinstance(tdef, tuple):
             mesg = 'Tag property type definitions should be a tuple.'
