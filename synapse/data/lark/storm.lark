--- conflicted
+++ resolved
@@ -46,17 +46,12 @@
 
 // Parenthesis in an edit block don't have incoming nodes
 editparens: "(" editnodeadd _editoper* ")"
-<<<<<<< HEAD
-edittagadd: "+" tagname [(EQSPACE | EQNOSPACE) _valu]
-          | "+" "?" tagname [(EQSPACE | EQNOSPACE) _valu] -> edittagtryadd
-
-edittagvirtset: "+" tagnamevirt virtprops (EQSPACE | EQNOSPACE) _valu
-              | "+" "?" tagnamevirt virtprops (EQSPACE | EQNOSPACE) _valu -> edittagvirttryset
-
-=======
-edittagadd: "+" [SETTAGOPER] tagname [(EQSPACE | EQNOSPACE | TRYSET) _valu]
-editunivdel: EXPRMINUS univprop
->>>>>>> e14fa8cf
+edittagadd: "+" tagname [(EQSPACE | EQNOSPACE | TRYSET) _valu]
+          | "+" "?" tagname [(EQSPACE | EQNOSPACE | TRYSET) _valu] -> edittagtryadd
+
+edittagvirtset: "+" tagnamevirt virtprops (EQSPACE | EQNOSPACE | TRYSET) _valu
+              | "+" "?" tagnamevirt virtprops (EQSPACE | EQNOSPACE | TRYSET) _valu -> edittagvirttryset
+
 edittagdel: EXPRMINUS tagname
 editpropset: relprop (EQSPACE | EQNOSPACE | MODSET | TRYSET | TRYMODSET) _valu
 editcondpropset: relprop condsetoper _valu
