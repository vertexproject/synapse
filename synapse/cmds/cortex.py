import os
import json
import queue
import shlex
import pprint
import logging

import synapse.exc as s_exc
import synapse.common as s_common

import synapse.lib.cli as s_cli
import synapse.lib.cmd as s_cmd
import synapse.lib.node as s_node
import synapse.lib.time as s_time
import synapse.lib.msgpack as s_msgpack

logger = logging.getLogger(__name__)

RED = '#ff0066'
YELLOW = '#f4e842'
BLUE = '#6faef2'

class Log(s_cli.Cmd):
    '''Add a storm log to the local command session.

Notes:
    By default, the log file contains all messages received from the execution of
    a Storm query by the current CLI. By default, these messages are saved to a
    file located in ~/.syn/stormlogs/storm_(date).(format).

Examples:
    # Enable logging all messages to mpk files (default)
    log --on

    # Disable logging and close the current file
    log --off

    # Enable logging, but only log splices. Log them as jsonl instead of mpk.
    log --on --splices-only --format jsonl

    # Enable logging, but log to a custom path:
    log --on --path /my/aweome/log/directory/storm20010203.mpk

    # Log only the node messages which come back from a storm cmd execution.
    log --on --nodes-only --path /my/awesome/log/directory/stormnodes20010203.mpk
    '''
    _cmd_name = 'log'
    _cmd_syntax = (
        ('line', {'type': 'glob'}),
    )

    splicetypes = (
        'tag:add',
        'tag:del',
        'node:add',
        'node:del',
        'prop:set',
        'prop:del',
        'tag:prop:set',
        'tag:prop:del',
    )

    def _make_argparser(self):

        parser = s_cmd.Parser(prog='log', outp=self, description=self.__doc__)
        muxp = parser.add_mutually_exclusive_group(required=True)
        muxp.add_argument('--on', action='store_true', default=False,
                          help='Enables logging of storm messages to a file.')
        muxp.add_argument('--off', action='store_true', default=False,
                          help='Disables message logging and closes the current storm file.')
        parser.add_argument('--format', choices=('mpk', 'jsonl'), default='mpk', type=str.lower,
                            help='The format used to save messages to disk. Defaults to msgpack (mpk).')
        parser.add_argument('--path', type=str, default=None,
                            help='The path to the log file.  This will append messages to a existing file.')
        optmux = parser.add_mutually_exclusive_group()
        optmux.add_argument('--splices-only', action='store_true', default=False,
                            help='Only records splices. Does not record any other messages.')
        optmux.add_argument('--nodes-only', action='store_true', default=False,
                            help='Only record the packed nodes returned by storm.')
        return parser

    def __init__(self, cli, **opts):
        s_cli.Cmd.__init__(self, cli, **opts)
        # Give ourselves a local ref to locs since we're stateful.
        self.locs = self._cmd_cli.locs
        self._cmd_cli.onfini(self.closeLogFd)

    def onStormMesg(self, mesg):
        self.locs.get('log:queue').put(mesg)

    @s_common.firethread
    def queueLoop(self):
        q = self.locs.get('log:queue')
        while not self._cmd_cli.isfini:
            try:
                mesg = q.get(timeout=2)
            except queue.Empty:
                continue
            smesg = mesg[1].get('mesg')
            self.save(smesg)

    def save(self, mesg):
        fd = self.locs.get('log:fd')
        spliceonly = self.locs.get('log:splicesonly')
        nodesonly = self.locs.get('log:nodesonly')
        if fd and not fd.closed:
            if spliceonly and mesg[0] not in self.splicetypes:
                return
            if nodesonly:
                if mesg[0] != 'node':
                    return
                mesg = mesg[1]
            try:
                buf = self.encodeMsg(mesg)
            except Exception as e:  # pragma: no cover
                logger.error('Failed to serialize message: [%s]', str(e))
                return
            fd.write(buf)

    def encodeMsg(self, mesg):
        '''Get byts for a message'''

        fmt = self.locs.get('log:fmt')
        if fmt == 'jsonl':
            s = json.dumps(mesg, sort_keys=True) + '\n'
            buf = s.encode()
            return buf

        elif fmt == 'mpk':
            buf = s_msgpack.en(mesg)
            return buf

        mesg = f'Unknown encoding format: {fmt}'
        raise s_exc.SynErr(mesg=mesg)

    def closeLogFd(self):
        self._cmd_cli.off('storm:mesg', self.onStormMesg)
        q = self.locs.pop('log:queue', None)
        if q is not None:
            self.printf('Marking log queue done')
        thr = self.locs.pop('log:thr', None)
        if thr:
            self.printf('Joining log thread.')
            thr.join(2)
        fp = self.locs.pop('log:fp', None)
        fd = self.locs.pop('log:fd', None)
        for key in list(self.locs.keys()):
            if key.startswith('log:'):
                self.locs.pop(key, None)
        if fd:
            try:
                self.printf(f'Closing logfile: [{fp}]')
                fd.close()
            except Exception as e:  # pragma: no cover
                self.printf(f'Failed to close fd: [{str(e)}]')

    def openLogFd(self, opts):
        opath = self.locs.get('log:fp')
        if opath:
            self.printf('Must call --off to disable current file before starting a new file.')
            return
        fmt = opts.format
        path = opts.path
        nodes_only = opts.nodes_only
        splice_only = opts.splices_only
        if not path:
            ts = s_time.repr(s_common.now(), True)
            fn = f'storm_{ts}.{fmt}'
            path = s_common.getSynPath('stormlogs', fn)
        self.printf(f'Starting logfile at [{path}]')
        q = queue.Queue()
        fd = s_common.genfile(path)
        # Seek to the end of the file. Allows a user to append to a file.
        fd.seek(0, 2)
        self.locs['log:fp'] = path
        self.locs['log:fd'] = fd
        self.locs['log:fmt'] = fmt
        self.locs['log:queue'] = q
        self.locs['log:thr'] = self.queueLoop()
        self.locs['log:nodesonly'] = nodes_only
        self.locs['log:splicesonly'] = splice_only
        self._cmd_cli.on('storm:mesg', self.onStormMesg)

    async def runCmdOpts(self, opts):

        line = opts.get('line', '')

        try:
            opts = self._make_argparser().parse_args(shlex.split(line))
        except s_exc.ParserExit:
            return

        if opts.on:
            return self.openLogFd(opts)

        if opts.off:
            return self.closeLogFd()

class StormCmd(s_cli.Cmd):
    '''
    Execute a storm query.

    Syntax:
        storm <query>

    Arguments:
        query: The storm query

    Optional Arguments:
        --hide-tags: Do not print tags.
        --hide-props: Do not print secondary properties.
        --hide-unknown: Do not print messages which do not have known handlers.
        --raw: Print the nodes in their raw format. This overrides --hide-tags and --hide-props.
        --debug: Display cmd debug information along with nodes in raw format. This overrides other display arguments.
        --path: Get path information about returned nodes.
        --show <names>: Limit storm events (server-side) to the comma sep list)
        --file <path>: Run the storm query specified in the given file path.
        --optsfile <path>: Run the query with the given options from a JSON/YAML file.
        --spawn: (EXPERIMENTAL!) Run the query within a spawned sub-process runtime (read-only).

    Examples:
        storm inet:ipv4=1.2.3.4
        storm --debug inet:ipv4=1.2.3.4

    '''

    _cmd_name = 'storm'
    _cmd_syntax = (
        ('--hide-tags', {}),  # type: ignore
        ('--show', {'type': 'valu'}),
        ('--file', {'type': 'valu'}),
        ('--optsfile', {'type': 'valu'}),
        ('--hide-props', {}),
        ('--hide-unknown', {}),
        ('--raw', {}),
        ('--debug', {}),
        ('--path', {}),
        ('--spawn', {'type': 'flag'}),
        ('--save-nodes', {'type': 'valu'}),
        ('query', {'type': 'glob'}),
    )

    def __init__(self, cli, **opts):
        s_cli.Cmd.__init__(self, cli, **opts)
        self.cmdmeths = {
            'node': self._onNode,
            'init': self._onInit,
            'fini': self._onFini,
            'print': self._onPrint,
            'warn': self._onWarn,
            'err': self._onErr
        }

    def _onNode(self, mesg):

        node = mesg[1]
        opts = node[1].pop('_opts', {})

        if opts.get('raw'):
            self.printf(repr(node))
            return

        formname, formvalu = s_node.reprNdef(node)

        self.printf(f'{formname}={formvalu}')

        if not opts.get('hide-props'):

            for name in sorted(s_node.props(node).keys()):

                valu = s_node.reprProp(node, name)

                if name[0] != '.':
                    name = ':' + name

                self.printf(f'        {name} = {valu}')

        if not opts.get('hide-tags'):

            for tag in sorted(s_node.tagsnice(node)):

                valu = s_node.reprTag(node, tag)
                tprops = s_node.reprTagProps(node, tag)
                printed = False
                if valu:
                    self.printf(f'        #{tag} = {valu}')
                    printed = True
                if tprops:
                    for prop, pval in tprops:
                        self.printf(f'        #{tag}:{prop} = {pval}')
                    printed = True
                if not printed:
                    self.printf(f'        #{tag}')

    def _onInit(self, mesg):
        tick = mesg[1].get('tick')
        if tick is not None:
            tick = s_time.repr(tick)
            self.printf(f'Executing query at {tick}')

    def _onFini(self, mesg):
        took = mesg[1].get('took')
        took = max(took, 1)

        count = mesg[1].get('count')
        pers = float(count) / float(took / 1000)
        self.printf('complete. %d nodes in %d ms (%d/sec).' % (count, took, pers))

    def _onPrint(self, mesg):
        self.printf(mesg[1].get('mesg'))

    def _onWarn(self, mesg):
        warn = mesg[1].get('mesg')
        self.printf(f'WARNING: {warn}', color=YELLOW)

    def _onErr(self, mesg):
        err = mesg[1]
        if err[0] == 'BadSyntax':
            pos = err[1].get('at', None)
            text = err[1].get('text', None)
            tlen = len(text)
            mesg = err[1].get('mesg', None)
            if pos is not None and text is not None and mesg is not None:
                text = text.replace('\n', ' ')
                # Handle too-long text
                if tlen > 60:
                    text = text[max(0, pos - 30):pos + 30]
                    if pos < tlen - 30:
                        text += '...'
                    if pos > 30:
                        text = '...' + text
                        pos = 33

                self.printf(text, color=BLUE)
                self.printf(f'{" "*pos}^', color=BLUE)
                self.printf(f'Syntax Error: {mesg}', color=RED)
                return

        self.printf(f'ERROR: {err}', color=RED)

    async def runCmdOpts(self, opts):

        text = opts.get('query')
        filename = opts.get('file')

        if bool(text) == bool(filename):
            self.printf('Cannot use a storm file and manual query together.')
            self.printf(self.__doc__)
            return

        if filename is not None:
            try:
                with open(filename, 'r') as fd:
                    text = fd.read()

            except FileNotFoundError:
                self.printf('file not found: %s' % (filename,))
                return

        stormopts = {}
        optsfile = opts.get('optsfile')
        if optsfile is not None:
<<<<<<< HEAD
            try:
                with open(optsfile) as fd:
                    stormopts = json.loads(fd.read())

            except FileNotFoundError:
=======
            if not os.path.isfile(optsfile):
>>>>>>> fd9d069b
                self.printf('optsfile not found: %s' % (optsfile,))
                return
            stormopts = s_common.yamlload(optsfile)

        hide_unknown = opts.get('hide-unknown', self._cmd_cli.locs.get('storm:hide-unknown'))
        core = self.getCmdItem()

        stormopts.setdefault('repr', True)
        stormopts.setdefault('path', opts.get('path', False))

        showtext = opts.get('show')
        if showtext is not None:
            stormopts['show'] = showtext.split(',')

        if opts.get('spawn'):
            stormopts['spawn'] = True

        nodesfd = None
        if opts.get('save-nodes'):
            nodesfd = s_common.genfile(opts.get('save-nodes'))
            nodesfd.truncate(0)

        try:

            async for mesg in core.storm(text, opts=stormopts):

                await self._cmd_cli.fire('storm:mesg', mesg=mesg)

                if opts.get('debug'):
                    self.printf(pprint.pformat(mesg))

                else:

                    if mesg[0] == 'node':

                        if nodesfd is not None:
                            byts = json.dumps(mesg[1]).encode('utf8')
                            nodesfd.write(byts + b'\n')

                        # Tuck the opts into the node dictionary since
                        # they control node metadata display
                        mesg[1][1]['_opts'] = opts
                    try:
                        func = self.cmdmeths[mesg[0]]
                    except KeyError:
                        if hide_unknown:
                            continue
                        self.printf(repr(mesg))
                    else:
                        func(mesg)

        except s_exc.SynErr as e:

            if e.errinfo.get('errx') == 'CancelledError':
                self.printf('query canceled.')
                return

            raise

        finally:

            if nodesfd is not None:
                nodesfd.close()<|MERGE_RESOLUTION|>--- conflicted
+++ resolved
@@ -360,15 +360,7 @@
         stormopts = {}
         optsfile = opts.get('optsfile')
         if optsfile is not None:
-<<<<<<< HEAD
-            try:
-                with open(optsfile) as fd:
-                    stormopts = json.loads(fd.read())
-
-            except FileNotFoundError:
-=======
             if not os.path.isfile(optsfile):
->>>>>>> fd9d069b
                 self.printf('optsfile not found: %s' % (optsfile,))
                 return
             stormopts = s_common.yamlload(optsfile)
