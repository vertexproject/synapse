--- conflicted
+++ resolved
@@ -29,14 +29,8 @@
   
 - ``FORMAT`` specifies the format of the input files. 
 
-<<<<<<< HEAD
-  - Currently, only the values "syn.nodes" and "syn.nodeedits" are supported.
-  - Defaults to "syn.nodes" if not specified
-  
-=======
   - Currently, only the value "syn.nodes" is supported. This is also the default value.
 
->>>>>>> c7a3302d
 - ``MODULES`` specifies a path to a Synapse CoreModule class that will be loaded into the temporary Cortex.
 
   - This option has no effect if the ``--test`` option is not specified
@@ -143,11 +137,7 @@
 
   python -m synapse.tools.feed --cortex "aha://cortex..." testnodes.jsonl --chunksize 1 --offset 1
     
-<<<<<<< HEAD
-With the ``chunksize`` parameter signifying that the ``feed`` tool should read two lines at a time from the file and process those before reading the next line, and the ``offset`` parameter meaning the ``feed`` tool should skip all lines before and including line 1 (so lines 1 and 0) when attempting to add nodes, and only add nodes once it's read in lines 2 and beyond.
-=======
 With the ``chunksize`` parameter signifying that the ``feed`` tool should read two lines at a time from the file and
 process those before reading the next line, and the ``offset`` parameter meaning the ``feed`` tool should skip all
 lines before and including line 1 (so lines 1 and 0) when attempting to add nodes, and only add nodes once it's read
-in lines 2 and beyond.
->>>>>>> c7a3302d
+in lines 2 and beyond.