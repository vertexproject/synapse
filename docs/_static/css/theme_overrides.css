<<<<<<< HEAD
/* Set the width to 90% of the users screen. */
=======
/* Set the page width to 90% of the users screen. */
>>>>>>> e1c0b014
.wy-nav-content {
    max-width: 90%;
}

<<<<<<< HEAD
/* provide a tight table option */
.tight-table td {
    white-space: normal !important;
}

=======
>>>>>>> e1c0b014
/* Set search window background color to VTX GRAY1 */
.wy-side-nav-search {
    background-color: #333F48;
}

.wy-side-scroll {
    background-color: #333F48;
}

.wy-nav-side {
    background-color: #333F48;
}

/* Use VTX Gray 2 for the versions selection */

.rst-versions {
    background-color: #5B6770;
}

.rst-versions .rst-current-version {
    background-color: #5B6770;
}

/* Set the logo size */
.wy-side-nav-search>a img.logo {
    width: fit-content;
}

/* Set the caption headers to vertex green */
.wy-menu-vertical header, .wy-menu-vertical p.caption {
    color: #00A000;
}

/* Hide "On GitHub" section from versions menu - 3 is a magic number, see the following for details
   https://docs.readthedocs.io/en/stable/guides/remove-edit-buttons.html
*/
div.rst-versions > div.rst-other-versions > div.injected > dl:nth-child(3) {
    display: none;
}<|MERGE_RESOLUTION|>--- conflicted
+++ resolved
@@ -1,20 +1,13 @@
-<<<<<<< HEAD
-/* Set the width to 90% of the users screen. */
-=======
 /* Set the page width to 90% of the users screen. */
->>>>>>> e1c0b014
 .wy-nav-content {
     max-width: 90%;
 }
 
-<<<<<<< HEAD
 /* provide a tight table option */
 .tight-table td {
     white-space: normal !important;
 }
 
-=======
->>>>>>> e1c0b014
 /* Set search window background color to VTX GRAY1 */
 .wy-side-nav-search {
     background-color: #333F48;
